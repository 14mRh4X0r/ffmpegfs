--- conflicted
+++ resolved
@@ -85,13 +85,9 @@
  */
 typedef enum VIRTUALTYPE
 {
-<<<<<<< HEAD
     VIRTUALTYPE_PASSTHROUGH,                                        /**< @brief passthrough file, not used */
-    VIRTUALTYPE_REGULAR,                                            /**< @brief Regular file to transcode */
+    VIRTUALTYPE_DISK,                                               /**< @brief Regular disk file to transcode */
     VIRTUALTYPE_FRAME,                                              /**< @brief File is part of a set of frames */
-=======
-    VIRTUALTYPE_DISK,                                               /**< @brief Regular disk file to transcode */
->>>>>>> bfdfed04
     VIRTUALTYPE_SCRIPT,                                             /**< @brief Virtual script */
 #ifdef USE_LIBVCD
     VIRTUALTYPE_VCD,                                                /**< @brief Video CD file */
@@ -102,20 +98,14 @@
 #ifdef USE_LIBBLURAY
     VIRTUALTYPE_BLURAY,                                             /**< @brief Bluray disk file */
 #endif // USE_LIBBLURAY
-<<<<<<< HEAD
     VIRTUALTYPE_DIRECTORY,                                          /**< @brief File is a virtual directory */
 
     VIRTUALTYPE_BUFFER,                                             /**< @brief Buffer file */
-    //    VIRTUALTYPE_IMAGE_BUFFER,                                       /**< @brief Image buffer file */
-=======
-
-    VIRTUALTYPE_BUFFER,                                             /**< @brief Buffer file */
->>>>>>> bfdfed04
 } VIRTUALTYPE;
 typedef VIRTUALTYPE const *LPCVIRTUALTYPE;                          /**< @brief Pointer version of VIRTUALTYPE */
 typedef VIRTUALTYPE LPVIRTUALTYPE;                                  /**< @brief Pointer to const version of VIRTUALTYPE */
 
-#define VIRTUALFLAG_NONE            0                               /**< @brief No flags */
+#define VIRTUALFLAG_NONE            0x00000000                      /**< @brief No flags */
 #define VIRTUALFLAG_IMAGE_FRAME     0x00000001                      /**< @brief File is a frame image */
 
 /** @brief Virtual file definition
@@ -123,12 +113,8 @@
 typedef struct VIRTUALFILE
 {
     VIRTUALFILE()
-<<<<<<< HEAD
-        : m_type(VIRTUALTYPE_REGULAR)
+        : m_type(VIRTUALTYPE_DISK)
         , m_flags(VIRTUALFLAG_NONE)
-=======
-        : m_type(VIRTUALTYPE_DISK)
->>>>>>> bfdfed04
         , m_format_idx(0)
         , m_full_title(false)
         , m_duration(0)
