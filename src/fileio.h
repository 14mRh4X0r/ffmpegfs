/*
 * Copyright (C) 2017-2019 by Norbert Schlia (nschlia@oblivion-software.de)
 *
 * This program is free software; you can redistribute it and/or modify
 * it under the terms of the GNU General Public License as published by
 * the Free Software Foundation; either version 3 of the License, or
 * (at your option) any later version.
 *
 * This program is distributed in the hope that it will be useful,
 * but WITHOUT ANY WARRANTY; without even the implied warranty of
 * MERCHANTABILITY or FITNESS FOR A PARTICULAR PURPOSE.  See the
 * GNU General Public License for more details.
 *
 * You should have received a copy of the GNU General Public License
 * along with this program; if not, write to the Free Software
 * Foundation, Inc., 51 Franklin St, Fifth Floor, Boston, MA 02110-1301, USA.
 *
 * On Debian systems, the complete text of the GNU General Public License
 * Version 3 can be found in `/usr/share/common-licenses/GPL-3'.
 */

/**
 * @file
 * @brief FileIO class
 *
 * This class allows transparent access to files from DVD, Bluray, Video CD or
 * to regular disk files.
 *
 * @ingroup ffmpegfs
 *
 * @author Norbert Schlia (nschlia@oblivion-software.de)
 * @copyright Copyright (C) 2017-2019 Norbert Schlia (nschlia@oblivion-software.de)
 */

#ifndef FILEIO_H
#define FILEIO_H

#pragma once

#ifdef HAVE_CONFIG_H
#include "config.h"
#endif

#include <sys/stat.h>
#include <string>
#include <vector>

// Disable annoying warnings outside our code
#pragma GCC diagnostic push
#pragma GCC diagnostic ignored "-Wconversion"
#pragma GCC diagnostic ignored "-Wsign-conversion"
#ifdef __cplusplus
extern "C" {
#endif
extern "C" {
#include <libavutil/avutil.h>
}
#ifdef __cplusplus
}
#endif
#pragma GCC diagnostic pop

#pragma pack(push, 1)

#define IMAGE_FRAME_TAG         "IMGFRAME"      /**< @brief Tag of an image frame header for the frame images buffer. */
/**
  * @brief Image frame header
  *
  * This image frame header will always start at a 8K boundary of the cache.
  * It can be used to find the next image by seeking a 8K block starting with tag.
  */
typedef struct IMAGE_FRAME
{
    char            m_tag[8];                   /**< @brief Start tag, always ascii "IMGFRAME". */
    uint32_t        m_frame_no;                 /**< @brief Number of the frame image. 0 if not yet decoded. */
    uint64_t        m_offset;                   /**< @brief Offset in index file. */
    uint32_t        m_size;                     /**< @brief Image size in bytes. */
    uint8_t         m_reserved[8];              /**< @brief Reserved. Pad structure to 32 bytes. */
    // ...data
} IMAGE_FRAME;
#pragma pack(pop)
typedef IMAGE_FRAME const *LPCIMAGE_FRAME;      /**< @brief Pointer version of IMAGE_FRAME */
typedef IMAGE_FRAME *LPIMAGE_FRAME;             /**< @brief Pointer to const version of IMAGE_FRAME */

/** @brief Virtual file types enum
 */
typedef enum VIRTUALTYPE
{
    VIRTUALTYPE_PASSTHROUGH,                                        /**< @brief passthrough file, not used */
    VIRTUALTYPE_DISK,                                               /**< @brief Regular disk file to transcode */
    VIRTUALTYPE_SCRIPT,                                             /**< @brief Virtual script */
#ifdef USE_LIBVCD
    VIRTUALTYPE_VCD,                                                /**< @brief Video CD file */
#endif // USE_LIBVCD
#ifdef USE_LIBDVD
    VIRTUALTYPE_DVD,                                                /**< @brief DVD file */
#endif // USE_LIBDVD
#ifdef USE_LIBBLURAY
    VIRTUALTYPE_BLURAY,                                             /**< @brief Bluray disk file */
#endif // USE_LIBBLURAY

    VIRTUALTYPE_BUFFER,                                             /**< @brief Buffer file */
} VIRTUALTYPE;
typedef VIRTUALTYPE const *LPCVIRTUALTYPE;                          /**< @brief Pointer version of VIRTUALTYPE */
typedef VIRTUALTYPE LPVIRTUALTYPE;                                  /**< @brief Pointer to const version of VIRTUALTYPE */

#define VIRTUALFLAG_NONE            0x00000000                      /**< @brief No flags */
#define VIRTUALFLAG_PASSTHROUGH     0x00000001                      /**< @brief passthrough file, not used */
#define VIRTUALFLAG_DIRECTORY       0x00000002                      /**< @brief File is a virtual directory */
#define VIRTUALFLAG_FILESET         0x00000004                      /**< @brief File is file set (images, HLS, DASH) */
#define VIRTUALFLAG_FRAME           0x00000008                      /**< @brief File is part of a set of frames */

/** @brief Virtual file definition
 */
typedef struct VIRTUALFILE
{
    VIRTUALFILE()
        : m_type(VIRTUALTYPE_DISK)
        , m_flags(VIRTUALFLAG_NONE)
        , m_format_idx(0)
        , m_full_title(false)
        , m_duration(0)
        , m_predicted_size(0)
        , m_video_frame_count(0)
    {

    }

<<<<<<< HEAD
    VIRTUALTYPE     m_type;                                         /**< @brief Type of this virtual file */
    int             m_flags;                                        /**< @brief One of the VIRTUALFLAG_* flags */
=======
    VIRTUALTYPE         m_type;                                     /**< @brief Type of this virtual file */
>>>>>>> cce7a3b0

    int                 m_format_idx;                               /**< @brief Index into params.format[] array */
    std::string         m_origfile;                                 /**< @brief Sanitised original file name */
    struct stat         m_st;                                       /**< @brief stat structure with size etc. */

<<<<<<< HEAD
    bool            m_full_title;                                   /**< @brief If true, ignore m_chapter_no and provide full track */
    int64_t         m_duration;                                     /**< @brief Track/chapter duration, in AV_TIME_BASE fractional seconds. */
    size_t          m_predicted_size;                               /**< @brief Use this as the size instead of computing it over and over. */
    uint32_t        m_video_frame_count;                            /**< @brief Number of frames in video or 0 if not a video */
=======
    bool                m_full_title;                               /**< @brief If true, ignore m_chapter_no and provide full track */
    int64_t             m_duration;                                 /**< @brief Track/chapter duration, in AV_TIME_BASE fractional seconds. */
>>>>>>> cce7a3b0

    std::vector<char>   m_file_contents;                            /**< @brief Buffer for virtual files */

#ifdef USE_LIBVCD
    /** @brief Extra value structure for Video CDs
     *  @note Only available if compiled with -DUSE_LIBVCD
     */
    struct VCD_CHAPTER
    {
        VCD_CHAPTER()
            : m_track_no(0)
            , m_chapter_no(0)
            , m_start_pos(0)
            , m_end_pos(0)
        {}
        int         m_track_no;                                     /**< @brief Track number (1..) */
        int         m_chapter_no;                                   /**< @brief Chapter number (1..) */
        uint64_t    m_start_pos;                                    /**< @brief Start offset in bytes */
        uint64_t    m_end_pos;                                      /**< @brief End offset in bytes (not including this byte) */
    }               m_vcd;                                          /**< @brief S/VCD track/chapter info */
#endif //USE_LIBVCD
#ifdef USE_LIBDVD
    /** @brief Extra value structure for DVDs
     *  @note Only available if compiled with -DUSE_LIBDVD
     */
    struct DVD_CHAPTER
    {
        DVD_CHAPTER()
            : m_title_no(0)
            , m_chapter_no(0)
            , m_angle_no(0)
        {}
        int         m_title_no;                                     /**< @brief Track number (1...n) */
        int         m_chapter_no;                                   /**< @brief Chapter number (1...n) */
        int         m_angle_no;                                     /**< @brief Selected angle number (1...n) */
    }               m_dvd;                                          /**< @brief DVD title/chapter info */
#endif // USE_LIBDVD
#ifdef USE_LIBBLURAY
    /** @brief Extra value structure for Bluray Disks
     *  @note Only available if compiled with -DUSE_LIBBLURAY
     */
    struct BLURAY_CHAPTER
    {
        BLURAY_CHAPTER()
            : m_title_no(0)
            , m_playlist_no(0)
            , m_chapter_no(0)
            , m_angle_no(0)
        {}
        uint32_t    m_title_no;                                     /**< @brief Track number (1...n) */
        uint32_t    m_playlist_no;                                  /**< @brief Playlist number (1...n) */
        unsigned    m_chapter_no;                                   /**< @brief Chapter number (1...n) */
        unsigned    m_angle_no;                                     /**< @brief Selected angle number (1...n) */
    }               m_bluray;                                       /**< @brief Bluray title/chapter info */
#endif // USE_LIBBLURAY

} VIRTUALFILE;
typedef VIRTUALFILE const *LPCVIRTUALFILE;                          /**< @brief Pointer to const version of VIRTUALFILE */
typedef VIRTUALFILE *LPVIRTUALFILE;                                 /**< @brief Pointer version of VIRTUALFILE */

/** @brief Base class for I/O
 */
class FileIO
{
public:
    /**
     * @brief Create #FileIO object
     */
    explicit FileIO();
    /**
     * @brief Free #FileIO object
     */
    virtual ~FileIO();

    /** @brief Allocate the correct object for type().
     *
     * Free with delete if no longer required.
     *
     * @param[in] type - VIRTUALTYPE of new object
     * @return Upon successful completion, #FileIO of requested type. @n
     * On error (out of memory), returns a nullptr.
     */
    static FileIO *     alloc(VIRTUALTYPE type);

    /**
     * @brief Get type of the virtual file
     * @return Returns the type of the virtual file.
     */
    virtual VIRTUALTYPE type() const = 0;
    /**
     * @brief Get the ideal buffer size.
     * @return Return the ideal buffer size.
     */
    virtual size_t  	bufsize() const = 0;
    /** @brief Open a virtual file
     * @param[in] virtualfile - LPCVIRTUALFILE of file to open
     * @return Upon successful completion, #open() returns 0. @n
     * On error, an nonzero value is returned and errno is set to indicate the error.
     */
    virtual int         open(LPCVIRTUALFILE virtualfile) = 0;
    /** @brief Read data from file
     * @param[out] data - buffer to store read bytes in. Must be large enough to hold up to size bytes.
     * @param[in] size - number of bytes to read
     * @return Upon successful completion, #read() returns the number of bytes read. @n
     * This may be less than size. @n
     * On error, the value 0 is returned and errno is set to indicate the error. @n
     * If at end of file, 0 may be returned by errno not set. error() will return 0 if at EOF.
     */
    virtual size_t      read(void *data, size_t size) = 0;
    /**
     * @brief Get last error.
     * @return errno value of last error.
     */
    virtual int         error() const = 0;
    /** @brief Get the duration of the file, in AV_TIME_BASE fractional seconds.
     *
     * This is only possible for file formats that are aware of the play time.
     * May be AV_NOPTS_VALUE if the time is not known.
     */
    virtual int64_t     duration() const = 0;
    /**
     * @brief Get the file size.
     * @return Returns the file size.
     */
    virtual size_t      size() const = 0;
    /**
     * @brief Get current read position.
     * @return Gets the current read position.
     */
    virtual size_t      tell() const = 0;
    /** @brief Seek to position in file
     *
     * Repositions the offset of the open file to the argument offset according to the directive whence.
     *
     * @param[in] offset - offset in bytes
     * @param[in] whence - how to seek: @n
     * SEEK_SET: The offset is set to offset bytes. @n
     * SEEK_CUR: The offset is set to its current location plus offset bytes. @n
     * SEEK_END: The offset is set to the size of the file plus offset bytes.
     * @return Upon successful completion, #seek() returns the resulting offset location as measured in bytes
     * from the beginning of the file.  @n
     * On error, the value -1 is returned and errno is set to indicate the error.
     */
    virtual int         seek(int64_t offset, int whence) = 0;
    /**
     * @brief Check if at end of file.
     * @return Returns true if at end of file.
     */
    virtual bool        eof() const = 0;
    /**
     * @brief Close virtual file.
     */
    virtual void        close() = 0;
    /**
     * @brief Get virtual file object
     * @return Current virtual file object or nullptr if unset.
     */
    LPCVIRTUALFILE      virtualfile() const;

protected:
    /** @brief Set the virtual file object.
     * @param[in] virtualfile - LPCVIRTUALFILE of file to set.
     */
    void                set_virtualfile(LPCVIRTUALFILE virtualfile);
    /**
     * @brief Set the internal source path
     * @param[in] path - Source path, with or without file name
     * @return Source path without file name
     */
    const std::string & set_path(const std::string & path);

protected:
    std::string         m_path;                                     /**< @brief Source path (directory without file name) */

private:
    LPCVIRTUALFILE      m_virtualfile;                              /**< @brief Virtual file object of current file */
};

#endif // FILEIO_H<|MERGE_RESOLUTION|>--- conflicted
+++ resolved
@@ -126,26 +126,17 @@
 
     }
 
-<<<<<<< HEAD
-    VIRTUALTYPE     m_type;                                         /**< @brief Type of this virtual file */
-    int             m_flags;                                        /**< @brief One of the VIRTUALFLAG_* flags */
-=======
     VIRTUALTYPE         m_type;                                     /**< @brief Type of this virtual file */
->>>>>>> cce7a3b0
+    int                 m_flags;                                    /**< @brief One of the VIRTUALFLAG_* flags */
 
     int                 m_format_idx;                               /**< @brief Index into params.format[] array */
     std::string         m_origfile;                                 /**< @brief Sanitised original file name */
     struct stat         m_st;                                       /**< @brief stat structure with size etc. */
 
-<<<<<<< HEAD
-    bool            m_full_title;                                   /**< @brief If true, ignore m_chapter_no and provide full track */
-    int64_t         m_duration;                                     /**< @brief Track/chapter duration, in AV_TIME_BASE fractional seconds. */
-    size_t          m_predicted_size;                               /**< @brief Use this as the size instead of computing it over and over. */
-    uint32_t        m_video_frame_count;                            /**< @brief Number of frames in video or 0 if not a video */
-=======
     bool                m_full_title;                               /**< @brief If true, ignore m_chapter_no and provide full track */
     int64_t             m_duration;                                 /**< @brief Track/chapter duration, in AV_TIME_BASE fractional seconds. */
->>>>>>> cce7a3b0
+    size_t              m_predicted_size;                           /**< @brief Use this as the size instead of computing it over and over. */
+    uint32_t            m_video_frame_count;                        /**< @brief Number of frames in video or 0 if not a video */
 
     std::vector<char>   m_file_contents;                            /**< @brief Buffer for virtual files */
 
