--- conflicted
+++ resolved
@@ -1,1482 +1,1479 @@
-/*
- * Copyright (C) 2006-2008 David Collett
- * Copyright (C) 2008-2012 K. Henriksson
- * Copyright (C) 2017-2019 FFmpeg support by Norbert Schlia (nschlia@oblivion-software.de)
- *
- * This program is free software; you can redistribute it and/or modify
- * it under the terms of the GNU General Public License as published by
- * the Free Software Foundation; either version 3 of the License, or
- * (at your option) any later version.
- *
- * This program is distributed in the hope that it will be useful,
- * but WITHOUT ANY WARRANTY; without even the implied warranty of
- * MERCHANTABILITY or FITNESS FOR A PARTICULAR PURPOSE.  See the
- * GNU General Public License for more details.
- *
- * You should have received a copy of the GNU General Public License
- * along with this program; if not, write to the Free Software
- * Foundation, Inc., 675 Mass Ave, Cambridge, MA 02139, USA.
- */
-
-/**
- * @file
- * @brief FFmpeg main function and utilities implementation
- *
- * @ingroup ffmpegfs
- *
- * @author Norbert Schlia (nschlia@oblivion-software.de)
- * @copyright Copyright (C) 2006-2008 David Collett @n
- * Copyright (C) 2008-2013 K. Henriksson @n
- * Copyright (C) 2017-2019 FFmpeg support by Norbert Schlia (nschlia@oblivion-software.de)
- */
-
-#include "ffmpegfs.h"
-#include "logging.h"
-#include "ffmpegfshelp.h"
-
-#include <sys/sysinfo.h>
-#include <sqlite3.h>
-#include <unistd.h>
-
-#include <iostream>
-
-#ifdef USE_LIBBLURAY
-#include <libbluray/bluray-version.h>
-#endif
-
-// TODO: Move this elsewehere, so this file can be library agnostic
-#pragma GCC diagnostic push
-#pragma GCC diagnostic ignored "-Wconversion"
-#pragma GCC diagnostic ignored "-Wsign-conversion"
-#ifdef __GNUC__
-#  include <features.h>
-#  if __GNUC_PREREQ(5,0) || defined(__clang__)
-// GCC >= 5.0
-#     pragma GCC diagnostic ignored "-Wfloat-conversion"
-#  elif __GNUC_PREREQ(4,8)
-// GCC >= 4.8
-#  else
-#     error("GCC < 4.8 not supported");
-#  endif
-#endif
-#ifdef __cplusplus
-extern "C" {
-#endif
-#include <libavcodec/avcodec.h>
-#include <libavformat/avformat.h>
-#include <libavfilter/avfilter.h>
-#ifdef __cplusplus
-}
-#endif
-#pragma GCC diagnostic pop
-
-#include "ffmpeg_utils.h"
-
-FFMPEGFS_PARAMS     params;                     /**< @brief FFmpegfs command line parameters */
-
-FFMPEGFS_PARAMS::FFMPEGFS_PARAMS()
-    : m_basepath("")                            // required parameter
-    , m_mountpath("")                           // required parameter
-
-    , m_autocopy(AUTOCOPY_OFF)                  // default: off
-    , m_profile(PROFILE_NONE)                   // default: no profile
-    , m_level(PRORESLEVEL_NONE)                 // default: no level
-
-    // Format
-    , m_audiobitrate(128*1024)                  // default: 128 kBit
-    , m_audiosamplerate(44100)                  // default: 44.1 kHz
-
-    , m_videobitrate(2*1024*1024)               // default: 2 MBit
-    , m_videowidth(0)                           // default: do not change width
-    , m_videoheight(0)                          // default: do not change height
-    #ifndef USING_LIBAV
-    , m_deinterlace(0)                          // default: do not interlace video
-    #endif  // !USING_LIBAV
-    // Album arts
-    , m_noalbumarts(0)                          // default: copy album arts
-    // Virtual Script
-    , m_enablescript(0)                         // default: no virtual script
-    , m_scriptfile("index.php")                 // default name
-    , m_scriptsource("scripts/videotag.php")    // default name
-    // Other
-    , m_debug(0)                                // default: no debug messages
-    , m_log_maxlevel("INFO")                    // default: INFO level
-    , m_log_stderr(0)                           // default: do not log to stderr
-    , m_log_syslog(0)                           // default: do not use syslog
-    , m_logfile("")                             // default: none
-    // Cache/recoding options
-    , m_expiry_time((60*60*24 /* d */) * 7)     // default: 1 week)
-    , m_max_inactive_suspend(15)                // default: 15 seconds
-    , m_max_inactive_abort(30)                  // default: 30 seconds
-    , m_prebuffer_size(100 /* KB */ * 1024)     // default: 100 KB
-    , m_max_cache_size(0)                       // default: no limit
-    , m_min_diskspace(0)                        // default: no minimum
-    , m_cachepath("")                           // default: /tmp
-    , m_disable_cache(0)                        // default: enabled
-    , m_cache_maintenance((60*60))              // default: prune every 60 minutes
-    , m_prune_cache(0)                          // default: Do not prune cache immediately
-    , m_clear_cache(0)                          // default: Do not clear cache on startup
-    , m_max_threads(0)                          // default: 16 * CPU cores (this value here is overwritten later)
-    , m_decoding_errors(0)                      // default: ignore errors
-    , m_min_dvd_chapter_duration(1)             // default: 1 second
-    , m_win_smb_fix(0)                          // default: no fix
-{
-}
-
-bool FFMPEGFS_PARAMS::smart_transcode(void) const
-{
-    return (params.m_format[1].filetype() != FILETYPE_UNKNOWN && params.m_format[0].filetype() != params.m_format[1].filetype());
-}
-
-int FFMPEGFS_PARAMS::guess_format_idx(const std::string & filepath) const
-{
-    AVOutputFormat* oformat = av_guess_format(nullptr, filepath.c_str(), nullptr);
-
-    if (oformat != nullptr)
-    {
-        if (!params.smart_transcode())
-        {
-            // Not smart encoding: use first format (video file)
-            return 0;
-        }
-        else
-        {
-            // Smart transcoding
-            if (params.m_format[0].video_codec_id() != AV_CODEC_ID_NONE && oformat->video_codec != AV_CODEC_ID_NONE && !is_album_art(oformat->video_codec))
-            {
-                // Is a video: use first format (video file)
-                return 0;
-            }
-            else if (params.m_format[1].audio_codec_id() != AV_CODEC_ID_NONE && oformat->audio_codec != AV_CODEC_ID_NONE)
-            {
-                // For audio only, use second format (audio only file)
-                return 1;
-            }
-        }
-    }
-
-    return 0;
-}
-
-
-FFmpegfs_Format * FFMPEGFS_PARAMS::current_format(const std::string & filepath)
-{
-    LPCVIRTUALFILE virtualfile = find_file(filepath);
-
-    if (virtualfile != nullptr)
-    {
-        // We know the file
-        return current_format(virtualfile);
-    }
-
-    // Guess the result
-    int format_idx = guess_format_idx(filepath);
-
-    if (format_idx > -1)
-    {
-        return &m_format[format_idx];
-    }
-
-    return nullptr;
-}
-
-FFmpegfs_Format *FFMPEGFS_PARAMS::current_format(LPCVIRTUALFILE virtualfile)
-{
-    if (virtualfile->m_format_idx < 0 || virtualfile->m_format_idx > 1)
-    {
-        return nullptr;
-    }
-    return &m_format[virtualfile->m_format_idx];
-}
-
-enum
-{
-    KEY_HELP,
-    KEY_VERSION,
-    KEY_KEEP_OPT,
-    // Intelligent parameters
-    KEY_DESTTYPE,
-    KEY_AUDIO_BITRATE,
-    KEY_AUDIO_SAMPLERATE,
-    KEY_VIDEO_BITRATE,
-    KEY_SCRIPTFILE,
-    KEY_SCRIPTSOURCE,
-    KEY_EXPIRY_TIME,
-    KEY_MAX_INACTIVE_SUSPEND_TIME,
-    KEY_MAX_INACTIVE_ABORT_TIME,
-    KEY_PREBUFFER_SIZE,
-    KEY_MAX_CACHE_SIZE,
-    KEY_MIN_DISKSPACE_SIZE,
-    KEY_CACHEPATH,
-    KEY_CACHE_MAINTENANCE,
-    KEY_AUTOCOPY,
-    KEY_RECODESAME,
-    KEY_PROFILE,
-    KEY_LEVEL,
-    KEY_LOG_MAXLEVEL,
-    KEY_LOGFILE
-};
-
-/**
-  * Map FFmpegfs options to FUSE parameters
-  */
-#define FFMPEGFS_OPT(templ, param, value) { templ, offsetof(FFMPEGFS_PARAMS, param), value }
-
-/**
- * FUSE option descriptions
- */
-static struct fuse_opt ffmpegfs_opts[] =
-{
-    // Output type
-    FUSE_OPT_KEY("--desttype=%s",                   KEY_DESTTYPE),
-    FUSE_OPT_KEY("desttype=%s",                     KEY_DESTTYPE),
-    FUSE_OPT_KEY("--profile=%s",                    KEY_PROFILE),
-    FUSE_OPT_KEY("profile=%s",                      KEY_PROFILE),
-    FUSE_OPT_KEY("--autocopy=%s",                   KEY_AUTOCOPY),
-    FUSE_OPT_KEY("autocopy=%s",                     KEY_AUTOCOPY),
-    FUSE_OPT_KEY("--recodesame=%s",                 KEY_RECODESAME),
-    FUSE_OPT_KEY("recodesame=%s",                   KEY_RECODESAME),
-    FUSE_OPT_KEY("--level=%s",                      KEY_LEVEL),
-    FUSE_OPT_KEY("level=%s",                        KEY_LEVEL),
-
-    // Audio
-    FUSE_OPT_KEY("--audiobitrate=%s",               KEY_AUDIO_BITRATE),
-    FUSE_OPT_KEY("audiobitrate=%s",                 KEY_AUDIO_BITRATE),
-    FUSE_OPT_KEY("--audiosamplerate=%s",            KEY_AUDIO_SAMPLERATE),
-    FUSE_OPT_KEY("audiosamplerate=%s",              KEY_AUDIO_SAMPLERATE),
-
-    // Video
-    FUSE_OPT_KEY("--videobitrate=%s",               KEY_VIDEO_BITRATE),
-    FUSE_OPT_KEY("videobitrate=%s",                 KEY_VIDEO_BITRATE),
-    FFMPEGFS_OPT("--videoheight=%u",                m_videoheight, 0),
-    FFMPEGFS_OPT("videoheight=%u",                  m_videoheight, 0),
-    FFMPEGFS_OPT("--videowidth=%u",                 m_videowidth, 0),
-    FFMPEGFS_OPT("videowidth=%u",                   m_videowidth, 0),
-#ifndef USING_LIBAV
-    FFMPEGFS_OPT("--deinterlace",                   m_deinterlace, 1),
-    FFMPEGFS_OPT("deinterlace",                     m_deinterlace, 1),
-#endif  // !USING_LIBAV
-    // Album arts
-    FFMPEGFS_OPT("--noalbumarts",                   m_noalbumarts, 1),
-    FFMPEGFS_OPT("noalbumarts",                     m_noalbumarts, 1),
-    // Virtual script
-    FFMPEGFS_OPT("--enablescript",                  m_enablescript, 1),
-    FFMPEGFS_OPT("enablescript",                    m_enablescript, 1),
-    FUSE_OPT_KEY("--scriptfile=%s",                 KEY_SCRIPTFILE),
-    FUSE_OPT_KEY("scriptfile=%s",                   KEY_SCRIPTFILE),
-    FUSE_OPT_KEY("--scriptsource=%s",               KEY_SCRIPTSOURCE),
-    FUSE_OPT_KEY("scriptsource=%s",                 KEY_SCRIPTSOURCE),
-    // Background recoding/caching
-    // Cache
-    FUSE_OPT_KEY("--expiry_time=%s",                KEY_EXPIRY_TIME),
-    FUSE_OPT_KEY("expiry_time=%s",                  KEY_EXPIRY_TIME),
-    FUSE_OPT_KEY("--max_inactive_suspend=%s",       KEY_MAX_INACTIVE_SUSPEND_TIME),
-    FUSE_OPT_KEY("max_inactive_suspend=%s",         KEY_MAX_INACTIVE_SUSPEND_TIME),
-    FUSE_OPT_KEY("--max_inactive_abort=%s",         KEY_MAX_INACTIVE_ABORT_TIME),
-    FUSE_OPT_KEY("max_inactive_abort=%s",           KEY_MAX_INACTIVE_ABORT_TIME),
-    FUSE_OPT_KEY("--prebuffer_size=%s",             KEY_PREBUFFER_SIZE),
-    FUSE_OPT_KEY("prebuffer_size=%s",               KEY_PREBUFFER_SIZE),
-    FUSE_OPT_KEY("--max_cache_size=%s",             KEY_MAX_CACHE_SIZE),
-    FUSE_OPT_KEY("max_cache_size=%s",               KEY_MAX_CACHE_SIZE),
-    FUSE_OPT_KEY("--min_diskspace=%s",              KEY_MIN_DISKSPACE_SIZE),
-    FUSE_OPT_KEY("min_diskspace=%s",                KEY_MIN_DISKSPACE_SIZE),
-    FUSE_OPT_KEY("--cachepath=%s",                  KEY_CACHEPATH),
-    FUSE_OPT_KEY("cachepath=%s",                    KEY_CACHEPATH),
-    FFMPEGFS_OPT("--disable_cache",                 m_disable_cache, 1),
-    FFMPEGFS_OPT("disable_cache",                   m_disable_cache, 1),
-    FUSE_OPT_KEY("--cache_maintenance=%s",          KEY_CACHE_MAINTENANCE),
-    FUSE_OPT_KEY("cache_maintenance=%s",            KEY_CACHE_MAINTENANCE),
-    FFMPEGFS_OPT("--prune_cache",                   m_prune_cache, 1),
-    FFMPEGFS_OPT("--clear_cache",                   m_clear_cache, 1),
-    FFMPEGFS_OPT("clear_cache",                     m_clear_cache, 1),
-
-    // Other
-    FFMPEGFS_OPT("--max_threads=%u",                m_max_threads, 0),
-    FFMPEGFS_OPT("max_threads=%u",                  m_max_threads, 0),
-    FFMPEGFS_OPT("--decoding_errors=%u",            m_decoding_errors, 0),
-    FFMPEGFS_OPT("decoding_errors=%u",              m_decoding_errors, 0),
-    FFMPEGFS_OPT("--min_dvd_chapter_duration=%u",   m_min_dvd_chapter_duration, 0),
-    FFMPEGFS_OPT("min_dvd_chapter_duration=%u",     m_min_dvd_chapter_duration, 0),
-    FFMPEGFS_OPT("--win_smb_fix=%u",                m_win_smb_fix, 0),
-    FFMPEGFS_OPT("win_smb_fix=%u",                  m_win_smb_fix, 0),
-    // FFmpegfs options
-    FFMPEGFS_OPT("-d",                              m_debug, 1),
-    FFMPEGFS_OPT("debug",                           m_debug, 1),
-    FUSE_OPT_KEY("--log_maxlevel=%s",               KEY_LOG_MAXLEVEL),
-    FUSE_OPT_KEY("log_maxlevel=%s",                 KEY_LOG_MAXLEVEL),
-    FFMPEGFS_OPT("--log_stderr",                    m_log_stderr, 1),
-    FFMPEGFS_OPT("log_stderr",                      m_log_stderr, 1),
-    FFMPEGFS_OPT("--log_syslog",                    m_log_syslog, 1),
-    FFMPEGFS_OPT("log_syslog",                      m_log_syslog, 1),
-    FUSE_OPT_KEY("--logfile=%s",                    KEY_LOGFILE),
-    FUSE_OPT_KEY("logfile=%s",                      KEY_LOGFILE),
-
-    FUSE_OPT_KEY("-h",                              KEY_HELP),
-    FUSE_OPT_KEY("--help",                          KEY_HELP),
-    FUSE_OPT_KEY("-V",                              KEY_VERSION),
-    FUSE_OPT_KEY("--version",                       KEY_VERSION),
-    FUSE_OPT_KEY("-d",                              KEY_KEEP_OPT),
-    FUSE_OPT_KEY("debug",                           KEY_KEEP_OPT),
-    FUSE_OPT_END
-};
-
-typedef std::map<std::string, AUTOCOPY, comp> AUTOCOPY_MAP;     /**< @brief Map command line option to AUTOCOPY enum */
-typedef std::map<std::string, PROFILE, comp> PROFILE_MAP;       /**< @brief Map command line option to PROFILE enum  */
-typedef std::map<std::string, PRORESLEVEL, comp> LEVEL_MAP;     /**< @brief Map command line option to LEVEL enum  */
-<<<<<<< HEAD
-typedef std::map<std::string, RECODESAME, comp> RECODESAME_MAP; /**< @brief Map command line option to RECODESAME enum  */
-=======
->>>>>>> f202338c
-
-/**
-  * List of AUTOCOPY options
-  */
-static const AUTOCOPY_MAP autocopy_map =
-{
-    { "NONE",           AUTOCOPY_OFF },
-    { "MATCH",          AUTOCOPY_MATCH },
-    { "MATCHLIMIT",     AUTOCOPY_MATCHLIMIT },
-    { "STRICT",         AUTOCOPY_STRICT },
-    { "STRICTLIMIT",    AUTOCOPY_STRICTLIMIT },
-};
-
-/**
-  * List if MP4 profiles
-  */
-static const PROFILE_MAP profile_map =
-{
-    { "NONE",           PROFILE_NONE },
-
-    // MP4
-
-    { "FF",             PROFILE_MP4_FF },
-    { "EDGE",           PROFILE_MP4_EDGE },
-    { "IE",             PROFILE_MP4_IE },
-    { "CHROME",         PROFILE_MP4_CHROME },
-    { "SAFARI",         PROFILE_MP4_SAFARI },
-    { "OPERA",          PROFILE_MP4_OPERA },
-    { "MAXTHON",        PROFILE_MP4_MAXTHON },
-
-    // WEBM
-};
-
-/**
-  * List if ProRes levels.
-  */
-static const LEVEL_MAP level_map =
-{
-    // ProRes
-    { "PROXY",          PRORESLEVEL_PRORES_PROXY },
-    { "LT",             PRORESLEVEL_PRORES_LT },
-    { "STANDARD",       PRORESLEVEL_PRORES_STANDARD },
-    { "HQ",             PRORESLEVEL_PRORES_HQ },
-};
-
-/**
-  * List if recode options.
-  */
-static const RECODESAME_MAP recode_map =
-{
-    // ProRes
-    { "NEVER",          RECODESAME_NEVER },
-    { "KEEP",           RECODESAME_KEEP },
-    { "ALWAYS",         RECODESAME_ALWAYS },
-};
-
-static int          get_bitrate(const std::string & arg, BITRATE *bitrate);
-static int          get_samplerate(const std::string & arg, int *samplerate);
-static int          get_time(const std::string & arg, time_t *time);
-static int          get_size(const std::string & arg, size_t *size);
-static int          get_desttype(const std::string & arg, FFmpegfs_Format *video_format, FFmpegfs_Format *audio_format);
-static int          get_autocopy(const std::string & arg, AUTOCOPY *autocopy);
-static std::string  get_autocopy_text(AUTOCOPY autocopy);
-static int          get_autocopy(const std::string & arg, AUTOCOPY *autocopy);
-static std::string  get_autocopy_text(AUTOCOPY autocopy);
-static int          get_profile(const std::string & arg, PROFILE *profile);
-static std::string  get_profile_text(PROFILE profile);
-static int          get_level(const std::string & arg, PRORESLEVEL *level);
-static std::string  get_level_text(PRORESLEVEL level);
-static int          get_value(const std::string & arg, std::string *value);
-
-static int          ffmpegfs_opt_proc(void* data, const char* arg, int key, struct fuse_args *outargs);
-static bool         set_defaults(void);
-static void         print_params(void);
-static void         usage();
-
-/**
- * @brief Print program usage info.
- */
-static void usage()
-{
-    std::string help;
-    size_t pos;
-
-    help.assign(reinterpret_cast<const char*>(ffmpegfshelp), ffmpegfshelp_len);
-    pos = help.find("OPTIONS\n");
-
-    std::cout << help.substr(pos + sizeof("OPTIONS\n"));
-}
-
-/**
- * @brief Iterate through all elements in map and search for the passed element.
- * @param[in] mapOfWords - map to search.
- * @param[in] value - Search value
- * @return If found, retuns const_iterator to element. Returns mapOfWords.end() if not.
- */
-template <typename T>
-static typename std::map<std::string, T, comp>::const_iterator search_by_value(const std::map<std::string, T, comp> & mapOfWords, T value)
-{
-    typename std::map<std::string, T, comp>::const_iterator it = mapOfWords.begin();
-    while (it != mapOfWords.end())
-    {
-        if (it->second == value)
-        {
-            return it;
-        }
-        it++;
-    }
-    return mapOfWords.end();
-}
-
-/**
- * @brief Get formatted bitrate.
- @verbatim
- Supported formats:
- In bit/s:  #  or #bps
- In kbit/s: #M or #Mbps
- In Mbit/s: #M or #Mbps
- @endverbatim
- * @param[in] arg - Bitrate as string.
- * @param[in] bitrate - On return, contains parsed bitrate.
- * @return Returns 0 if found; if not found returns -1.
- */
-static int get_bitrate(const std::string & arg, BITRATE *bitrate)
-{
-    size_t pos = arg.find('=');
-
-    if (pos != std::string::npos)
-    {
-        std::string data(arg.substr(pos + 1));
-        int reti;
-
-        // Check for decimal number
-        reti = compare(data, "^([1-9][0-9]*|0)?(bps)?$");
-
-        if (reti == -1)
-        {
-            return -1;
-        }
-        else if (!reti)
-        {
-            *bitrate = static_cast<BITRATE>(atol(data.c_str()));
-            return 0;   // OK
-        }
-
-        // Check for number with optional descimal point and K modifier
-        reti = compare(data, "^[1-9][0-9]*(\\.[0-9]+)?K(bps)?$");
-
-        if (reti == -1)
-        {
-            return -1;
-        }
-        else if (!reti)
-        {
-            *bitrate = static_cast<BITRATE>(atof(data.c_str()) * 1000);
-            return 0;   // OK
-        }
-
-        // Check for number with optional descimal point and M modifier
-        reti = compare(data, "^[1-9][0-9]*(\\.[0-9]+)?M(bps)?$");
-
-        if (reti == -1)
-        {
-            return -1;
-        }
-        else if (!reti)
-        {
-            *bitrate = static_cast<BITRATE>(atof(data.c_str()) * 1000000);
-            return 0;   // OK
-        }
-
-        std::fprintf(stderr, "INVALID PARAMETER: Invalid bit rate '%s'\n", data.c_str());
-    }
-    else
-    {
-        std::fprintf(stderr, "INVALID PARAMETER: Invalid bit rate\n");
-    }
-
-    return -1;
-}
-
-/**
- * @brief Get formatted sample rate.
- @verbatim
- Supported formats:
- In Hz:  #  or #Hz
- In kHz: #K or #KHz
- @endverbatim
- * @param[in] arg - Samplerate as string.
- * @param[in] samplerate - On return, contains parsed sample rate.
- * @return Returns 0 if found; if not found returns -1.
- */
-static int get_samplerate(const std::string & arg, int * samplerate)
-{
-    size_t pos = arg.find('=');
-
-    if (pos != std::string::npos)
-    {
-        std::string data(arg.substr(pos + 1));
-        int reti;
-
-        // Check for decimal number
-        reti = compare(data, "^([1-9][0-9]*|0)(Hz)?$");
-
-        if (reti == -1)
-        {
-            return -1;
-        }
-        else if (!reti)
-        {
-            *samplerate = atoi(data.c_str());
-            return 0;   // OK
-        }
-
-        // Check for number with optional descimal point and K modifier
-        reti = compare(data, "^[1-9][0-9]*(\\.[0-9]+)?K(Hz)?$");
-
-        if (reti == -1)
-        {
-            return -1;
-        }
-        else if (!reti)
-        {
-            *samplerate = static_cast<int>(atof(data.c_str()) * 1000);
-            return 0;   // OK
-        }
-
-        std::fprintf(stderr, "INVALID PARAMETER: Invalid sample rate '%s'\n", data.c_str());
-    }
-    else
-    {
-        std::fprintf(stderr, "INVALID PARAMETER: Invalid sample rate\n");
-    }
-
-    return -1;
-}
-
-
-/**
- * @brief Get formatted time,
- @verbatim
- Supported formats:
- Seconds: # @n
- Minutes: #m @n
- Hours:   #h @n
- Days:    #d @n
- Weeks:   #w
- @endverbatim
- * @param[in] arg - Time as string.
- * @param[in] time - On return, contains parsed time.
- * @return Returns 0 if found; if not found returns -1.
- */
-static int get_time(const std::string & arg, time_t *time)
-{
-    size_t pos = arg.find('=');
-
-    if (pos != std::string::npos)
-    {
-        std::string data(arg.substr(pos + 1));
-        int reti;
-
-        // Check for decimal number
-        reti = compare(data, "^([1-9][0-9]*|0)?s?$");
-
-        if (reti == -1)
-        {
-            return -1;
-        }
-        else if (!reti)
-        {
-            *time = static_cast<time_t>(atol(data.c_str()));
-            return 0;   // OK
-        }
-
-        // Check for number with optional descimal point and m modifier
-        reti = compare(data, "^[1-9][0-9]*(\\.[0-9]+)?m$");
-
-        if (reti == -1)
-        {
-            return -1;
-        }
-        else if (!reti)
-        {
-            *time = static_cast<time_t>(atof(data.c_str()) * 60);
-            return 0;   // OK
-        }
-
-        // Check for number with optional descimal point and h modifier
-        reti = compare(data, "^[1-9][0-9]*(\\.[0-9]+)?h$");
-
-        if (reti == -1)
-        {
-            return -1;
-        }
-        else if (!reti)
-        {
-            *time = static_cast<time_t>(atof(data.c_str()) * 60 * 60);
-            return 0;   // OK
-        }
-
-        // Check for number with optional descimal point and d modifier
-        reti = compare(data, "^[1-9][0-9]*(\\.[0-9]+)?d$");
-
-        if (reti == -1)
-        {
-            return -1;
-        }
-        else if (!reti)
-        {
-            *time = static_cast<time_t>(atof(data.c_str()) * 60 * 60 * 24);
-            return 0;   // OK
-        }
-
-        // Check for number with optional descimal point and w modifier
-        reti = compare(data, "^[1-9][0-9]*(\\.[0-9]+)?w$");
-
-        if (reti == -1)
-        {
-            return -1;
-        }
-        else if (!reti)
-        {
-            *time = static_cast<time_t>(atof(data.c_str()) * 60 * 60 * 24 * 7);
-            return 0;   // OK
-        }
-
-        std::fprintf(stderr, "INVALID PARAMETER: Invalid time format '%s'\n", data.c_str());
-    }
-    else
-    {
-        std::fprintf(stderr, "INVALID PARAMETER: Invalid time format\n");
-    }
-
-    return -1;
-}
-
-/**
- * @brief Read size: @n
- @verbatim
- Supported formats:
- In bytes:  # or #B @n
- In KBytes: #K or #KB @n
- In MBytes: #B or #MB @n
- In GBytes: #G or #GB @n
- In TBytes: #T or #TB
- @endverbatim
- * @param[in] arg - Time as string.
- * @param[out] size - On return, contains parsed size.
- * @return Returns 0 if found; if not found returns -1.
- */
-static int get_size(const std::string & arg, size_t *size)
-{
-    size_t pos = arg.find('=');
-
-    if (pos != std::string::npos)
-    {
-        std::string data(arg.substr(pos + 1));
-        int reti;
-
-        // Check for decimal number
-        reti = compare(data, "^([1-9][0-9]*|0)?B?$");
-
-        if (reti == -1)
-        {
-            return -1;
-        }
-        else if (!reti)
-        {
-            *size = static_cast<size_t>(atol(data.c_str()));
-            return 0;   // OK
-        }
-
-        // Check for number with optional descimal point and K/KB modifier
-        reti = compare(data, "^[1-9][0-9]*(\\.[0-9]+)?KB?$");
-
-        if (reti == -1)
-        {
-            return -1;
-        }
-        else if (!reti)
-        {
-            *size = static_cast<size_t>(atof(data.c_str()) * 1024);
-            return 0;   // OK
-        }
-
-        // Check for number with optional descimal point and M/MB modifier
-        reti = compare(data, "^[1-9][0-9]*(\\.[0-9]+)?MB?$");
-
-        if (reti == -1)
-        {
-            return -1;
-        }
-        else if (!reti)
-        {
-            *size = static_cast<size_t>(atof(data.c_str()) * 1024 * 1024);
-            return 0;   // OK
-        }
-
-        // Check for number with optional descimal point and G/GB modifier
-        reti = compare(data, "^[1-9][0-9]*(\\.[0-9]+)?GB?$");
-
-        if (reti == -1)
-        {
-            return -1;
-        }
-        else if (!reti)
-        {
-            *size = static_cast<size_t>(atof(data.c_str()) * 1024 * 1024 * 1024);
-            return 0;   // OK
-        }
-
-        // Check for number with optional descimal point and T/TB modifier
-        reti = compare(data, "^[1-9][0-9]*(\\.[0-9]+)?TB?$");
-
-        if (reti == -1)
-        {
-            return -1;
-        }
-        else if (!reti)
-        {
-            *size = static_cast<size_t>(atof(data.c_str()) * 1024 * 1024 * 1024 * 1024);
-            return 0;   // OK
-        }
-
-        std::fprintf(stderr, "INVALID PARAMETER: Invalid size '%s'\n", data.c_str());
-    }
-    else
-    {
-        std::fprintf(stderr, "INVALID PARAMETER: Invalid size\n");
-    }
-
-    return -1;
-}
-
-/**
- * @brief Get destination type.
- * @param[in] arg - Format as string (MP4, OGG etc.).
- * @param[out] video_format - Selected video format.
- * @param[out] audio_format - Selected audio format.
- * @return Returns 0 if found; if not found returns -1.
- */
-int get_desttype(const std::string & arg, FFmpegfs_Format *video_format, FFmpegfs_Format * audio_format)
-{
-    /** @todo: evaluate this function */
-    size_t pos = arg.find('=');
-
-    if (pos != std::string::npos)
-    {
-        std::vector<std::string> results =  split(arg.substr(pos + 1), "\\+");
-
-        if (results.size() > 0 && results.size() < 3)
-        {
-            // Check for valid destination type and obtain codecs and file type.
-            if (!video_format->init(results[0]))
-            {
-                std::fprintf(stderr, "INVALID PARAMETER: No codecs available for desttype: %s\n", results[0].c_str());
-                return 1;
-            }
-
-            if (results.size() == 2)
-            {
-                if (!audio_format->init(results[1]))
-                {
-                    std::fprintf(stderr, "INVALID PARAMETER: No codecs available for desttype: %s\n", results[1].c_str());
-                    return 1;
-                }
-            }
-
-            return 0;
-        }
-    }
-
-    std::fprintf(stderr, "INVALID PARAMETER: Missing destination type string\n");
-
-    return -1;
-}
-
-/**
- * @brief Get autocopy option.
- * @param[in] arg - One of the auto copy options.
- * @param[out] autocopy - Upon return contains selected AUTOCOPY enum.
- * @return Returns 0 if found; if not found returns -1.
- */
-static int get_autocopy(const std::string & arg, AUTOCOPY *autocopy)
-{
-    size_t pos = arg.find('=');
-
-    if (pos != std::string::npos)
-    {
-        std::string data(arg.substr(pos + 1));
-
-        auto it = autocopy_map.find(data);
-
-        if (it == autocopy_map.end())
-        {
-            std::fprintf(stderr, "INVALID PARAMETER: Invalid autocopy option: %s\n", data.c_str());
-            return -1;
-        }
-
-        *autocopy = it->second;
-
-        return 0;
-    }
-
-    std::fprintf(stderr, "INVALID PARAMETER: Missing autocopy string\n");
-
-    return -1;
-}
-
-/**
- * @brief Convert AUTOCOPY enum to human readable text.
- * @param[in] autocopy - AUTOCOPY enum value to convert.
- * @return AUTOCOPY enum as text or "INVALID" if not known.
- */
-static std::string get_autocopy_text(AUTOCOPY autocopy)
-{
-    AUTOCOPY_MAP::const_iterator it = search_by_value(autocopy_map, autocopy);
-    if (it != autocopy_map.end())
-    {
-        return it->first;
-    }
-    return "INVALID";
-}
-
-/**
- * @brief Get recode option.
- * @param[in] arg - One of the recode options.
- * @param[out] recode - Upon return contains selected RECODESAME enum.
- * @return Returns 0 if found; if not found returns -1.
- */
-static int get_recodesame(const std::string & arg, RECODESAME *recode)
-{
-    size_t pos = arg.find('=');
-
-    if (pos != std::string::npos)
-    {
-        std::string data(arg.substr(pos + 1));
-
-        auto it = recode_map.find(data);
-
-        if (it == recode_map.end())
-        {
-            std::fprintf(stderr, "INVALID PARAMETER: Invalid recode option: %s\n", data.c_str());
-            return -1;
-        }
-
-        *recode = it->second;
-
-        return 0;
-    }
-
-    std::fprintf(stderr, "INVALID PARAMETER: Missing recode string\n");
-
-    return -1;
-}
-
-/**
- * @brief Convert RECODESAME enum to human readable text.
- * @param[in] recode - RECODESAME enum value to convert.
- * @return RECODESAME enum as text or "INVALID" if not known.
- */
-static std::string get_recodesame_text(RECODESAME recode)
-{
-    RECODESAME_MAP::const_iterator it = search_by_value(recode_map, recode);
-    if (it != recode_map.end())
-    {
-        return it->first;
-    }
-    return "INVALID";
-}
-
-/**
- * @brief Get profile option.
- * @param[in] arg - One of the auto profile options.
- * @param[out] profile - Upon return contains selected PROFILE enum.
- * @return Returns 0 if found; if not found returns -1.
- */
-static int get_profile(const std::string & arg, PROFILE *profile)
-{
-    size_t pos = arg.find('=');
-
-    if (pos != std::string::npos)
-    {
-        std::string data(arg.substr(pos + 1));
-
-        auto it = profile_map.find(data);
-
-        if (it == profile_map.end())
-        {
-            std::fprintf(stderr, "INVALID PARAMETER: Invalid profile: %s\n", data.c_str());
-            return -1;
-        }
-
-        *profile = it->second;
-
-        return 0;
-    }
-
-    std::fprintf(stderr, "INVALID PARAMETER: Missing profile string\n");
-
-    return -1;
-}
-
-/**
- * @brief Convert PROFILE enum to human readable text.
- * @param[in] profile - PROFILE enum value to convert.
- * @return PROFILE enum as text or "INVALID" if not known.
- */
-static std::string get_profile_text(PROFILE profile)
-{
-    PROFILE_MAP::const_iterator it = search_by_value(profile_map, profile);
-    if (it != profile_map.end())
-    {
-        return it->first;
-    }
-    return "INVALID";
-}
-
-// Read level
-/**
- * @brief Get ProRes level
- * @param[in] arg - One of the ProRes levels.
- * @param[out] level - Upon return contains selected PRORESLEVEL enum.
- * @return Returns 0 if found; if not found returns -1.
- */
-static int get_level(const std::string & arg, PRORESLEVEL *level)
-{
-    size_t pos = arg.find('=');
-
-    if (pos != std::string::npos)
-    {
-        std::string data(arg.substr(pos + 1));
-
-        auto it = level_map.find(data);
-
-        if (it == level_map.end())
-        {
-            std::fprintf(stderr, "INVALID PARAMETER: Invalid level: %s\n", data.c_str());
-            return -1;
-        }
-
-        *level = it->second;
-
-        return 0;
-    }
-
-    std::fprintf(stderr, "INVALID PARAMETER: Missing level string\n");
-
-    return -1;
-}
-
-// Get level text
-/**
- * @brief Convert PRORESLEVEL enum to human readable text.
- * @param[in] level - PRORESLEVEL enum value to convert.
- * @return PRORESLEVEL enum as text or "INVALID" if not known.
- */
-static std::string get_level_text(PRORESLEVEL level)
-{
-    LEVEL_MAP::const_iterator it = search_by_value(level_map, level);
-    if (it != level_map.end())
-    {
-        return it->first;
-    }
-    return "INVALID";
-}
-
-/**
- * @brief Get value form command line string.
- * Finds whatever is after the "=" sign.
- * @param[in] arg - Command line option.
- * @param[in] value - Upon returnm, contains the value after the "=" sign.
- * @return Returns 0 if found; if not found returns -1.
- */
-static int get_value(const std::string & arg, std::string *value)
-{
-    size_t pos = arg.find('=');
-
-    if (pos != std::string::npos)
-    {
-        *value = arg.substr(pos + 1);
-
-        return 0;
-    }
-
-    std::fprintf(stderr, "INVALID PARAMETER: Missing value\n");
-
-    return -1;
-}
-
-/**
- * @brief FUSE option parsing function.
- * @param[in] data - is the user data passed to the fuse_opt_parse() function
- * @param[in] arg - is the whole argument or option
- * @param[in] key - determines why the processing function was called
- * @param[in] outargs - the current output argument list
- * @return -1 on error, 0 if arg is to be discarded, 1 if arg should be kept
- */
-static int ffmpegfs_opt_proc(void* data, const char* arg, int key, struct fuse_args *outargs)
-{
-    static int n;
-    (void)data;
-
-    switch (key)
-    {
-    case FUSE_OPT_KEY_NONOPT:
-    {
-        // check for basepath and bitrate parameters
-        if (n == 0 && params.m_basepath.empty())
-        {
-            expand_path(&params.m_basepath, arg);
-            sanitise_filepath(&params.m_basepath);
-            append_sep(&params.m_basepath);
-            n++;
-            return 0;
-        }
-        else if (n == 1 && params.m_mountpath.empty())
-        {
-            expand_path(&params.m_mountpath, arg);
-            sanitise_filepath(&params.m_mountpath);
-            append_sep(&params.m_mountpath);
-
-            switch (is_mount(params.m_mountpath))
-            {
-            case 1:
-            {
-                std::fprintf(stderr, "%-25s: already mounted\n", params.m_mountpath.c_str());
-                exit(1);
-            }
-                //case -1:
-                //{
-                //  // Error already reported
-                //  exit(1);
-                //}
-            }
-
-            n++;
-            return 1;
-        }
-
-        break;
-    }
-    case KEY_HELP:
-    {
-        usage();
-        fuse_opt_add_arg(outargs, "-ho");
-        fuse_main(outargs->argc, outargs->argv, &ffmpegfs_ops, nullptr);
-        exit(1);
-    }
-    case KEY_VERSION:
-    {
-        // TODO: Also output this information in debug mode
-        std::printf("-------------------------------------------------------------------------------------------\n");
-
-#ifdef __GNUC__
-#ifndef __clang_version__
-        std::printf("%-20s: %s (%s)\n", "Built with", "gcc " __VERSION__, HOST_OS);
-#else
-        std::printf("%-20s: %s (%s)\n", "Built with", "clang " __clang_version__, HOST_OS);
-#endif
-#endif
-        std::printf("%-20s: %s\n\n", "configuration", CONFIGURE_ARGS);
-
-        std::printf("%-20s: %s\n", PACKAGE_NAME " Version", PACKAGE_VERSION);
-
-        std::printf("%s", ffmpeg_libinfo().c_str());
-
-#ifdef USE_LIBVCD
-        std::printf("%-20s: %s\n", "Video CD Library", "enabled");
-#endif // USE_LIBVCD
-#ifdef USE_LIBDVD
-        std::printf("%-20s: %s\n", "DVD Library", "enabled");
-#endif // USE_LIBDVD
-#ifdef USE_LIBBLURAY
-        std::printf("%-20s: %s\n", "Bluray Library", BLURAY_VERSION_STRING);
-#endif // USE_LIBBLURAY
-
-        fuse_opt_add_arg(outargs, "--version");
-        fuse_main(outargs->argc, outargs->argv, &ffmpegfs_ops, nullptr);
-
-        std::printf("-------------------------------------------------------------------------------------------\n\n");
-        std::printf("FFMpeg capabilities\n\n");
-
-        show_formats_devices(0);
-
-        exit(0);
-    }
-    case KEY_DESTTYPE:
-    {
-        return get_desttype(arg, &params.m_format[0], &params.m_format[1]);
-    }
-    case KEY_AUTOCOPY:
-    {
-        return get_autocopy(arg, &params.m_autocopy);
-    }
-    case KEY_RECODESAME:
-    {
-        return get_recodesame(arg, &params.m_recodesame);
-    }
-    case KEY_PROFILE:
-    {
-        return get_profile(arg, &params.m_profile);
-    }
-    case KEY_LEVEL:
-    {
-        return get_level(arg, &params.m_level);
-    }
-    case KEY_AUDIO_BITRATE:
-    {
-        return get_bitrate(arg, &params.m_audiobitrate);
-    }
-    case KEY_AUDIO_SAMPLERATE:
-    {
-        return get_samplerate(arg, &params.m_audiosamplerate);
-    }
-    case KEY_SCRIPTFILE:
-    {
-        return get_value(arg, &params.m_scriptfile);
-    }
-    case KEY_SCRIPTSOURCE:
-    {
-        return get_value(arg, &params.m_scriptsource);
-    }
-    case KEY_VIDEO_BITRATE:
-    {
-        return get_bitrate(arg, &params.m_videobitrate);
-    }
-    case KEY_EXPIRY_TIME:
-    {
-        return get_time(arg, &params.m_expiry_time);
-    }
-    case KEY_MAX_INACTIVE_SUSPEND_TIME:
-    {
-        return get_time(arg, &params.m_max_inactive_suspend);
-    }
-    case KEY_MAX_INACTIVE_ABORT_TIME:
-    {
-        return get_time(arg, &params.m_max_inactive_abort);
-    }
-    case KEY_PREBUFFER_SIZE:
-    {
-        return get_size(arg, &params.m_prebuffer_size);
-    }
-    case KEY_MAX_CACHE_SIZE:
-    {
-        return get_size(arg, &params.m_max_cache_size);
-    }
-    case KEY_MIN_DISKSPACE_SIZE:
-    {
-        return get_size(arg, &params.m_min_diskspace);
-    }
-    case KEY_CACHEPATH:
-    {
-        return get_value(arg, &params.m_cachepath);
-    }
-    case KEY_CACHE_MAINTENANCE:
-    {
-        return get_time(arg, &params.m_cache_maintenance);
-    }
-    case KEY_LOG_MAXLEVEL:
-    {
-        return get_value(arg, &params.m_log_maxlevel);
-    }
-    case KEY_LOGFILE:
-    {
-        return get_value(arg, &params.m_logfile);
-    }
-    }
-
-    return 1;
-}
-
-/**
- * @brief Set default values.
- * @return Returns true if options are OK, false if option combination is invalid.
- */
-static bool set_defaults(void)
-{
-    if (params.m_format[0].video_codec_id() == AV_CODEC_ID_PRORES)
-    {
-        if (params.m_level == PRORESLEVEL_NONE)
-        {
-            params.m_level = PRORESLEVEL_PRORES_HQ;
-        }
-    }
-
-    return true;
-}
-
-/**
- * @brief Print currently selected parameters.
- */
-static void print_params(void)
-{
-    std::string cachepath;
-
-    transcoder_cache_path(cachepath);
-
-    Logging::trace(nullptr, PACKAGE_NAME " options:\n\n"
-                                         "Base Path         : %1\n"
-                                         "Mount Path        : %2\n\n"
-                                         "Smart Transcode   : %3\n"
-                                         "Auto Copy         : %4\n"
-                                         "Recode to same fmt: %5\n"
-                                         "Audio File Type   : %6\n"
-                                         "Video File Type   : %7\n"
-                                         "Profile           : %8\n"
-                                         "Level             : %9\n"
-                                         "\nAudio\n\n"
-                                         "Audio Codecs      : %10+%11\n"
-                                         "Audio Bitrate     : %12\n"
-                                         "Audio Sample Rate : %13\n"
-                                         "\nVideo\n\n"
-                                         "Video Size/Pixels : width=%14 height=%15\n"
-                                         "Deinterlace       : %16\n"
-                                         "Remove Album Arts : %17\n"
-                                         "Video Codec       : %18\n"
-                                         "Video Bitrate     : %19\n"
-                                         "\nVirtual Script\n\n"
-                                         "Create script     : %20\n"
-                                         "Script file name  : %21\n"
-                                         "Input file        : %22\n"
-                                         "\nLogging\n\n"
-                                         "Max. Log Level    : %23\n"
-                                         "Log to stderr     : %24\n"
-                                         "Log to syslog     : %25\n"
-                                         "Logfile           : %26\n"
-                                         "\nCache Settings\n\n"
-                                         "Expiry Time       : %27\n"
-                                         "Inactivity Suspend: %28\n"
-                                         "Inactivity Abort  : %29\n"
-                                         "Pre-buffer size   : %30\n"
-                                         "Max. Cache Size   : %31\n"
-                                         "Min. Disk Space   : %32\n"
-                                         "Cache Path        : %33\n"
-                                         "Disable Cache     : %34\n"
-                                         "Maintenance Timer : %35\n"
-                                         "Clear Cache       : %36\n"
-                                         "\nVarious Options\n\n"
-                                         "Max. Threads      : %37\n"
-                                         "Decoding Errors   : %38\n"
-                                         "Min. DVD chapter  : %39\n"
-                                         "\nExperimental Options\n\n"
-                                         "Windows 10 Fix    : %40\n",
-                   params.m_basepath.c_str(),
-                   params.m_mountpath.c_str(),
-                   params.smart_transcode() ? "yes" : "no",
-                   get_autocopy_text(params.m_autocopy).c_str(),
-                   get_recodesame_text(params.m_recodesame).c_str(),
-                   params.m_format[1].desttype().c_str(),
-            params.m_format[0].desttype().c_str(),
-            get_profile_text(params.m_profile).c_str(),
-            get_level_text(params.m_level).c_str(),
-            get_codec_name(params.m_format[0].audio_codec_id(), true),
-            get_codec_name(params.m_format[1].audio_codec_id(), true),
-            format_bitrate(params.m_audiobitrate).c_str(),
-            format_samplerate(params.m_audiosamplerate).c_str(),
-            format_number(params.m_videowidth).c_str(),
-            format_number(params.m_videoheight).c_str(),
-        #ifndef USING_LIBAV
-            params.m_deinterlace ? "yes" : "no",
-        #else
-            "not supported",
-        #endif  // !USING_LIBAV
-            params.m_noalbumarts ? "yes" : "no",
-            get_codec_name(params.m_format[0].video_codec_id(), true),
-            format_bitrate(params.m_videobitrate).c_str(),
-            params.m_enablescript ? "yes" : "no",
-            params.m_scriptfile.c_str(),
-            params.m_scriptsource.c_str(),
-            params.m_log_maxlevel.c_str(),
-            params.m_log_stderr ? "yes" : "no",
-            params.m_log_syslog ? "yes" : "no",
-            !params.m_logfile.empty() ? params.m_logfile.c_str() : "none",
-            format_time(params.m_expiry_time).c_str(),
-            format_time(params.m_max_inactive_suspend).c_str(),
-            format_time(params.m_max_inactive_abort).c_str(),
-            format_size(params.m_prebuffer_size).c_str(),
-            format_size(params.m_max_cache_size).c_str(),
-            format_size(params.m_min_diskspace).c_str(),
-            cachepath.c_str(),
-            params.m_disable_cache ? "yes" : "no",
-            params.m_cache_maintenance ? format_time(params.m_cache_maintenance).c_str() : "inactive",
-            params.m_clear_cache ? "yes" : "no",
-            format_number(params.m_max_threads).c_str(),
-            params.m_decoding_errors ? "break transcode" : "ignore",
-            format_duration(params.m_min_dvd_chapter_duration * AV_TIME_BASE).c_str(),
-            params.m_win_smb_fix ? "inactive" : "SMB Lockup Fix Active");
-}
-
-/**
- * @brief Main program entry point.
- * @param[in] argc - Number of command line arguments.
- * @param[in] argv - Command line argument array.
- * @return Return value will be the errorlevel of the executable.
- * Returns 0 on success, 1 on error.
- */
-int main(int argc, char *argv[])
-{
-    int ret;
-
-    struct fuse_args args = FUSE_ARGS_INIT(argc, argv);
-
-    // Check if run from other process group like mount and if so, inhibit startup message
-    if (getppid() == getpgid(0))
-    {
-        std::printf("%s V%s\n", PACKAGE_NAME, PACKAGE_VERSION);
-        std::printf("Copyright (C) 2006-2008 David Collett\n"
-                    "Copyright (C) 2008-2012 K. Henriksson\n"
-                    "Copyright (C) 2017-2019 FFmpeg support by Norbert Schlia (nschlia@oblivion-software.de)\n\n");
-    }
-
-    init_fuse_ops();
-
-    // Configure FFmpeg
-#if !LAVC_DEP_AV_CODEC_REGISTER
-    // register all the codecs
-    avcodec_register_all();
-#endif // !LAVC_DEP_AV_CODEC_REGISTER
-#if !LAVF_DEP_AV_REGISTER
-    av_register_all();
-#endif // !LAVF_DEP_AV_REGISTER
-#if !LAVC_DEP_AV_FILTER_REGISTER
-    avfilter_register_all();
-#endif // LAVC_DEP_AV_FILTER_REGISTER
-#ifndef USING_LIBAV
-    // Redirect FFmpeg logs
-    av_log_set_callback(ffmpeg_log);
-#endif
-
-    // Set default
-    params.m_max_threads = static_cast<unsigned int>(get_nprocs() * 16);
-
-    if (fuse_opt_parse(&args, &params, ffmpegfs_opts, ffmpegfs_opt_proc))
-    {
-        std::fprintf(stderr, "INVALID PARAMETER: Parsing options.\n\n");
-        //usage(argv[0]);
-        return 1;
-    }
-
-    // Expand cache path
-    if (!params.m_cachepath.empty())
-    {
-        expand_path(&params.m_cachepath, params.m_cachepath);
-        append_sep(&params.m_cachepath);
-    }
-
-    // Log to the screen, and enable debug messages, if debug is enabled.
-    if (params.m_debug)
-    {
-        params.m_log_stderr = 1;
-        params.m_log_maxlevel = "DEBUG";
-        // av_log_set_level(AV_LOG_DEBUG);
-        av_log_set_level(AV_LOG_INFO);
-    }
-    else
-    {
-        av_log_set_level(AV_LOG_QUIET);
-    }
-
-    if (!init_logging(params.m_logfile, params.m_log_maxlevel, params.m_log_stderr ? true : false, params.m_log_syslog ? true : false))
-    {
-        std::fprintf(stderr, "ERROR: Failed to initialise logging module.\n");
-        std::fprintf(stderr, "Maybe log file couldn't be opened for writing?\n\n");
-        return 1;
-    }
-
-    if (params.m_prune_cache)
-    {
-        if (args.argc > 1)
-        {
-            std::fprintf(stderr, "INVALID PARAMETER: Invalid additional parameters for --prune_cache:\n");
-            for (int n = 1; n < args.argc; n++)
-            {
-                std::fprintf(stderr, "Invalid: '%s'\n", args.argv[n]);
-            }
-            return 1;
-        }
-
-        // Prune cache and exit
-        if (!transcoder_init())
-        {
-            return 1;
-        }
-        transcoder_cache_maintenance();
-        return 0;
-    }
-
-    if (params.m_basepath.empty())
-    {
-        std::fprintf(stderr, "INVALID PARAMETER: No valid basepath specified.\n\n");
-        return 1;
-    }
-
-    if (params.m_basepath.front() != '/')
-    {
-        std::fprintf(stderr, "INVALID PARAMETER: basepath must be an absolute path.\n\n");
-        return 1;
-    }
-
-    struct stat st;
-    if (stat(params.m_basepath.c_str(), &st) != 0 || !S_ISDIR(st.st_mode))
-    {
-        std::fprintf(stderr, "INVALID PARAMETER: basepath is not a valid directory: %s\n\n", params.m_basepath.c_str());
-        return 1;
-    }
-
-    if (params.m_mountpath.empty())
-    {
-        std::fprintf(stderr, "INVALID PARAMETER: No valid mountpath specified.\n\n");
-        return 1;
-    }
-
-    if (params.m_mountpath.front() != '/')
-    {
-        std::fprintf(stderr, "INVALID PARAMETER: mountpath must be an absolute path.\n\n");
-        return 1;
-    }
-
-    if (stat(params.m_mountpath.c_str(), &st) != 0 || !S_ISDIR(st.st_mode))
-    {
-        std::fprintf(stderr, "INVALID PARAMETER: mountpath is not a valid directory: %s\n\n", params.m_mountpath.c_str());
-        return 1;
-    }
-
-    if (!set_defaults())
-    {
-        return 1;
-    }
-
-    if (!transcoder_init())
-    {
-        return 1;
-    }
-
-    print_params();
-
-    if (params.m_clear_cache)
-    {
-        // Prune cache and exit
-        if (!transcoder_cache_clear())
-        {
-            return 1;
-        }
-    }
-
-    // start FUSE
-    ret = fuse_main(args.argc, args.argv, &ffmpegfs_ops, nullptr);
-
-    fuse_opt_free_args(&args);
-
-    return ret;
-}
+/*
+ * Copyright (C) 2006-2008 David Collett
+ * Copyright (C) 2008-2012 K. Henriksson
+ * Copyright (C) 2017-2019 FFmpeg support by Norbert Schlia (nschlia@oblivion-software.de)
+ *
+ * This program is free software; you can redistribute it and/or modify
+ * it under the terms of the GNU General Public License as published by
+ * the Free Software Foundation; either version 3 of the License, or
+ * (at your option) any later version.
+ *
+ * This program is distributed in the hope that it will be useful,
+ * but WITHOUT ANY WARRANTY; without even the implied warranty of
+ * MERCHANTABILITY or FITNESS FOR A PARTICULAR PURPOSE.  See the
+ * GNU General Public License for more details.
+ *
+ * You should have received a copy of the GNU General Public License
+ * along with this program; if not, write to the Free Software
+ * Foundation, Inc., 675 Mass Ave, Cambridge, MA 02139, USA.
+ */
+
+/**
+ * @file
+ * @brief FFmpeg main function and utilities implementation
+ *
+ * @ingroup ffmpegfs
+ *
+ * @author Norbert Schlia (nschlia@oblivion-software.de)
+ * @copyright Copyright (C) 2006-2008 David Collett @n
+ * Copyright (C) 2008-2013 K. Henriksson @n
+ * Copyright (C) 2017-2019 FFmpeg support by Norbert Schlia (nschlia@oblivion-software.de)
+ */
+
+#include "ffmpegfs.h"
+#include "logging.h"
+#include "ffmpegfshelp.h"
+
+#include <sys/sysinfo.h>
+#include <sqlite3.h>
+#include <unistd.h>
+
+#include <iostream>
+
+#ifdef USE_LIBBLURAY
+#include <libbluray/bluray-version.h>
+#endif
+
+// TODO: Move this elsewehere, so this file can be library agnostic
+#pragma GCC diagnostic push
+#pragma GCC diagnostic ignored "-Wconversion"
+#pragma GCC diagnostic ignored "-Wsign-conversion"
+#ifdef __GNUC__
+#  include <features.h>
+#  if __GNUC_PREREQ(5,0) || defined(__clang__)
+// GCC >= 5.0
+#     pragma GCC diagnostic ignored "-Wfloat-conversion"
+#  elif __GNUC_PREREQ(4,8)
+// GCC >= 4.8
+#  else
+#     error("GCC < 4.8 not supported");
+#  endif
+#endif
+#ifdef __cplusplus
+extern "C" {
+#endif
+#include <libavcodec/avcodec.h>
+#include <libavformat/avformat.h>
+#include <libavfilter/avfilter.h>
+#ifdef __cplusplus
+}
+#endif
+#pragma GCC diagnostic pop
+
+#include "ffmpeg_utils.h"
+
+FFMPEGFS_PARAMS     params;                     /**< @brief FFmpegfs command line parameters */
+
+FFMPEGFS_PARAMS::FFMPEGFS_PARAMS()
+    : m_basepath("")                            // required parameter
+    , m_mountpath("")                           // required parameter
+
+    , m_autocopy(AUTOCOPY_OFF)                  // default: off
+    , m_profile(PROFILE_NONE)                   // default: no profile
+    , m_level(PRORESLEVEL_NONE)                 // default: no level
+
+    // Format
+    , m_audiobitrate(128*1024)                  // default: 128 kBit
+    , m_audiosamplerate(44100)                  // default: 44.1 kHz
+
+    , m_videobitrate(2*1024*1024)               // default: 2 MBit
+    , m_videowidth(0)                           // default: do not change width
+    , m_videoheight(0)                          // default: do not change height
+    #ifndef USING_LIBAV
+    , m_deinterlace(0)                          // default: do not interlace video
+    #endif  // !USING_LIBAV
+    // Album arts
+    , m_noalbumarts(0)                          // default: copy album arts
+    // Virtual Script
+    , m_enablescript(0)                         // default: no virtual script
+    , m_scriptfile("index.php")                 // default name
+    , m_scriptsource("scripts/videotag.php")    // default name
+    // Other
+    , m_debug(0)                                // default: no debug messages
+    , m_log_maxlevel("INFO")                    // default: INFO level
+    , m_log_stderr(0)                           // default: do not log to stderr
+    , m_log_syslog(0)                           // default: do not use syslog
+    , m_logfile("")                             // default: none
+    // Cache/recoding options
+    , m_expiry_time((60*60*24 /* d */) * 7)     // default: 1 week)
+    , m_max_inactive_suspend(15)                // default: 15 seconds
+    , m_max_inactive_abort(30)                  // default: 30 seconds
+    , m_prebuffer_size(100 /* KB */ * 1024)     // default: 100 KB
+    , m_max_cache_size(0)                       // default: no limit
+    , m_min_diskspace(0)                        // default: no minimum
+    , m_cachepath("")                           // default: /tmp
+    , m_disable_cache(0)                        // default: enabled
+    , m_cache_maintenance((60*60))              // default: prune every 60 minutes
+    , m_prune_cache(0)                          // default: Do not prune cache immediately
+    , m_clear_cache(0)                          // default: Do not clear cache on startup
+    , m_max_threads(0)                          // default: 16 * CPU cores (this value here is overwritten later)
+    , m_decoding_errors(0)                      // default: ignore errors
+    , m_min_dvd_chapter_duration(1)             // default: 1 second
+    , m_win_smb_fix(0)                          // default: no fix
+{
+}
+
+bool FFMPEGFS_PARAMS::smart_transcode(void) const
+{
+    return (params.m_format[1].filetype() != FILETYPE_UNKNOWN && params.m_format[0].filetype() != params.m_format[1].filetype());
+}
+
+int FFMPEGFS_PARAMS::guess_format_idx(const std::string & filepath) const
+{
+    AVOutputFormat* oformat = av_guess_format(nullptr, filepath.c_str(), nullptr);
+
+    if (oformat != nullptr)
+    {
+        if (!params.smart_transcode())
+        {
+            // Not smart encoding: use first format (video file)
+            return 0;
+        }
+        else
+        {
+            // Smart transcoding
+            if (params.m_format[0].video_codec_id() != AV_CODEC_ID_NONE && oformat->video_codec != AV_CODEC_ID_NONE && !is_album_art(oformat->video_codec))
+            {
+                // Is a video: use first format (video file)
+                return 0;
+            }
+            else if (params.m_format[1].audio_codec_id() != AV_CODEC_ID_NONE && oformat->audio_codec != AV_CODEC_ID_NONE)
+            {
+                // For audio only, use second format (audio only file)
+                return 1;
+            }
+        }
+    }
+
+    return 0;
+}
+
+
+FFmpegfs_Format * FFMPEGFS_PARAMS::current_format(const std::string & filepath)
+{
+    LPCVIRTUALFILE virtualfile = find_file(filepath);
+
+    if (virtualfile != nullptr)
+    {
+        // We know the file
+        return current_format(virtualfile);
+    }
+
+    // Guess the result
+    int format_idx = guess_format_idx(filepath);
+
+    if (format_idx > -1)
+    {
+        return &m_format[format_idx];
+    }
+
+    return nullptr;
+}
+
+FFmpegfs_Format *FFMPEGFS_PARAMS::current_format(LPCVIRTUALFILE virtualfile)
+{
+    if (virtualfile->m_format_idx < 0 || virtualfile->m_format_idx > 1)
+    {
+        return nullptr;
+    }
+    return &m_format[virtualfile->m_format_idx];
+}
+
+enum
+{
+    KEY_HELP,
+    KEY_VERSION,
+    KEY_KEEP_OPT,
+    // Intelligent parameters
+    KEY_DESTTYPE,
+    KEY_AUDIO_BITRATE,
+    KEY_AUDIO_SAMPLERATE,
+    KEY_VIDEO_BITRATE,
+    KEY_SCRIPTFILE,
+    KEY_SCRIPTSOURCE,
+    KEY_EXPIRY_TIME,
+    KEY_MAX_INACTIVE_SUSPEND_TIME,
+    KEY_MAX_INACTIVE_ABORT_TIME,
+    KEY_PREBUFFER_SIZE,
+    KEY_MAX_CACHE_SIZE,
+    KEY_MIN_DISKSPACE_SIZE,
+    KEY_CACHEPATH,
+    KEY_CACHE_MAINTENANCE,
+    KEY_AUTOCOPY,
+    KEY_RECODESAME,
+    KEY_PROFILE,
+    KEY_LEVEL,
+    KEY_LOG_MAXLEVEL,
+    KEY_LOGFILE
+};
+
+/**
+  * Map FFmpegfs options to FUSE parameters
+  */
+#define FFMPEGFS_OPT(templ, param, value) { templ, offsetof(FFMPEGFS_PARAMS, param), value }
+
+/**
+ * FUSE option descriptions
+ */
+static struct fuse_opt ffmpegfs_opts[] =
+{
+    // Output type
+    FUSE_OPT_KEY("--desttype=%s",                   KEY_DESTTYPE),
+    FUSE_OPT_KEY("desttype=%s",                     KEY_DESTTYPE),
+    FUSE_OPT_KEY("--profile=%s",                    KEY_PROFILE),
+    FUSE_OPT_KEY("profile=%s",                      KEY_PROFILE),
+    FUSE_OPT_KEY("--autocopy=%s",                   KEY_AUTOCOPY),
+    FUSE_OPT_KEY("autocopy=%s",                     KEY_AUTOCOPY),
+    FUSE_OPT_KEY("--recodesame=%s",                 KEY_RECODESAME),
+    FUSE_OPT_KEY("recodesame=%s",                   KEY_RECODESAME),
+    FUSE_OPT_KEY("--level=%s",                      KEY_LEVEL),
+    FUSE_OPT_KEY("level=%s",                        KEY_LEVEL),
+
+    // Audio
+    FUSE_OPT_KEY("--audiobitrate=%s",               KEY_AUDIO_BITRATE),
+    FUSE_OPT_KEY("audiobitrate=%s",                 KEY_AUDIO_BITRATE),
+    FUSE_OPT_KEY("--audiosamplerate=%s",            KEY_AUDIO_SAMPLERATE),
+    FUSE_OPT_KEY("audiosamplerate=%s",              KEY_AUDIO_SAMPLERATE),
+
+    // Video
+    FUSE_OPT_KEY("--videobitrate=%s",               KEY_VIDEO_BITRATE),
+    FUSE_OPT_KEY("videobitrate=%s",                 KEY_VIDEO_BITRATE),
+    FFMPEGFS_OPT("--videoheight=%u",                m_videoheight, 0),
+    FFMPEGFS_OPT("videoheight=%u",                  m_videoheight, 0),
+    FFMPEGFS_OPT("--videowidth=%u",                 m_videowidth, 0),
+    FFMPEGFS_OPT("videowidth=%u",                   m_videowidth, 0),
+#ifndef USING_LIBAV
+    FFMPEGFS_OPT("--deinterlace",                   m_deinterlace, 1),
+    FFMPEGFS_OPT("deinterlace",                     m_deinterlace, 1),
+#endif  // !USING_LIBAV
+    // Album arts
+    FFMPEGFS_OPT("--noalbumarts",                   m_noalbumarts, 1),
+    FFMPEGFS_OPT("noalbumarts",                     m_noalbumarts, 1),
+    // Virtual script
+    FFMPEGFS_OPT("--enablescript",                  m_enablescript, 1),
+    FFMPEGFS_OPT("enablescript",                    m_enablescript, 1),
+    FUSE_OPT_KEY("--scriptfile=%s",                 KEY_SCRIPTFILE),
+    FUSE_OPT_KEY("scriptfile=%s",                   KEY_SCRIPTFILE),
+    FUSE_OPT_KEY("--scriptsource=%s",               KEY_SCRIPTSOURCE),
+    FUSE_OPT_KEY("scriptsource=%s",                 KEY_SCRIPTSOURCE),
+    // Background recoding/caching
+    // Cache
+    FUSE_OPT_KEY("--expiry_time=%s",                KEY_EXPIRY_TIME),
+    FUSE_OPT_KEY("expiry_time=%s",                  KEY_EXPIRY_TIME),
+    FUSE_OPT_KEY("--max_inactive_suspend=%s",       KEY_MAX_INACTIVE_SUSPEND_TIME),
+    FUSE_OPT_KEY("max_inactive_suspend=%s",         KEY_MAX_INACTIVE_SUSPEND_TIME),
+    FUSE_OPT_KEY("--max_inactive_abort=%s",         KEY_MAX_INACTIVE_ABORT_TIME),
+    FUSE_OPT_KEY("max_inactive_abort=%s",           KEY_MAX_INACTIVE_ABORT_TIME),
+    FUSE_OPT_KEY("--prebuffer_size=%s",             KEY_PREBUFFER_SIZE),
+    FUSE_OPT_KEY("prebuffer_size=%s",               KEY_PREBUFFER_SIZE),
+    FUSE_OPT_KEY("--max_cache_size=%s",             KEY_MAX_CACHE_SIZE),
+    FUSE_OPT_KEY("max_cache_size=%s",               KEY_MAX_CACHE_SIZE),
+    FUSE_OPT_KEY("--min_diskspace=%s",              KEY_MIN_DISKSPACE_SIZE),
+    FUSE_OPT_KEY("min_diskspace=%s",                KEY_MIN_DISKSPACE_SIZE),
+    FUSE_OPT_KEY("--cachepath=%s",                  KEY_CACHEPATH),
+    FUSE_OPT_KEY("cachepath=%s",                    KEY_CACHEPATH),
+    FFMPEGFS_OPT("--disable_cache",                 m_disable_cache, 1),
+    FFMPEGFS_OPT("disable_cache",                   m_disable_cache, 1),
+    FUSE_OPT_KEY("--cache_maintenance=%s",          KEY_CACHE_MAINTENANCE),
+    FUSE_OPT_KEY("cache_maintenance=%s",            KEY_CACHE_MAINTENANCE),
+    FFMPEGFS_OPT("--prune_cache",                   m_prune_cache, 1),
+    FFMPEGFS_OPT("--clear_cache",                   m_clear_cache, 1),
+    FFMPEGFS_OPT("clear_cache",                     m_clear_cache, 1),
+
+    // Other
+    FFMPEGFS_OPT("--max_threads=%u",                m_max_threads, 0),
+    FFMPEGFS_OPT("max_threads=%u",                  m_max_threads, 0),
+    FFMPEGFS_OPT("--decoding_errors=%u",            m_decoding_errors, 0),
+    FFMPEGFS_OPT("decoding_errors=%u",              m_decoding_errors, 0),
+    FFMPEGFS_OPT("--min_dvd_chapter_duration=%u",   m_min_dvd_chapter_duration, 0),
+    FFMPEGFS_OPT("min_dvd_chapter_duration=%u",     m_min_dvd_chapter_duration, 0),
+    FFMPEGFS_OPT("--win_smb_fix=%u",                m_win_smb_fix, 0),
+    FFMPEGFS_OPT("win_smb_fix=%u",                  m_win_smb_fix, 0),
+    // FFmpegfs options
+    FFMPEGFS_OPT("-d",                              m_debug, 1),
+    FFMPEGFS_OPT("debug",                           m_debug, 1),
+    FUSE_OPT_KEY("--log_maxlevel=%s",               KEY_LOG_MAXLEVEL),
+    FUSE_OPT_KEY("log_maxlevel=%s",                 KEY_LOG_MAXLEVEL),
+    FFMPEGFS_OPT("--log_stderr",                    m_log_stderr, 1),
+    FFMPEGFS_OPT("log_stderr",                      m_log_stderr, 1),
+    FFMPEGFS_OPT("--log_syslog",                    m_log_syslog, 1),
+    FFMPEGFS_OPT("log_syslog",                      m_log_syslog, 1),
+    FUSE_OPT_KEY("--logfile=%s",                    KEY_LOGFILE),
+    FUSE_OPT_KEY("logfile=%s",                      KEY_LOGFILE),
+
+    FUSE_OPT_KEY("-h",                              KEY_HELP),
+    FUSE_OPT_KEY("--help",                          KEY_HELP),
+    FUSE_OPT_KEY("-V",                              KEY_VERSION),
+    FUSE_OPT_KEY("--version",                       KEY_VERSION),
+    FUSE_OPT_KEY("-d",                              KEY_KEEP_OPT),
+    FUSE_OPT_KEY("debug",                           KEY_KEEP_OPT),
+    FUSE_OPT_END
+};
+
+typedef std::map<std::string, AUTOCOPY, comp> AUTOCOPY_MAP;     /**< @brief Map command line option to AUTOCOPY enum */
+typedef std::map<std::string, PROFILE, comp> PROFILE_MAP;       /**< @brief Map command line option to PROFILE enum  */
+typedef std::map<std::string, PRORESLEVEL, comp> LEVEL_MAP;     /**< @brief Map command line option to LEVEL enum  */
+typedef std::map<std::string, RECODESAME, comp> RECODESAME_MAP; /**< @brief Map command line option to RECODESAME enum  */
+
+/**
+  * List of AUTOCOPY options
+  */
+static const AUTOCOPY_MAP autocopy_map =
+{
+    { "NONE",           AUTOCOPY_OFF },
+    { "MATCH",          AUTOCOPY_MATCH },
+    { "MATCHLIMIT",     AUTOCOPY_MATCHLIMIT },
+    { "STRICT",         AUTOCOPY_STRICT },
+    { "STRICTLIMIT",    AUTOCOPY_STRICTLIMIT },
+};
+
+/**
+  * List if MP4 profiles
+  */
+static const PROFILE_MAP profile_map =
+{
+    { "NONE",           PROFILE_NONE },
+
+    // MP4
+
+    { "FF",             PROFILE_MP4_FF },
+    { "EDGE",           PROFILE_MP4_EDGE },
+    { "IE",             PROFILE_MP4_IE },
+    { "CHROME",         PROFILE_MP4_CHROME },
+    { "SAFARI",         PROFILE_MP4_SAFARI },
+    { "OPERA",          PROFILE_MP4_OPERA },
+    { "MAXTHON",        PROFILE_MP4_MAXTHON },
+
+    // WEBM
+};
+
+/**
+  * List if ProRes levels.
+  */
+static const LEVEL_MAP level_map =
+{
+    // ProRes
+    { "PROXY",          PRORESLEVEL_PRORES_PROXY },
+    { "LT",             PRORESLEVEL_PRORES_LT },
+    { "STANDARD",       PRORESLEVEL_PRORES_STANDARD },
+    { "HQ",             PRORESLEVEL_PRORES_HQ },
+};
+
+/**
+  * List if recode options.
+  */
+static const RECODESAME_MAP recode_map =
+{
+    // ProRes
+    { "NEVER",          RECODESAME_NEVER },
+    { "KEEP",           RECODESAME_KEEP },
+    { "ALWAYS",         RECODESAME_ALWAYS },
+};
+
+static int          get_bitrate(const std::string & arg, BITRATE *bitrate);
+static int          get_samplerate(const std::string & arg, int *samplerate);
+static int          get_time(const std::string & arg, time_t *time);
+static int          get_size(const std::string & arg, size_t *size);
+static int          get_desttype(const std::string & arg, FFmpegfs_Format *video_format, FFmpegfs_Format *audio_format);
+static int          get_autocopy(const std::string & arg, AUTOCOPY *autocopy);
+static std::string  get_autocopy_text(AUTOCOPY autocopy);
+static int          get_autocopy(const std::string & arg, AUTOCOPY *autocopy);
+static std::string  get_autocopy_text(AUTOCOPY autocopy);
+static int          get_profile(const std::string & arg, PROFILE *profile);
+static std::string  get_profile_text(PROFILE profile);
+static int          get_level(const std::string & arg, PRORESLEVEL *level);
+static std::string  get_level_text(PRORESLEVEL level);
+static int          get_value(const std::string & arg, std::string *value);
+
+static int          ffmpegfs_opt_proc(void* data, const char* arg, int key, struct fuse_args *outargs);
+static bool         set_defaults(void);
+static void         print_params(void);
+static void         usage();
+
+/**
+ * @brief Print program usage info.
+ */
+static void usage()
+{
+    std::string help;
+    size_t pos;
+
+    help.assign(reinterpret_cast<const char*>(ffmpegfshelp), ffmpegfshelp_len);
+    pos = help.find("OPTIONS\n");
+
+    std::cout << help.substr(pos + sizeof("OPTIONS\n"));
+}
+
+/**
+ * @brief Iterate through all elements in map and search for the passed element.
+ * @param[in] mapOfWords - map to search.
+ * @param[in] value - Search value
+ * @return If found, retuns const_iterator to element. Returns mapOfWords.end() if not.
+ */
+template <typename T>
+static typename std::map<std::string, T, comp>::const_iterator search_by_value(const std::map<std::string, T, comp> & mapOfWords, T value)
+{
+    typename std::map<std::string, T, comp>::const_iterator it = mapOfWords.begin();
+    while (it != mapOfWords.end())
+    {
+        if (it->second == value)
+        {
+            return it;
+        }
+        it++;
+    }
+    return mapOfWords.end();
+}
+
+/**
+ * @brief Get formatted bitrate.
+ @verbatim
+ Supported formats:
+ In bit/s:  #  or #bps
+ In kbit/s: #M or #Mbps
+ In Mbit/s: #M or #Mbps
+ @endverbatim
+ * @param[in] arg - Bitrate as string.
+ * @param[in] bitrate - On return, contains parsed bitrate.
+ * @return Returns 0 if found; if not found returns -1.
+ */
+static int get_bitrate(const std::string & arg, BITRATE *bitrate)
+{
+    size_t pos = arg.find('=');
+
+    if (pos != std::string::npos)
+    {
+        std::string data(arg.substr(pos + 1));
+        int reti;
+
+        // Check for decimal number
+        reti = compare(data, "^([1-9][0-9]*|0)?(bps)?$");
+
+        if (reti == -1)
+        {
+            return -1;
+        }
+        else if (!reti)
+        {
+            *bitrate = static_cast<BITRATE>(atol(data.c_str()));
+            return 0;   // OK
+        }
+
+        // Check for number with optional descimal point and K modifier
+        reti = compare(data, "^[1-9][0-9]*(\\.[0-9]+)?K(bps)?$");
+
+        if (reti == -1)
+        {
+            return -1;
+        }
+        else if (!reti)
+        {
+            *bitrate = static_cast<BITRATE>(atof(data.c_str()) * 1000);
+            return 0;   // OK
+        }
+
+        // Check for number with optional descimal point and M modifier
+        reti = compare(data, "^[1-9][0-9]*(\\.[0-9]+)?M(bps)?$");
+
+        if (reti == -1)
+        {
+            return -1;
+        }
+        else if (!reti)
+        {
+            *bitrate = static_cast<BITRATE>(atof(data.c_str()) * 1000000);
+            return 0;   // OK
+        }
+
+        std::fprintf(stderr, "INVALID PARAMETER: Invalid bit rate '%s'\n", data.c_str());
+    }
+    else
+    {
+        std::fprintf(stderr, "INVALID PARAMETER: Invalid bit rate\n");
+    }
+
+    return -1;
+}
+
+/**
+ * @brief Get formatted sample rate.
+ @verbatim
+ Supported formats:
+ In Hz:  #  or #Hz
+ In kHz: #K or #KHz
+ @endverbatim
+ * @param[in] arg - Samplerate as string.
+ * @param[in] samplerate - On return, contains parsed sample rate.
+ * @return Returns 0 if found; if not found returns -1.
+ */
+static int get_samplerate(const std::string & arg, int * samplerate)
+{
+    size_t pos = arg.find('=');
+
+    if (pos != std::string::npos)
+    {
+        std::string data(arg.substr(pos + 1));
+        int reti;
+
+        // Check for decimal number
+        reti = compare(data, "^([1-9][0-9]*|0)(Hz)?$");
+
+        if (reti == -1)
+        {
+            return -1;
+        }
+        else if (!reti)
+        {
+            *samplerate = atoi(data.c_str());
+            return 0;   // OK
+        }
+
+        // Check for number with optional descimal point and K modifier
+        reti = compare(data, "^[1-9][0-9]*(\\.[0-9]+)?K(Hz)?$");
+
+        if (reti == -1)
+        {
+            return -1;
+        }
+        else if (!reti)
+        {
+            *samplerate = static_cast<int>(atof(data.c_str()) * 1000);
+            return 0;   // OK
+        }
+
+        std::fprintf(stderr, "INVALID PARAMETER: Invalid sample rate '%s'\n", data.c_str());
+    }
+    else
+    {
+        std::fprintf(stderr, "INVALID PARAMETER: Invalid sample rate\n");
+    }
+
+    return -1;
+}
+
+
+/**
+ * @brief Get formatted time,
+ @verbatim
+ Supported formats:
+ Seconds: # @n
+ Minutes: #m @n
+ Hours:   #h @n
+ Days:    #d @n
+ Weeks:   #w
+ @endverbatim
+ * @param[in] arg - Time as string.
+ * @param[in] time - On return, contains parsed time.
+ * @return Returns 0 if found; if not found returns -1.
+ */
+static int get_time(const std::string & arg, time_t *time)
+{
+    size_t pos = arg.find('=');
+
+    if (pos != std::string::npos)
+    {
+        std::string data(arg.substr(pos + 1));
+        int reti;
+
+        // Check for decimal number
+        reti = compare(data, "^([1-9][0-9]*|0)?s?$");
+
+        if (reti == -1)
+        {
+            return -1;
+        }
+        else if (!reti)
+        {
+            *time = static_cast<time_t>(atol(data.c_str()));
+            return 0;   // OK
+        }
+
+        // Check for number with optional descimal point and m modifier
+        reti = compare(data, "^[1-9][0-9]*(\\.[0-9]+)?m$");
+
+        if (reti == -1)
+        {
+            return -1;
+        }
+        else if (!reti)
+        {
+            *time = static_cast<time_t>(atof(data.c_str()) * 60);
+            return 0;   // OK
+        }
+
+        // Check for number with optional descimal point and h modifier
+        reti = compare(data, "^[1-9][0-9]*(\\.[0-9]+)?h$");
+
+        if (reti == -1)
+        {
+            return -1;
+        }
+        else if (!reti)
+        {
+            *time = static_cast<time_t>(atof(data.c_str()) * 60 * 60);
+            return 0;   // OK
+        }
+
+        // Check for number with optional descimal point and d modifier
+        reti = compare(data, "^[1-9][0-9]*(\\.[0-9]+)?d$");
+
+        if (reti == -1)
+        {
+            return -1;
+        }
+        else if (!reti)
+        {
+            *time = static_cast<time_t>(atof(data.c_str()) * 60 * 60 * 24);
+            return 0;   // OK
+        }
+
+        // Check for number with optional descimal point and w modifier
+        reti = compare(data, "^[1-9][0-9]*(\\.[0-9]+)?w$");
+
+        if (reti == -1)
+        {
+            return -1;
+        }
+        else if (!reti)
+        {
+            *time = static_cast<time_t>(atof(data.c_str()) * 60 * 60 * 24 * 7);
+            return 0;   // OK
+        }
+
+        std::fprintf(stderr, "INVALID PARAMETER: Invalid time format '%s'\n", data.c_str());
+    }
+    else
+    {
+        std::fprintf(stderr, "INVALID PARAMETER: Invalid time format\n");
+    }
+
+    return -1;
+}
+
+/**
+ * @brief Read size: @n
+ @verbatim
+ Supported formats:
+ In bytes:  # or #B @n
+ In KBytes: #K or #KB @n
+ In MBytes: #B or #MB @n
+ In GBytes: #G or #GB @n
+ In TBytes: #T or #TB
+ @endverbatim
+ * @param[in] arg - Time as string.
+ * @param[out] size - On return, contains parsed size.
+ * @return Returns 0 if found; if not found returns -1.
+ */
+static int get_size(const std::string & arg, size_t *size)
+{
+    size_t pos = arg.find('=');
+
+    if (pos != std::string::npos)
+    {
+        std::string data(arg.substr(pos + 1));
+        int reti;
+
+        // Check for decimal number
+        reti = compare(data, "^([1-9][0-9]*|0)?B?$");
+
+        if (reti == -1)
+        {
+            return -1;
+        }
+        else if (!reti)
+        {
+            *size = static_cast<size_t>(atol(data.c_str()));
+            return 0;   // OK
+        }
+
+        // Check for number with optional descimal point and K/KB modifier
+        reti = compare(data, "^[1-9][0-9]*(\\.[0-9]+)?KB?$");
+
+        if (reti == -1)
+        {
+            return -1;
+        }
+        else if (!reti)
+        {
+            *size = static_cast<size_t>(atof(data.c_str()) * 1024);
+            return 0;   // OK
+        }
+
+        // Check for number with optional descimal point and M/MB modifier
+        reti = compare(data, "^[1-9][0-9]*(\\.[0-9]+)?MB?$");
+
+        if (reti == -1)
+        {
+            return -1;
+        }
+        else if (!reti)
+        {
+            *size = static_cast<size_t>(atof(data.c_str()) * 1024 * 1024);
+            return 0;   // OK
+        }
+
+        // Check for number with optional descimal point and G/GB modifier
+        reti = compare(data, "^[1-9][0-9]*(\\.[0-9]+)?GB?$");
+
+        if (reti == -1)
+        {
+            return -1;
+        }
+        else if (!reti)
+        {
+            *size = static_cast<size_t>(atof(data.c_str()) * 1024 * 1024 * 1024);
+            return 0;   // OK
+        }
+
+        // Check for number with optional descimal point and T/TB modifier
+        reti = compare(data, "^[1-9][0-9]*(\\.[0-9]+)?TB?$");
+
+        if (reti == -1)
+        {
+            return -1;
+        }
+        else if (!reti)
+        {
+            *size = static_cast<size_t>(atof(data.c_str()) * 1024 * 1024 * 1024 * 1024);
+            return 0;   // OK
+        }
+
+        std::fprintf(stderr, "INVALID PARAMETER: Invalid size '%s'\n", data.c_str());
+    }
+    else
+    {
+        std::fprintf(stderr, "INVALID PARAMETER: Invalid size\n");
+    }
+
+    return -1;
+}
+
+/**
+ * @brief Get destination type.
+ * @param[in] arg - Format as string (MP4, OGG etc.).
+ * @param[out] video_format - Selected video format.
+ * @param[out] audio_format - Selected audio format.
+ * @return Returns 0 if found; if not found returns -1.
+ */
+int get_desttype(const std::string & arg, FFmpegfs_Format *video_format, FFmpegfs_Format * audio_format)
+{
+    /** @todo: evaluate this function */
+    size_t pos = arg.find('=');
+
+    if (pos != std::string::npos)
+    {
+        std::vector<std::string> results =  split(arg.substr(pos + 1), "\\+");
+
+        if (results.size() > 0 && results.size() < 3)
+        {
+            // Check for valid destination type and obtain codecs and file type.
+            if (!video_format->init(results[0]))
+            {
+                std::fprintf(stderr, "INVALID PARAMETER: No codecs available for desttype: %s\n", results[0].c_str());
+                return 1;
+            }
+
+            if (results.size() == 2)
+            {
+                if (!audio_format->init(results[1]))
+                {
+                    std::fprintf(stderr, "INVALID PARAMETER: No codecs available for desttype: %s\n", results[1].c_str());
+                    return 1;
+                }
+            }
+
+            return 0;
+        }
+    }
+
+    std::fprintf(stderr, "INVALID PARAMETER: Missing destination type string\n");
+
+    return -1;
+}
+
+/**
+ * @brief Get autocopy option.
+ * @param[in] arg - One of the auto copy options.
+ * @param[out] autocopy - Upon return contains selected AUTOCOPY enum.
+ * @return Returns 0 if found; if not found returns -1.
+ */
+static int get_autocopy(const std::string & arg, AUTOCOPY *autocopy)
+{
+    size_t pos = arg.find('=');
+
+    if (pos != std::string::npos)
+    {
+        std::string data(arg.substr(pos + 1));
+
+        auto it = autocopy_map.find(data);
+
+        if (it == autocopy_map.end())
+        {
+            std::fprintf(stderr, "INVALID PARAMETER: Invalid autocopy option: %s\n", data.c_str());
+            return -1;
+        }
+
+        *autocopy = it->second;
+
+        return 0;
+    }
+
+    std::fprintf(stderr, "INVALID PARAMETER: Missing autocopy string\n");
+
+    return -1;
+}
+
+/**
+ * @brief Convert AUTOCOPY enum to human readable text.
+ * @param[in] autocopy - AUTOCOPY enum value to convert.
+ * @return AUTOCOPY enum as text or "INVALID" if not known.
+ */
+static std::string get_autocopy_text(AUTOCOPY autocopy)
+{
+    AUTOCOPY_MAP::const_iterator it = search_by_value(autocopy_map, autocopy);
+    if (it != autocopy_map.end())
+    {
+        return it->first;
+    }
+    return "INVALID";
+}
+
+/**
+ * @brief Get recode option.
+ * @param[in] arg - One of the recode options.
+ * @param[out] recode - Upon return contains selected RECODESAME enum.
+ * @return Returns 0 if found; if not found returns -1.
+ */
+static int get_recodesame(const std::string & arg, RECODESAME *recode)
+{
+    size_t pos = arg.find('=');
+
+    if (pos != std::string::npos)
+    {
+        std::string data(arg.substr(pos + 1));
+
+        auto it = recode_map.find(data);
+
+        if (it == recode_map.end())
+        {
+            std::fprintf(stderr, "INVALID PARAMETER: Invalid recode option: %s\n", data.c_str());
+            return -1;
+        }
+
+        *recode = it->second;
+
+        return 0;
+    }
+
+    std::fprintf(stderr, "INVALID PARAMETER: Missing recode string\n");
+
+    return -1;
+}
+
+/**
+ * @brief Convert RECODESAME enum to human readable text.
+ * @param[in] recode - RECODESAME enum value to convert.
+ * @return RECODESAME enum as text or "INVALID" if not known.
+ */
+static std::string get_recodesame_text(RECODESAME recode)
+{
+    RECODESAME_MAP::const_iterator it = search_by_value(recode_map, recode);
+    if (it != recode_map.end())
+    {
+        return it->first;
+    }
+    return "INVALID";
+}
+
+/**
+ * @brief Get profile option.
+ * @param[in] arg - One of the auto profile options.
+ * @param[out] profile - Upon return contains selected PROFILE enum.
+ * @return Returns 0 if found; if not found returns -1.
+ */
+static int get_profile(const std::string & arg, PROFILE *profile)
+{
+    size_t pos = arg.find('=');
+
+    if (pos != std::string::npos)
+    {
+        std::string data(arg.substr(pos + 1));
+
+        auto it = profile_map.find(data);
+
+        if (it == profile_map.end())
+        {
+            std::fprintf(stderr, "INVALID PARAMETER: Invalid profile: %s\n", data.c_str());
+            return -1;
+        }
+
+        *profile = it->second;
+
+        return 0;
+    }
+
+    std::fprintf(stderr, "INVALID PARAMETER: Missing profile string\n");
+
+    return -1;
+}
+
+/**
+ * @brief Convert PROFILE enum to human readable text.
+ * @param[in] profile - PROFILE enum value to convert.
+ * @return PROFILE enum as text or "INVALID" if not known.
+ */
+static std::string get_profile_text(PROFILE profile)
+{
+    PROFILE_MAP::const_iterator it = search_by_value(profile_map, profile);
+    if (it != profile_map.end())
+    {
+        return it->first;
+    }
+    return "INVALID";
+}
+
+// Read level
+/**
+ * @brief Get ProRes level
+ * @param[in] arg - One of the ProRes levels.
+ * @param[out] level - Upon return contains selected PRORESLEVEL enum.
+ * @return Returns 0 if found; if not found returns -1.
+ */
+static int get_level(const std::string & arg, PRORESLEVEL *level)
+{
+    size_t pos = arg.find('=');
+
+    if (pos != std::string::npos)
+    {
+        std::string data(arg.substr(pos + 1));
+
+        auto it = level_map.find(data);
+
+        if (it == level_map.end())
+        {
+            std::fprintf(stderr, "INVALID PARAMETER: Invalid level: %s\n", data.c_str());
+            return -1;
+        }
+
+        *level = it->second;
+
+        return 0;
+    }
+
+    std::fprintf(stderr, "INVALID PARAMETER: Missing level string\n");
+
+    return -1;
+}
+
+// Get level text
+/**
+ * @brief Convert PRORESLEVEL enum to human readable text.
+ * @param[in] level - PRORESLEVEL enum value to convert.
+ * @return PRORESLEVEL enum as text or "INVALID" if not known.
+ */
+static std::string get_level_text(PRORESLEVEL level)
+{
+    LEVEL_MAP::const_iterator it = search_by_value(level_map, level);
+    if (it != level_map.end())
+    {
+        return it->first;
+    }
+    return "INVALID";
+}
+
+/**
+ * @brief Get value form command line string.
+ * Finds whatever is after the "=" sign.
+ * @param[in] arg - Command line option.
+ * @param[in] value - Upon returnm, contains the value after the "=" sign.
+ * @return Returns 0 if found; if not found returns -1.
+ */
+static int get_value(const std::string & arg, std::string *value)
+{
+    size_t pos = arg.find('=');
+
+    if (pos != std::string::npos)
+    {
+        *value = arg.substr(pos + 1);
+
+        return 0;
+    }
+
+    std::fprintf(stderr, "INVALID PARAMETER: Missing value\n");
+
+    return -1;
+}
+
+/**
+ * @brief FUSE option parsing function.
+ * @param[in] data - is the user data passed to the fuse_opt_parse() function
+ * @param[in] arg - is the whole argument or option
+ * @param[in] key - determines why the processing function was called
+ * @param[in] outargs - the current output argument list
+ * @return -1 on error, 0 if arg is to be discarded, 1 if arg should be kept
+ */
+static int ffmpegfs_opt_proc(void* data, const char* arg, int key, struct fuse_args *outargs)
+{
+    static int n;
+    (void)data;
+
+    switch (key)
+    {
+    case FUSE_OPT_KEY_NONOPT:
+    {
+        // check for basepath and bitrate parameters
+        if (n == 0 && params.m_basepath.empty())
+        {
+            expand_path(&params.m_basepath, arg);
+            sanitise_filepath(&params.m_basepath);
+            append_sep(&params.m_basepath);
+            n++;
+            return 0;
+        }
+        else if (n == 1 && params.m_mountpath.empty())
+        {
+            expand_path(&params.m_mountpath, arg);
+            sanitise_filepath(&params.m_mountpath);
+            append_sep(&params.m_mountpath);
+
+            switch (is_mount(params.m_mountpath))
+            {
+            case 1:
+            {
+                std::fprintf(stderr, "%-25s: already mounted\n", params.m_mountpath.c_str());
+                exit(1);
+            }
+                //case -1:
+                //{
+                //  // Error already reported
+                //  exit(1);
+                //}
+            }
+
+            n++;
+            return 1;
+        }
+
+        break;
+    }
+    case KEY_HELP:
+    {
+        usage();
+        fuse_opt_add_arg(outargs, "-ho");
+        fuse_main(outargs->argc, outargs->argv, &ffmpegfs_ops, nullptr);
+        exit(1);
+    }
+    case KEY_VERSION:
+    {
+        // TODO: Also output this information in debug mode
+        std::printf("-------------------------------------------------------------------------------------------\n");
+
+#ifdef __GNUC__
+#ifndef __clang_version__
+        std::printf("%-20s: %s (%s)\n", "Built with", "gcc " __VERSION__, HOST_OS);
+#else
+        std::printf("%-20s: %s (%s)\n", "Built with", "clang " __clang_version__, HOST_OS);
+#endif
+#endif
+        std::printf("%-20s: %s\n\n", "configuration", CONFIGURE_ARGS);
+
+        std::printf("%-20s: %s\n", PACKAGE_NAME " Version", PACKAGE_VERSION);
+
+        std::printf("%s", ffmpeg_libinfo().c_str());
+
+#ifdef USE_LIBVCD
+        std::printf("%-20s: %s\n", "Video CD Library", "enabled");
+#endif // USE_LIBVCD
+#ifdef USE_LIBDVD
+        std::printf("%-20s: %s\n", "DVD Library", "enabled");
+#endif // USE_LIBDVD
+#ifdef USE_LIBBLURAY
+        std::printf("%-20s: %s\n", "Bluray Library", BLURAY_VERSION_STRING);
+#endif // USE_LIBBLURAY
+
+        fuse_opt_add_arg(outargs, "--version");
+        fuse_main(outargs->argc, outargs->argv, &ffmpegfs_ops, nullptr);
+
+        std::printf("-------------------------------------------------------------------------------------------\n\n");
+        std::printf("FFMpeg capabilities\n\n");
+
+        show_formats_devices(0);
+
+        exit(0);
+    }
+    case KEY_DESTTYPE:
+    {
+        return get_desttype(arg, &params.m_format[0], &params.m_format[1]);
+    }
+    case KEY_AUTOCOPY:
+    {
+        return get_autocopy(arg, &params.m_autocopy);
+    }
+    case KEY_RECODESAME:
+    {
+        return get_recodesame(arg, &params.m_recodesame);
+    }
+    case KEY_PROFILE:
+    {
+        return get_profile(arg, &params.m_profile);
+    }
+    case KEY_LEVEL:
+    {
+        return get_level(arg, &params.m_level);
+    }
+    case KEY_AUDIO_BITRATE:
+    {
+        return get_bitrate(arg, &params.m_audiobitrate);
+    }
+    case KEY_AUDIO_SAMPLERATE:
+    {
+        return get_samplerate(arg, &params.m_audiosamplerate);
+    }
+    case KEY_SCRIPTFILE:
+    {
+        return get_value(arg, &params.m_scriptfile);
+    }
+    case KEY_SCRIPTSOURCE:
+    {
+        return get_value(arg, &params.m_scriptsource);
+    }
+    case KEY_VIDEO_BITRATE:
+    {
+        return get_bitrate(arg, &params.m_videobitrate);
+    }
+    case KEY_EXPIRY_TIME:
+    {
+        return get_time(arg, &params.m_expiry_time);
+    }
+    case KEY_MAX_INACTIVE_SUSPEND_TIME:
+    {
+        return get_time(arg, &params.m_max_inactive_suspend);
+    }
+    case KEY_MAX_INACTIVE_ABORT_TIME:
+    {
+        return get_time(arg, &params.m_max_inactive_abort);
+    }
+    case KEY_PREBUFFER_SIZE:
+    {
+        return get_size(arg, &params.m_prebuffer_size);
+    }
+    case KEY_MAX_CACHE_SIZE:
+    {
+        return get_size(arg, &params.m_max_cache_size);
+    }
+    case KEY_MIN_DISKSPACE_SIZE:
+    {
+        return get_size(arg, &params.m_min_diskspace);
+    }
+    case KEY_CACHEPATH:
+    {
+        return get_value(arg, &params.m_cachepath);
+    }
+    case KEY_CACHE_MAINTENANCE:
+    {
+        return get_time(arg, &params.m_cache_maintenance);
+    }
+    case KEY_LOG_MAXLEVEL:
+    {
+        return get_value(arg, &params.m_log_maxlevel);
+    }
+    case KEY_LOGFILE:
+    {
+        return get_value(arg, &params.m_logfile);
+    }
+    }
+
+    return 1;
+}
+
+/**
+ * @brief Set default values.
+ * @return Returns true if options are OK, false if option combination is invalid.
+ */
+static bool set_defaults(void)
+{
+    if (params.m_format[0].video_codec_id() == AV_CODEC_ID_PRORES)
+    {
+        if (params.m_level == PRORESLEVEL_NONE)
+        {
+            params.m_level = PRORESLEVEL_PRORES_HQ;
+        }
+    }
+
+    return true;
+}
+
+/**
+ * @brief Print currently selected parameters.
+ */
+static void print_params(void)
+{
+    std::string cachepath;
+
+    transcoder_cache_path(cachepath);
+
+    Logging::trace(nullptr, PACKAGE_NAME " options:\n\n"
+                                         "Base Path         : %1\n"
+                                         "Mount Path        : %2\n\n"
+                                         "Smart Transcode   : %3\n"
+                                         "Auto Copy         : %4\n"
+                                         "Recode to same fmt: %5\n"
+                                         "Audio File Type   : %6\n"
+                                         "Video File Type   : %7\n"
+                                         "Profile           : %8\n"
+                                         "Level             : %9\n"
+                                         "\nAudio\n\n"
+                                         "Audio Codecs      : %10+%11\n"
+                                         "Audio Bitrate     : %12\n"
+                                         "Audio Sample Rate : %13\n"
+                                         "\nVideo\n\n"
+                                         "Video Size/Pixels : width=%14 height=%15\n"
+                                         "Deinterlace       : %16\n"
+                                         "Remove Album Arts : %17\n"
+                                         "Video Codec       : %18\n"
+                                         "Video Bitrate     : %19\n"
+                                         "\nVirtual Script\n\n"
+                                         "Create script     : %20\n"
+                                         "Script file name  : %21\n"
+                                         "Input file        : %22\n"
+                                         "\nLogging\n\n"
+                                         "Max. Log Level    : %23\n"
+                                         "Log to stderr     : %24\n"
+                                         "Log to syslog     : %25\n"
+                                         "Logfile           : %26\n"
+                                         "\nCache Settings\n\n"
+                                         "Expiry Time       : %27\n"
+                                         "Inactivity Suspend: %28\n"
+                                         "Inactivity Abort  : %29\n"
+                                         "Pre-buffer size   : %30\n"
+                                         "Max. Cache Size   : %31\n"
+                                         "Min. Disk Space   : %32\n"
+                                         "Cache Path        : %33\n"
+                                         "Disable Cache     : %34\n"
+                                         "Maintenance Timer : %35\n"
+                                         "Clear Cache       : %36\n"
+                                         "\nVarious Options\n\n"
+                                         "Max. Threads      : %37\n"
+                                         "Decoding Errors   : %38\n"
+                                         "Min. DVD chapter  : %39\n"
+                                         "\nExperimental Options\n\n"
+                                         "Windows 10 Fix    : %40\n",
+                   params.m_basepath.c_str(),
+                   params.m_mountpath.c_str(),
+                   params.smart_transcode() ? "yes" : "no",
+                   get_autocopy_text(params.m_autocopy).c_str(),
+                   get_recodesame_text(params.m_recodesame).c_str(),
+                   params.m_format[1].desttype().c_str(),
+            params.m_format[0].desttype().c_str(),
+            get_profile_text(params.m_profile).c_str(),
+            get_level_text(params.m_level).c_str(),
+            get_codec_name(params.m_format[0].audio_codec_id(), true),
+            get_codec_name(params.m_format[1].audio_codec_id(), true),
+            format_bitrate(params.m_audiobitrate).c_str(),
+            format_samplerate(params.m_audiosamplerate).c_str(),
+            format_number(params.m_videowidth).c_str(),
+            format_number(params.m_videoheight).c_str(),
+        #ifndef USING_LIBAV
+            params.m_deinterlace ? "yes" : "no",
+        #else
+            "not supported",
+        #endif  // !USING_LIBAV
+            params.m_noalbumarts ? "yes" : "no",
+            get_codec_name(params.m_format[0].video_codec_id(), true),
+            format_bitrate(params.m_videobitrate).c_str(),
+            params.m_enablescript ? "yes" : "no",
+            params.m_scriptfile.c_str(),
+            params.m_scriptsource.c_str(),
+            params.m_log_maxlevel.c_str(),
+            params.m_log_stderr ? "yes" : "no",
+            params.m_log_syslog ? "yes" : "no",
+            !params.m_logfile.empty() ? params.m_logfile.c_str() : "none",
+            format_time(params.m_expiry_time).c_str(),
+            format_time(params.m_max_inactive_suspend).c_str(),
+            format_time(params.m_max_inactive_abort).c_str(),
+            format_size(params.m_prebuffer_size).c_str(),
+            format_size(params.m_max_cache_size).c_str(),
+            format_size(params.m_min_diskspace).c_str(),
+            cachepath.c_str(),
+            params.m_disable_cache ? "yes" : "no",
+            params.m_cache_maintenance ? format_time(params.m_cache_maintenance).c_str() : "inactive",
+            params.m_clear_cache ? "yes" : "no",
+            format_number(params.m_max_threads).c_str(),
+            params.m_decoding_errors ? "break transcode" : "ignore",
+            format_duration(params.m_min_dvd_chapter_duration * AV_TIME_BASE).c_str(),
+            params.m_win_smb_fix ? "inactive" : "SMB Lockup Fix Active");
+}
+
+/**
+ * @brief Main program entry point.
+ * @param[in] argc - Number of command line arguments.
+ * @param[in] argv - Command line argument array.
+ * @return Return value will be the errorlevel of the executable.
+ * Returns 0 on success, 1 on error.
+ */
+int main(int argc, char *argv[])
+{
+    int ret;
+
+    struct fuse_args args = FUSE_ARGS_INIT(argc, argv);
+
+    // Check if run from other process group like mount and if so, inhibit startup message
+    if (getppid() == getpgid(0))
+    {
+        std::printf("%s V%s\n", PACKAGE_NAME, PACKAGE_VERSION);
+        std::printf("Copyright (C) 2006-2008 David Collett\n"
+                    "Copyright (C) 2008-2012 K. Henriksson\n"
+                    "Copyright (C) 2017-2019 FFmpeg support by Norbert Schlia (nschlia@oblivion-software.de)\n\n");
+    }
+
+    init_fuse_ops();
+
+    // Configure FFmpeg
+#if !LAVC_DEP_AV_CODEC_REGISTER
+    // register all the codecs
+    avcodec_register_all();
+#endif // !LAVC_DEP_AV_CODEC_REGISTER
+#if !LAVF_DEP_AV_REGISTER
+    av_register_all();
+#endif // !LAVF_DEP_AV_REGISTER
+#if !LAVC_DEP_AV_FILTER_REGISTER
+    avfilter_register_all();
+#endif // LAVC_DEP_AV_FILTER_REGISTER
+#ifndef USING_LIBAV
+    // Redirect FFmpeg logs
+    av_log_set_callback(ffmpeg_log);
+#endif
+
+    // Set default
+    params.m_max_threads = static_cast<unsigned int>(get_nprocs() * 16);
+
+    if (fuse_opt_parse(&args, &params, ffmpegfs_opts, ffmpegfs_opt_proc))
+    {
+        std::fprintf(stderr, "INVALID PARAMETER: Parsing options.\n\n");
+        //usage(argv[0]);
+        return 1;
+    }
+
+    // Expand cache path
+    if (!params.m_cachepath.empty())
+    {
+        expand_path(&params.m_cachepath, params.m_cachepath);
+        append_sep(&params.m_cachepath);
+    }
+
+    // Log to the screen, and enable debug messages, if debug is enabled.
+    if (params.m_debug)
+    {
+        params.m_log_stderr = 1;
+        params.m_log_maxlevel = "DEBUG";
+        // av_log_set_level(AV_LOG_DEBUG);
+        av_log_set_level(AV_LOG_INFO);
+    }
+    else
+    {
+        av_log_set_level(AV_LOG_QUIET);
+    }
+
+    if (!init_logging(params.m_logfile, params.m_log_maxlevel, params.m_log_stderr ? true : false, params.m_log_syslog ? true : false))
+    {
+        std::fprintf(stderr, "ERROR: Failed to initialise logging module.\n");
+        std::fprintf(stderr, "Maybe log file couldn't be opened for writing?\n\n");
+        return 1;
+    }
+
+    if (params.m_prune_cache)
+    {
+        if (args.argc > 1)
+        {
+            std::fprintf(stderr, "INVALID PARAMETER: Invalid additional parameters for --prune_cache:\n");
+            for (int n = 1; n < args.argc; n++)
+            {
+                std::fprintf(stderr, "Invalid: '%s'\n", args.argv[n]);
+            }
+            return 1;
+        }
+
+        // Prune cache and exit
+        if (!transcoder_init())
+        {
+            return 1;
+        }
+        transcoder_cache_maintenance();
+        return 0;
+    }
+
+    if (params.m_basepath.empty())
+    {
+        std::fprintf(stderr, "INVALID PARAMETER: No valid basepath specified.\n\n");
+        return 1;
+    }
+
+    if (params.m_basepath.front() != '/')
+    {
+        std::fprintf(stderr, "INVALID PARAMETER: basepath must be an absolute path.\n\n");
+        return 1;
+    }
+
+    struct stat st;
+    if (stat(params.m_basepath.c_str(), &st) != 0 || !S_ISDIR(st.st_mode))
+    {
+        std::fprintf(stderr, "INVALID PARAMETER: basepath is not a valid directory: %s\n\n", params.m_basepath.c_str());
+        return 1;
+    }
+
+    if (params.m_mountpath.empty())
+    {
+        std::fprintf(stderr, "INVALID PARAMETER: No valid mountpath specified.\n\n");
+        return 1;
+    }
+
+    if (params.m_mountpath.front() != '/')
+    {
+        std::fprintf(stderr, "INVALID PARAMETER: mountpath must be an absolute path.\n\n");
+        return 1;
+    }
+
+    if (stat(params.m_mountpath.c_str(), &st) != 0 || !S_ISDIR(st.st_mode))
+    {
+        std::fprintf(stderr, "INVALID PARAMETER: mountpath is not a valid directory: %s\n\n", params.m_mountpath.c_str());
+        return 1;
+    }
+
+    if (!set_defaults())
+    {
+        return 1;
+    }
+
+    if (!transcoder_init())
+    {
+        return 1;
+    }
+
+    print_params();
+
+    if (params.m_clear_cache)
+    {
+        // Prune cache and exit
+        if (!transcoder_cache_clear())
+        {
+            return 1;
+        }
+    }
+
+    // start FUSE
+    ret = fuse_main(args.argc, args.argv, &ffmpegfs_ops, nullptr);
+
+    fuse_opt_free_args(&args);
+
+    return ret;
+}