/*
 * Copyright (C) 2017-2019 Norbert Schlia (nschlia@oblivion-software.de)
 *
 * This program is free software; you can redistribute it and/or modify
 * it under the terms of the GNU General Public License as published by
 * the Free Software Foundation; either version 3 of the License, or
 * (at your option) any later version.
 *
 * This program is distributed in the hope that it will be useful,
 * but WITHOUT ANY WARRANTY; without even the implied warranty of
 * MERCHANTABILITY or FITNESS FOR A PARTICULAR PURPOSE.  See the
 * GNU General Public License for more details.
 *
 * You should have received a copy of the GNU General Public License
 * along with this program; if not, write to the Free Software
 * Foundation, Inc., 675 Mass Ave, Cambridge, MA 02139, USA.
 */

/**
 * @file
 * @brief FFmpeg_Transcoder class implementation
 *
 * @ingroup ffmpegfs
 *
 * @author Norbert Schlia (nschlia@oblivion-software.de)
 * @copyright Copyright (C) 2017-2019 Norbert Schlia (nschlia@oblivion-software.de)
 */

#include "ffmpeg_transcoder.h"
#include "transcode.h"
#include "buffer.h"
#include "wave.h"
#include "logging.h"

#include <assert.h>

// Disable annoying warnings outside our code
#pragma GCC diagnostic push
#pragma GCC diagnostic ignored "-Wconversion"
#pragma GCC diagnostic ignored "-Wsign-conversion"
#ifdef __GNUC__
#  include <features.h>
#  if __GNUC_PREREQ(5,0) || defined(__clang__)
// GCC >= 5.0
#     pragma GCC diagnostic ignored "-Wfloat-conversion"
#  elif __GNUC_PREREQ(4,8)
// GCC >= 4.8
#  else
#     error("GCC < 4.8 not supported");
#  endif
#endif
#ifdef __cplusplus
extern "C" {
#endif
#include <libswscale/swscale.h>
#if LAVR_DEPRECATE
#include <libswresample/swresample.h>
#else
#include <libavresample/avresample.h>
#endif
#include <libavutil/imgutils.h>
#include <libavutil/opt.h>
#include <libavutil/audio_fifo.h>
#include <libavfilter/avfilter.h>
#include <libavfilter/buffersink.h>
#include <libavfilter/buffersrc.h>
#ifdef __cplusplus
}
#endif
#pragma GCC diagnostic pop

const FFmpeg_Transcoder::PRORES_BITRATE FFmpeg_Transcoder::m_prores_bitrate[] =
{
    // SD
    {	720,	486,	{ {	24,	0 }                   },	{	10,     23,     34,     50,     75,     113     }	},
    {	720,	486,	{ {	60,	1 },	{   30,	0 }   },	{	12,     29,     42,     63,     94,     141     }	},

    {	720,	576,	{ {	50,	1 },	{   25,	0 }   },	{	12,     28,     41,     61,     92,     138     }	},

    {	960,	720,	{ {	24,	0 }                   },	{	15,     35,     50,     75,     113,	170     }	},
    {	960,	720,	{ {	25,	0 }                   },	{	16,     36,     52,     79,     118,	177     }	},
    {	960,	720,	{ {	30,	0 }                   },	{	19,     44,     63,     94,     141,	212     }	},
    {	960,	720,	{ {	50,	0 }                   },	{	32,     73,     105,	157,	236,	354     }	},
    {	960,	720,	{ {	60,	0 }                   },	{	38,     87,     126,	189,	283,	424     }	},
    // HD
    {	1280,	720,	{ {	24,	0 }                   },	{	18,     41,     59,     88,     132,	198     }	},
    {	1280,	720,	{ {	25,	0 }                   },	{	19,     42,     61,     92,     138,	206     }	},
    {	1280,	720,	{ {	30,	0 }                   },	{	23,     51,     73,     110,	165,	247     }	},
    {	1280,	720,	{ {	50,	0 }                   },	{	38,     84,     122,	184,	275,	413     }	},
    {	1280,	720,	{ {	60,	0 }                   },	{	45,     101,	147,	220,	330,	495     }	},

    {	1280,	1080,	{ {	24,	0 }                   },	{	31,     70,     101,	151,	226,	339     }	},
    {	1280,	1080,	{ {	60,	1 },	{   30,	0 }   },	{	38,     87,     126,	189,	283,	424     }	},

    {	1440,	1080,	{ {	24,	0 }                   },	{	31,     70,     101,	151,	226,	339     }	},
    {	1440,	1080,	{ {	50,	1 },	{   25,	0 }   },	{	32,     73,     105,	157,	236,	354     }	},
    {	1440,	1080,	{ {	60,	1 },	{   30,	0 }   },	{	38,     87,     126,	189,	283,	424     }	},
    // Full HD
    {	1920,	1080,	{ {	24,	0 }                   },	{	36,     82,     117,	176,	264,	396     }	},
    {	1920,	1080,	{ {	50,	1 },	{   25,	0 }   },	{	38,     85,     122,	184,	275,	413     }	},
    {	1920,	1080,	{ {	60,	1 },	{   30,	0 }   },	{	45,     102,	147,	220,	330,	495     }	},
    {	1920,	1080,	{ {	50,	0 }                   },	{	76,     170,	245,	367,	551,	826     }	},
    {	1920,	1080,	{ {	60,	0 }                   },	{	91,     204,	293,	440,	660,	990     }	},
    // 2K
    {	2048,	1080,	{ {	24,	0 }                   },	{	41,     93,     134,	201,	302,	453     }	},
    {	2048,	1080,	{ {	25,	0 }                   },	{	43,     97,     140,	210,	315,	472     }	},
    {	2048,	1080,	{ {	30,	0 }                   },	{	52,     116,	168,	251,	377,	566     }	},
    {	2048,	1080,	{ {	50,	0 }                   },	{	86,     194,	280,	419,	629,	944     }	},
    {	2048,	1080,	{ {	60,	0 }                   },	{	103,	232,	335,	503,	754,	1131	}	},
    // 2K
    {	2048,	1556,	{ {	24,	0 }                   },	{	56,     126,	181,	272,	407,	611     }	},
    {	2048,	1556,	{ {	25,	0 }                   },	{	58,     131,	189,	283,	425,	637     }	},
    {	2048,	1556,	{ {	30,	0 }                   },	{	70,     157,	226,	340,	509,	764     }	},
    {	2048,	1556,	{ {	50,	0 }                   },	{	117,	262,	377,	567,	850,	1275	}	},
    {	2048,	1556,	{ {	60,	0 }                   },	{	140,	314,	452,	679,	1019,	1528	}	},
    // QFHD
    {	3840,	2160,	{ {	24,	0 }                   },	{	145,	328,	471,	707,	1061,	1591	}	},
    {	3840,	2160,	{ {	25,	0 }                   },	{	151,	342,	492,	737,	1106,	1659	}	},
    {	3840,	2160,	{ {	30,	0 }                   },	{	182,	410,	589,	884,	1326,	1989	}	},
    {	3840,	2160,	{ {	50,	0 }                   },	{	303,	684,	983,	1475,	2212,	3318	}	},
    {	3840,	2160,	{ {	60,	0 }                   },	{	363,	821,	1178,	1768,	2652,	3977	}	},
    // 4K
    {	4096,	2160,	{ {	24,	0 }                   },	{	155,	350,	503,	754,	1131,	1697	}	},
    {	4096,	2160,	{ {	25,	0 }                   },	{	162,	365,	524,	786,	1180,	1769	}	},
    {	4096,	2160,	{ {	30,	0 }                   },	{	194,	437,	629,	943,	1414,	2121	}	},
    {	4096,	2160,	{ {	50,	0 }                   },	{	323,	730,	1049,	1573,	2359,	3539	}	},
    {	4096,	2160,	{ {	60,	0 }                   },	{	388,	875,	1257,	1886,	2828,	4242	}	},
    // 5K
    {	5120,	2700,	{ {	24,	0 }                   },	{	243,	547,	786,	1178,	1768,	2652	}	},
    {	5120,	2700,	{ {	25,	0 }                   },	{	253,	570,	819,	1229,	1843,	2765	}	},
    {	5120,	2700,	{ {	30,	0 }                   },	{	304,	684,	982,	1473,	2210,	3314	}	},
    {	5120,	2700,	{ {	50,	0 }                   },	{	507,	1140,	1638,	2458,	3686,	5530	}	},
    {	5120,	2700,	{ {	60,	0 }                   },	{	608,	1367,	1964,	2946,	4419,	6629	}	},
    // 6K
    {	6144,	3240,	{ {	24,	0 }                   },	{	350,	788,	1131,	1697,	2545,	3818	}	},
    {	6144,	3240,	{ {	25,	0 }                   },	{	365,	821,	1180,	1769,	2654,	3981	}	},
    {	6144,	3240,	{ {	30,	0 }                   },	{	437,	985,	1414,	2121,	3182,	4772	}	},
    {	6144,	3240,	{ {	50,	0 }                   },	{	730,	1643,	2359,	3539,	5308,	7962	}	},
    {	6144,	3240,	{ {	60,	0 }                   },	{	875,	1969,	2828,	4242,	6364,	9545	}	},
    // 8K
    {	8192,	4320,	{ {	24,	0 }                   },	{	622,	1400,	2011,	3017,	4525,	6788	}	},
    {	8192,	4320,	{ {	25,	0 }                   },	{	649,	1460,	2097,	3146,	4719,	7078	}	},
    {	8192,	4320,	{ {	30,	0 }                   },	{	778,	1750,	2514,	3771,	5657,	8485	}	},
    {	8192,	4320,	{ {	50,	0 }                   },	{	1298,	2920,	4194,	6291,	9437,	14156	}	},
    {	8192,	4320,	{ {	60,	0 }                   },	{	1556,	3500,	5028,	7542,	11313,	16970	}	},
    // That's it
    {   0,     0,     {                               },	{	0 }	},
};

#pragma GCC diagnostic push
#pragma GCC diagnostic ignored "-Wmissing-field-initializers"
FFmpeg_Transcoder::FFmpeg_Transcoder()
    : m_fileio(nullptr)
    , m_close_fileio(true)
    , m_predicted_size(0)
    , m_video_frame_count(AV_NOPTS_VALUE)
    , m_is_video(false)
    , m_cur_sample_fmt(AV_SAMPLE_FMT_NONE)
    , m_cur_sample_rate(-1)
    , m_cur_channel_layout(0)
    , m_audio_resample_ctx(nullptr)
    , m_audio_fifo(nullptr)
    , m_sws_ctx(nullptr)
    #ifndef USING_LIBAV
    , m_buffer_sink_context(nullptr)
    , m_buffer_source_context(nullptr)
    , m_filter_graph(nullptr)
    #endif
    , m_pts(AV_NOPTS_VALUE)
    , m_pos(AV_NOPTS_VALUE)
    , m_copy_audio(false)
    , m_copy_video(false)
    , m_current_format(nullptr)
    // TEST Issue #26
    , m_frame_no(0)
    , m_buffer(nullptr)
    // TEST Issue #26
{
#pragma GCC diagnostic pop
    Logging::trace(nullptr, "FFmpeg trancoder ready to initialise.");

    // Initialise ID3v1.1 tag structure
    init_id3v1(&m_out.m_id3v1);
}

FFmpeg_Transcoder::~FFmpeg_Transcoder()
{
    // Close fifo and resample context
    close();

    Logging::trace(nullptr, "FFmpeg trancoder object destroyed.");
}

bool FFmpeg_Transcoder::is_video() const
{
    bool is_video = false;

    if (m_in.m_video.m_codec_ctx != nullptr && m_in.m_video.m_stream != nullptr)
    {
        if (is_album_art(m_in.m_video.m_codec_ctx->codec_id))
        {
            is_video = false;

#ifdef USING_LIBAV
            if (m_in.m_video.m_stream->avg_frame_rate.den)
            {
                double dbFrameRate = static_cast<double>(m_in.m_video.m_stream->avg_frame_rate.num) / m_in.m_video.m_stream->avg_frame_rate.den;

                // If frame rate is < 100 fps this should be a video
                if (dbFrameRate < 100)
                {
                    is_video = true;
                }
            }
#else
            if (m_in.m_video.m_stream->r_frame_rate.den)
            {
                double dbFrameRate = static_cast<double>(m_in.m_video.m_stream->r_frame_rate.num) / m_in.m_video.m_stream->r_frame_rate.den;

                // If frame rate is < 100 fps this should be a video
                if (dbFrameRate < 100)
                {
                    is_video = true;
                }
            }
#endif
        }
        else
        {
            // If the source codec is not PNG or JPG we can safely assume it's a video stream
            is_video = true;
        }
    }

    return is_video;
}

bool FFmpeg_Transcoder::is_open() const
{
    return (m_in.m_format_ctx != nullptr);
}

int FFmpeg_Transcoder::open_input_file(LPVIRTUALFILE virtualfile, FileIO *fio)
{
    AVDictionary * opt = nullptr;
    int ret;

    m_in.m_filename     = virtualfile->m_origfile;
    m_mtime             = virtualfile->m_st.st_mtime;
    m_current_format    = params.current_format(virtualfile);

    if (is_open())
    {
        Logging::warning(filename(), "File is already open.");
        return 0;
    }

    //    This allows selecting if the demuxer should consider all streams to be
    //    found after the first PMT and add further streams during decoding or if it rather
    //    should scan all that are within the analyze-duration and other limits

    ret = av_dict_set_with_check(&opt, "scan_all_pmts", "1", AV_DICT_DONT_OVERWRITE);
    if (ret < 0)
    {
        return ret;
    }

    //    ret = av_dict_set_with_check(&opt, "avioflags", "direct", AV_DICT_DONT_OVERWRITE);
    //    if (ret < 0)
    //    {
    //        return ret;
    //    }

    // defaults to 5,000,000 microseconds = 5 seconds.
    //    ret = av_dict_set_with_check(&opt, "analyzeduration", "5000000", 0);    // <<== honored
    //    if (ret < 0)
    //    {
    //        return ret;
    //    }

    //  5000000 by default.
    ret = av_dict_set_with_check(&opt, "probesize", "15000000", 0);          // <<== honoured;
    if (ret < 0)
    {
        return ret;
    }

    // using own I/O
    if (fio == nullptr)
    {
        // Open new file io
        m_fileio = FileIO::alloc(virtualfile->m_type);
        m_close_fileio = true;  // do not close and delete
    }
    else
    {
        // Use already open file io
        m_fileio = fio;
        m_close_fileio = false; // must not close or delete
    }

    if (m_fileio == nullptr)
    {
        Logging::error(filename(), "Out of memory opening file.");
        return AVERROR(ENOMEM);
    }

    ret = m_fileio->open(virtualfile);
    if (ret)
    {
        return AVERROR(ret);
    }

    m_in.m_format_ctx = avformat_alloc_context();
    if (m_in.m_format_ctx == nullptr)
    {
        Logging::error(filename(), "Out of memory opening file: Unable to allocate format context.");
        return AVERROR(ENOMEM);
    }

    unsigned char *iobuffer = static_cast<unsigned char *>(::av_malloc(m_fileio->bufsize() + FF_INPUT_BUFFER_PADDING_SIZE));
    if (iobuffer == nullptr)
    {
        Logging::error(filename(), "Out of memory opening file: Unable to allocate I/O buffer.");
        avformat_free_context(m_in.m_format_ctx);
        m_in.m_format_ctx = nullptr;
        return AVERROR(ENOMEM);
    }

    AVIOContext * pb = avio_alloc_context(
                iobuffer,
                static_cast<int>(m_fileio->bufsize()),
                0,
                static_cast<void *>(m_fileio),
                input_read,
                nullptr,    // input_write
                seek);      // input_seek
    m_in.m_format_ctx->pb = pb;

    //    m_in.m_format_ctx->probesize = 15000000;

    AVInputFormat * infmt = nullptr;

#ifdef USE_LIBVCD
    if (virtualfile->m_type == VIRTUALTYPE_VCD)
    {
        Logging::debug(filename(), "Forcing mpeg format for VCD source to avoid misdetections.");
        infmt = av_find_input_format("mpeg");
    }
#endif // USE_LIBVCD
#ifdef USE_LIBDVD
    if (virtualfile->m_type == VIRTUALTYPE_DVD)
    {
        Logging::debug(filename(), "Forcing mpeg format for DVD source to avoid misdetections.");
        infmt = av_find_input_format("mpeg");
    }
#endif // USE_LIBDVD
#ifdef USE_LIBBLURAY
    if (virtualfile->m_type == VIRTUALTYPE_BLURAY)
    {
        Logging::debug(filename(), "Forcing mpegts format for Bluray source to avoid misdetections.");
        infmt = av_find_input_format("mpegts");
    }
#endif // USE_LIBBLURAY

    // Open the input file to read from it.
    ret = avformat_open_input(&m_in.m_format_ctx, filename(), infmt, &opt);
    if (ret < 0)
    {
        Logging::error(filename(), "Could not open input file (error '%1').", ffmpeg_geterror(ret).c_str());
        return ret;
    }

    m_in.m_filetype = get_filetype_from_list(m_in.m_format_ctx->iformat->name);

    ret = av_dict_set_with_check(&opt, "scan_all_pmts", nullptr, AV_DICT_MATCH_CASE, filename());
    if (ret < 0)
    {
        return ret;
    }

    AVDictionaryEntry * t = av_dict_get(opt, "", nullptr, AV_DICT_IGNORE_SUFFIX);
    if (t != nullptr)
    {
        Logging::error(filename(), "Option %1 not found.", t->key);
        return -1; // Couldn't open file
    }

#if HAVE_AV_FORMAT_INJECT_GLOBAL_SIDE_DATA
    av_format_inject_global_side_data(m_in.m_format_ctx);
#endif

    // Get information on the input file (number of streams etc.).
    ret = avformat_find_stream_info(m_in.m_format_ctx, nullptr);
    if (ret < 0)
    {
        Logging::error(filename(), "Could not find stream info (error '%1').", ffmpeg_geterror(ret).c_str());
        return ret;
    }

#ifdef USE_LIBDVD
    if (virtualfile->m_type == VIRTUALTYPE_DVD)
    {
        // FFmpeg API calculcates a wrong duration, so use value from IFO
        m_in.m_format_ctx->duration = m_fileio->duration();
    }
#endif // USE_LIBDVD
#ifdef USE_LIBBLURAY
    if (virtualfile->m_type == VIRTUALTYPE_BLURAY)
    {
        // FFmpeg API calculcates a wrong duration, so use value from Bluray directory
        m_in.m_format_ctx->duration = m_fileio->duration();
    }
#endif // USE_LIBBLURAY

    // Open best match video codec
    ret = open_bestmatch_codec_context(&m_in.m_video.m_codec_ctx, &m_in.m_video.m_stream_idx, m_in.m_format_ctx, AVMEDIA_TYPE_VIDEO, filename());
    if (ret < 0 && ret != AVERROR_STREAM_NOT_FOUND)    // Not an error
    {
        Logging::error(filename(), "Failed to open video codec (error '%1').", ffmpeg_geterror(ret).c_str());
        return ret;
    }

    virtualfile->m_duration = m_in.m_format_ctx->duration;

    if (m_in.m_video.m_stream_idx >= 0)
    {
        // We have a video stream
        m_in.m_video.m_stream               = m_in.m_format_ctx->streams[m_in.m_video.m_stream_idx];

#ifdef USE_LIBDVD
        if (virtualfile->m_type == VIRTUALTYPE_DVD)
        {
            // FFmpeg API calculcates a wrong duration, so use value from IFO
            m_in.m_video.m_stream->duration = av_rescale_q(m_in.m_format_ctx->duration, av_get_time_base_q(), m_in.m_video.m_stream->time_base);
        }
#endif // USE_LIBDVD
#ifdef USE_LIBBLURAY
        if (virtualfile->m_type == VIRTUALTYPE_BLURAY)
        {
            // FFmpeg API calculcates a wrong duration, so use value from Bluray
            m_in.m_video.m_stream->duration = av_rescale_q(m_in.m_format_ctx->duration, av_get_time_base_q(), m_in.m_video.m_stream->time_base);
        }
#endif // USE_LIBBLURAY

        video_info(false, m_in.m_format_ctx, m_in.m_video.m_stream);

        m_is_video = is_video();

#ifdef AV_CODEC_CAP_TRUNCATED
        if (m_in.m_video.m_codec_ctx->codec->capabilities & AV_CODEC_CAP_TRUNCATED)
        {
            m_in.m_video.m_codec_ctx->flags|= AV_CODEC_FLAG_TRUNCATED; // we do not send complete frames
        }
#else
#warning "Your FFMPEG distribution is missing AV_CODEC_CAP_TRUNCATED flag. Probably requires fixing!"
#endif
    }

    // Open best match audio codec
    ret = open_bestmatch_codec_context(&m_in.m_audio.m_codec_ctx, &m_in.m_audio.m_stream_idx, m_in.m_format_ctx, AVMEDIA_TYPE_AUDIO, filename());
    if (ret < 0 && ret != AVERROR_STREAM_NOT_FOUND)    // Not an error
    {
        Logging::error(filename(), "Failed to open audio codec (error '%1').", ffmpeg_geterror(ret).c_str());
        return ret;
    }

    if (m_in.m_audio.m_stream_idx >= 0)
    {
        // We have an audio stream
        m_in.m_audio.m_stream = m_in.m_format_ctx->streams[m_in.m_audio.m_stream_idx];

#ifdef USE_LIBDVD
        if (virtualfile->m_type == VIRTUALTYPE_DVD)
        {
            // FFmpeg API calculcates a wrong duration, so use value from IFO
            m_in.m_audio.m_stream->duration = av_rescale_q(m_in.m_format_ctx->duration, av_get_time_base_q(), m_in.m_audio.m_stream->time_base);
        }
#endif // USE_LIBDVD
#ifdef USE_LIBBLURAY
        if (virtualfile->m_type == VIRTUALTYPE_BLURAY)
        {
            // FFmpeg API calculcates a wrong duration, so use value from Bluray directory
            m_in.m_audio.m_stream->duration = av_rescale_q(m_in.m_format_ctx->duration, av_get_time_base_q(), m_in.m_audio.m_stream->time_base);
        }
#endif // USE_LIBBLURAY

        audio_info(false, m_in.m_format_ctx, m_in.m_audio.m_stream);
    }

    if (m_in.m_audio.m_stream_idx == -1 && m_in.m_video.m_stream_idx == -1)
    {
        Logging::error(filename(), "File contains neither a video nor an audio stream.");
        return AVERROR(EINVAL);
    }

    m_predicted_size = calculate_predicted_filesize();

    virtualfile->m_predicted_size = m_predicted_size;

    if (m_in.m_video.m_stream != nullptr && m_in.m_video.m_stream->avg_frame_rate.den)
    {
        // Number of frames: should be quite accurate
        m_video_frame_count = av_rescale_q(m_in.m_video.m_stream->duration, m_in.m_video.m_stream->time_base, av_inv_q(m_in.m_video.m_stream->avg_frame_rate)) + 1;
    }

    virtualfile->m_video_frame_count = m_video_frame_count;

    // Make sure this is set, although should already have happened
    virtualfile->m_format_idx = params.guess_format_idx(filename());

    // Unfortunately it is too late to do this here, the filename has already been selected and cannot be changed.
    //    if (!params.smart_transcode())
    //    {
    //        // Not smart encoding: use first format (video file)
    //        virtualfile->m_format_idx = 0;
    //    }
    //    else
    //    {
    //        // Smart transcoding
    //        if (m_is_video)
    //        {
    //            // Is a video: use first format (video file)
    //            virtualfile->m_format_idx = 0;

    //            Logging::debug(filename(), "Smart transcode: using video format.");
    //        }
    //        else
    //        {
    //            // For audio only, use second format (audio only file)
    //            virtualfile->m_format_idx = 1;

    //            Logging::debug(filename(), "Smart transcode: using audio format.");
    //        }
    //    }

    // Open album art streams if present and supported by both source and target
    if (!params.m_noalbumarts && m_in.m_audio.m_stream != nullptr &&
            supports_albumart(m_in.m_filetype) && supports_albumart(get_filetype(m_current_format->desttype())))
    {
        Logging::trace(filename(), "Processing album arts.");

        for (int stream_idx = 0; stream_idx < static_cast<int>(m_in.m_format_ctx->nb_streams); stream_idx++)
        {
            AVStream *input_stream = m_in.m_format_ctx->streams[stream_idx];
            AVCodecID codec_id;

            codec_id = CODECPAR(input_stream)->codec_id;

            if (is_album_art(codec_id))
            {
                STREAMREF streamref;
                AVCodecContext * input_codec_ctx;

                ret = open_codec_context(&input_codec_ctx, stream_idx, m_in.m_format_ctx, AVMEDIA_TYPE_VIDEO, filename());
                if (ret < 0)
                {
                    Logging::error(filename(), "Failed to open album art codec (error '%1').", ffmpeg_geterror(ret).c_str());
                    return ret;
                }

                streamref.m_codec_ctx  = input_codec_ctx;
                streamref.m_stream     = input_stream;
                streamref.m_stream_idx = input_stream->index;

                m_in.m_album_art.push_back(streamref);
            }
        }
    }

    return 0;
}

bool FFmpeg_Transcoder::can_copy_stream(const AVStream *stream) const
{
    if (params.m_autocopy == AUTOCOPY_OFF)
    {
        // Auto copy disabled
        return false;
    }

    if (stream == nullptr)
    {
        // Should normally not happen: Input stream stream unknown, no way to check - no auto copy
        return false;
    }

    if ((params.m_autocopy == AUTOCOPY_MATCH || params.m_autocopy == AUTOCOPY_MATCHLIMIT))
    {
        // Any codec supported by output format OK
        AVOutputFormat* oformat = av_guess_format(nullptr, destname(), nullptr);
        if (oformat->codec_tag == nullptr ||
                av_codec_get_tag(oformat->codec_tag, CODECPAR(stream)->codec_id) <= 0)
        {
            // Codec not supported - no auto copy
            return false;
        }
    }
    else if ((params.m_autocopy == AUTOCOPY_STRICT || params.m_autocopy == AUTOCOPY_STRICTLIMIT))
    {
        // Output codec must strictly match
        if (CODECPAR(stream)->codec_id != m_current_format->audio_codec_id())
        {
            // Different codecs - no auto copy
            return false;
        }
    }

    if (params.m_autocopy == AUTOCOPY_MATCHLIMIT || params.m_autocopy == AUTOCOPY_STRICTLIMIT)
    {
        BITRATE orig_bit_rate = (CODECPAR(stream)->bit_rate != 0) ? CODECPAR(stream)->bit_rate : m_in.m_format_ctx->bit_rate;
        if (get_output_bit_rate(orig_bit_rate, params.m_audiobitrate))
        {
            // Bit rate changed, no auto copy
            Logging::info(destname(), "Bit rate changed, no auto copy possible.");
            return false;
        }
    }

    return true;
}

int FFmpeg_Transcoder::open_output_file(Buffer *buffer)
{
    int ret = 0;

    get_destname(&m_out.m_filename, m_in.m_filename);

    Logging::info(destname(), "Opening output file.");

    // Pre-allocate the predicted file size to reduce memory reallocations
    if (!buffer->reserve(predicted_filesize()))
    {
        Logging::error(filename(), "Out of memory pre-allocating buffer.");
        return AVERROR(ENOMEM);
    }

    m_out.m_filetype = m_current_format->filetype();

    Logging::debug(destname(), "Opening format type '%1'.", m_current_format->desttype().c_str());

    // TEST Issue #26
    if (m_current_format->export_frames())
    {
        m_frame_no = 0;
        m_buffer = buffer;

        AVCodec* codec = nullptr;
        AVCodecContext* output_codec_ctx = nullptr;

        codec = avcodec_find_encoder(m_current_format->video_codec_id());
        if (codec == nullptr)
        {
            Logging::error(destname(), "Codec not found");
            return AVERROR(EINVAL);
        }

        output_codec_ctx = avcodec_alloc_context3(codec);
        if (output_codec_ctx == nullptr)
        {
            Logging::error(destname(), "Could not allocate video codec context");
            return AVERROR(ENOMEM);
        }

        output_codec_ctx->bit_rate             = 400000;   /**  @todo: per commandline setzen */
        output_codec_ctx->width                = m_in.m_video.m_codec_ctx->width;
        output_codec_ctx->height               = m_in.m_video.m_codec_ctx->height;
        output_codec_ctx->time_base            = {1, 25};

        // TODO: av_find_best_pix_fmt_of_2
        for (const AVPixelFormat *pix_fmt = codec->pix_fmts; *pix_fmt != AV_PIX_FMT_NONE; pix_fmt++)
        {
            Logging::debug(destname(), "FORMAT %1", get_pix_fmt_name(*pix_fmt).c_str());
        }

        // JPG
        //  FORMAT yuvj420p
        //  FORMAT yuvj422p
        //  FORMAT yuvj444p

        // PNG
        //  FORMAT rgb24
        //  FORMAT rgba
        //  FORMAT rgb48be
        //  FORMAT rgba64be
        //  FORMAT pal8
        //  FORMAT gray
        //  FORMAT ya8
        //  FORMAT gray16be
        //  FORMAT ya16be
        //  FORMAT monob

        // BMP
        //  FORMAT bgra
        //  FORMAT bgr24
        //  FORMAT rgb565le
        //  FORMAT rgb555le
        //  FORMAT rgb444le
        //  FORMAT rgb8
        //  FORMAT bgr8
        //  FORMAT rgb4_byte
        //  FORMAT bgr4_byte
        //  FORMAT gray
        //  FORMAT pal8
        //  FORMAT monob

        switch (m_current_format->video_codec_id())
        {
        case AV_CODEC_ID_MJPEG:
        {
            output_codec_ctx->pix_fmt   = AV_PIX_FMT_YUVJ444P;
            break;
        }
        case AV_CODEC_ID_PNG:
        {
            output_codec_ctx->pix_fmt   = AV_PIX_FMT_RGB24;
            break;
        }
        case AV_CODEC_ID_BMP:
        {
            output_codec_ctx->pix_fmt   = AV_PIX_FMT_BGR24;
            break;
        }
        default:
        {
            assert(false);
            break;
        }
        }
        //codec_context->sample_aspect_ratio  = frame->sample_aspect_ratio;
        //codec_context->sample_aspect_ratio  = m_in.m_video.m_codec_ctx->sample_aspect_ratio;

        ret = avcodec_open2(output_codec_ctx, codec, nullptr);
        if (ret < 0)
        {
            Logging::error(destname(), "Could not open image codec.");
            return ret;
        }

        // Initialise pixel format conversion and rescaling if necessary
#if LAVF_DEP_AVSTREAM_CODEC
        AVPixelFormat in_pix_fmt = static_cast<AVPixelFormat>(m_in.m_video.m_stream->codecpar->format);
#else
        AVPixelFormat in_pix_fmt = static_cast<AVPixelFormat>(m_in.m_video.m_stream->codec->pix_fmt);
#endif
        if (in_pix_fmt == AV_PIX_FMT_NONE)
        {
            // If input's stream pixel format is unknown, use same as output (may not work but at least will not crash FFmpeg)
            in_pix_fmt = output_codec_ctx->pix_fmt;
        }

        ret = init_rescaler(in_pix_fmt, CODECPAR(m_in.m_video.m_stream)->width, CODECPAR(m_in.m_video.m_stream)->height, output_codec_ctx->pix_fmt, output_codec_ctx->width, output_codec_ctx->height);
        if (ret < 0)
        {
            return ret;
        }

#ifndef USING_LIBAV
        if (params.m_deinterlace)
        {
            // Init deinterlace filters
            ret = init_deinterlace_filters(output_codec_ctx, output_codec_ctx->pix_fmt, output_codec_ctx->time_base, output_codec_ctx->time_base);
            if (ret < 0)
            {
                return ret;
            }
        }
#endif // !USING_LIBAV

        m_out.m_video.m_codec_ctx               = output_codec_ctx;
        m_out.m_video.m_stream_idx              = -1;
        m_out.m_video.m_stream                  = nullptr;

        // No audio
        m_out.m_audio.m_codec_ctx               = nullptr;
        m_out.m_audio.m_stream_idx              = -1;
        m_out.m_audio.m_stream                  = nullptr;

        return 0;
    }
    // TEST Issue #26

    // Open the output file for writing.
    ret = open_output_filestreams(buffer);
    if (ret)
    {
        return ret;
    }

    if (m_out.m_audio.m_stream_idx > -1)
    {
        audio_info(true, m_out.m_format_ctx, m_out.m_audio.m_stream);

#ifdef USING_LIBAV
        ret = init_resampler();
        if (ret)
        {
            return ret;
        }
#endif

        if (m_out.m_audio.m_codec_ctx != nullptr)
        {
            // If not just copying the stream, initialise the FIFO buffer to store audio samples to be encoded.
            ret = init_fifo();
            if (ret)
            {
                return ret;
            }
        }
    }

    if (m_out.m_video.m_stream_idx > -1)
    {
        video_info(true, m_out.m_format_ctx, m_out.m_video.m_stream);
    }

    // Process metadata. The decoder will call the encoder to set appropriate
    // tag values for the output file.
    ret = process_metadata();
    if (ret)
    {
        return ret;
    }

    // Write the header of the output file container.
    ret = write_output_file_header();
    if (ret)
    {
        return ret;
    }

    // Process album arts: copy all from source file to target.
    ret = process_albumarts();
    if (ret)
    {
        return ret;
    }

    return 0;
}

bool FFmpeg_Transcoder::get_output_sample_rate(int input_sample_rate, int max_sample_rate, int *output_sample_rate /*= nullptr*/)
{
    if (input_sample_rate > max_sample_rate)
    {
        if (output_sample_rate != nullptr)
        {
            *output_sample_rate = max_sample_rate;
        }
        return true;
    }
    else
    {
        if (output_sample_rate != nullptr)
        {
            *output_sample_rate = input_sample_rate;
        }
        return false;
    }
}

bool FFmpeg_Transcoder::get_output_bit_rate(BITRATE input_bit_rate, BITRATE max_bit_rate, BITRATE * output_bit_rate /*= nullptr*/)
{
    if (input_bit_rate > max_bit_rate)
    {
        if (output_bit_rate != nullptr)
        {
            *output_bit_rate = max_bit_rate;
        }
        return true;
    }
    else
    {
        if (output_bit_rate != nullptr)
        {
            *output_bit_rate = input_bit_rate;
        }
        return false;
    }
}

bool FFmpeg_Transcoder::get_aspect_ratio(int width, int height, const AVRational & sar, AVRational *ar) const
{
    // Try to determine display aspect ratio
    AVRational dar;
    ::av_reduce(&dar.num, &dar.den,
                width  * sar.num,
                height * sar.den,
                1024 * 1024);

    ar->num = ar->den = 0;

    if (dar.num && dar.den)
    {
        *ar = dar;
    }

    // If that fails, try sample aspect ratio instead
    if (!ar->den && sar.num != 0 && sar.den != 0)
    {
        *ar = sar;
    }

    // If even that fails, try to use video size
    if (!ar->den && height)
    {
        ar->num = width;
        ar->den = height;
    }

    if (!ar->den)
    {
        // Return false if all above failed
        return false;
    }

    ::av_reduce(&ar->num, &ar->den,
                ar->num,
                ar->den,
                1024 * 1024);

    return true;
}

bool FFmpeg_Transcoder::get_video_size(int *output_width, int *output_height) const
{
    if (!params.m_videowidth && !params.m_videoheight)
    {
        // No options, leave as is
        return false;
    }

    int input_width     = CODECPAR(m_in.m_video.m_stream)->width;
    int input_height    = CODECPAR(m_in.m_video.m_stream)->height;
    AVRational sar      = CODECPAR(m_in.m_video.m_stream)->sample_aspect_ratio;

    if (params.m_videowidth && params.m_videoheight)
    {
        // Both width/source set. May look strange, but this is an order...
        *output_width   = params.m_videowidth;
        *output_height  = params.m_videoheight;
    }
    else if (params.m_videowidth)
    {
        // Only video width
        AVRational ar;

        *output_width      = params.m_videowidth;

        if (!get_aspect_ratio(input_width, input_height, sar, &ar))
        {
            *output_height = input_height;
        }
        else
        {
            *output_height = static_cast<int>(params.m_videowidth / av_q2d(ar));
            *output_height &= ~(static_cast<int>(0x1)); // height must be multiple of 2
        }
    }
    else //if (params.m_videoheight)
    {
        // Only video height
        AVRational ar;

        if (!get_aspect_ratio(input_width, input_height, sar, &ar))
        {
            *output_width  = input_width;
        }
        else
        {
            *output_width  = static_cast<int>(params.m_videoheight / av_q2d(ar));
            *output_width  &= ~(static_cast<int>(0x1)); // width must be multiple of 2
        }
        *output_height     = params.m_videoheight;
    }

    return (input_width > *output_width || input_height > *output_height);
}

int FFmpeg_Transcoder::update_codec(void *opt, LPCPROFILE_OPTION profile_option) const
{
    int ret = 0;

    if (profile_option == nullptr)
    {
        return 0;
    }

    for (LPCPROFILE_OPTION p = profile_option; p->m_key != nullptr; p++)
    {
        Logging::trace(destname(), "Profile codec option -%1%2%3.", p->m_key, *p->m_value ? " " : "", p->m_value);

        ret = av_opt_set_with_check(opt, p->m_key, p->m_value, p->m_flags, destname());
        if (ret < 0)
        {
            break;
        }
    }
    return ret;
}

int FFmpeg_Transcoder::prepare_codec(void *opt, FILETYPE filetype) const
{
    int ret = 0;

    for (int n = 0; m_profile[n].m_profile != PROFILE_INVALID; n++)
    {
        if (m_profile[n].m_filetype == filetype && m_profile[n].m_profile == params.m_profile)
        {
            ret = update_codec(opt, m_profile[n].m_option_codec);
            break;
        }
    }

    return ret;
}

int FFmpeg_Transcoder::init_rescaler(AVPixelFormat in_pix_fmt, int in_width, int in_height, AVPixelFormat out_pix_fmt, int out_width, int out_height)
{
    if (in_pix_fmt != out_pix_fmt || in_width != out_width || in_height != out_height)
    {
        // Rescale image if required
        if (in_pix_fmt != out_pix_fmt)
        {
            Logging::trace(destname(), "Initialising pixel format conversion from %1 to %2.", get_pix_fmt_name(in_pix_fmt).c_str(), get_pix_fmt_name(out_pix_fmt).c_str());
        }

        if (in_width != out_width || in_height != out_height)
        {
            Logging::debug(destname(), "Rescaling video size from %1:%2 to %3:%4.",
                           in_width, in_height,
                           out_width, out_height);
        }

        m_sws_ctx = sws_getContext(
                    // Source settings
                    in_width,               // width
                    in_height,              // height
                    in_pix_fmt,             // format
                    // Target settings
                    out_width,              // width
                    out_height,             // height
                    out_pix_fmt,            // format
                    SWS_FAST_BILINEAR, nullptr, nullptr, nullptr);    // Maybe SWS_LANCZOS | SWS_ACCURATE_RND
        if (m_sws_ctx == nullptr)
        {
            Logging::error(destname(), "Could not allocate scaling/conversion context.");
            return AVERROR(ENOMEM);
        }
    }

    return 0;
}

int FFmpeg_Transcoder::add_stream(AVCodecID codec_id)
{
    AVCodecContext *output_codec_ctx    = nullptr;
    AVStream *      output_stream       = nullptr;
    AVCodec *       output_codec        = nullptr;
    AVDictionary *  opt                 = nullptr;
    int ret;

    // find the encoder
    output_codec = avcodec_find_encoder(codec_id);
    if (output_codec == nullptr)
    {
        Logging::error(destname(), "Could not find encoder '%1'.", avcodec_get_name(codec_id));
        return AVERROR(EINVAL);
    }

    output_stream = avformat_new_stream(m_out.m_format_ctx, output_codec);
    if (output_stream == nullptr)
    {
        Logging::error(destname(), "Could not allocate stream for encoder '%1'.",  avcodec_get_name(codec_id));
        return AVERROR(ENOMEM);
    }
    output_stream->id = static_cast<int>(m_out.m_format_ctx->nb_streams - 1);

#if FFMPEG_VERSION3 // Check for FFmpeg 3
    output_codec_ctx = avcodec_alloc_context3(output_codec);
    if (output_codec_ctx == nullptr)
    {
        Logging::error(destname(), "Could not alloc an encoding context.");
        return AVERROR(ENOMEM);
    }
#else
    output_codec_ctx = output_stream->codec;
#endif

    switch (output_codec->type)
    {
    case AVMEDIA_TYPE_AUDIO:
    {
        BITRATE orig_bit_rate;
        int orig_sample_rate;

        // Set the basic encoder parameters
        orig_bit_rate = (CODECPAR(m_in.m_audio.m_stream)->bit_rate != 0) ? CODECPAR(m_in.m_audio.m_stream)->bit_rate : m_in.m_format_ctx->bit_rate;
        if (get_output_bit_rate(orig_bit_rate, params.m_audiobitrate, &output_codec_ctx->bit_rate))
        {
            // Limit bit rate
            Logging::trace(destname(), "Limiting audio bit rate from %1 to %2.",
                           format_bitrate(orig_bit_rate).c_str(),
                           format_bitrate(output_codec_ctx->bit_rate).c_str());
        }

        output_codec_ctx->channels              = m_in.m_audio.m_codec_ctx->channels > 2 ? 2 : m_in.m_audio.m_codec_ctx->channels;
        output_codec_ctx->channel_layout        = static_cast<uint64_t>(av_get_default_channel_layout(output_codec_ctx->channels));
        output_codec_ctx->sample_rate           = m_in.m_audio.m_codec_ctx->sample_rate;
        orig_sample_rate                        = m_in.m_audio.m_codec_ctx->sample_rate;
        if (get_output_sample_rate(CODECPAR(m_in.m_audio.m_stream)->sample_rate, params.m_audiosamplerate, &output_codec_ctx->sample_rate))
        {
            // Limit sample rate
            Logging::trace(destname(), "Limiting audio sample rate from %1 to %2.",
                           format_samplerate(orig_sample_rate).c_str(),
                           format_samplerate(output_codec_ctx->sample_rate).c_str());
            orig_sample_rate = output_codec_ctx->sample_rate;
        }

        if (output_codec->supported_samplerates != nullptr)
        {
            // Go through supported sample rates and adjust if necessary
            bool supported = false;

            for (int n = 0; output_codec->supported_samplerates[n] !=0; n++)
            {
                if (output_codec->supported_samplerates[n] == output_codec_ctx->sample_rate)
                {
                    // Is supported
                    supported = true;
                    break;
                }
            }

            if (!supported)
            {
                int min_samplerate = 0;
                int max_samplerate = INT_MAX;

                // Find next lower sample rate in probably unsorted list
                for (int n = 0; output_codec->supported_samplerates[n] != 0; n++)
                {
                    if (min_samplerate <= output_codec->supported_samplerates[n] && output_codec_ctx->sample_rate >= output_codec->supported_samplerates[n])
                    {
                        min_samplerate = output_codec->supported_samplerates[n];
                    }
                }

                // Find next higher sample rate in probably unsorted list
                for (int n = 0; output_codec->supported_samplerates[n] != 0; n++)
                {
                    if (max_samplerate >= output_codec->supported_samplerates[n] && output_codec_ctx->sample_rate <= output_codec->supported_samplerates[n])
                    {
                        max_samplerate = output_codec->supported_samplerates[n];
                    }
                }

                if (min_samplerate != 0 && max_samplerate != INT_MAX)
                {
                    // set to nearest value
                    if (output_codec_ctx->sample_rate - min_samplerate < max_samplerate - output_codec_ctx->sample_rate)
                    {
                        output_codec_ctx->sample_rate = min_samplerate;
                    }
                    else
                    {
                        output_codec_ctx->sample_rate = max_samplerate;
                    }
                }
                else if (min_samplerate != 0)
                {
                    // No higher sample rate, use next lower
                    output_codec_ctx->sample_rate = min_samplerate;
                }
                else if (max_samplerate != INT_MAX)
                {
                    // No lower sample rate, use higher lower
                    output_codec_ctx->sample_rate = max_samplerate;
                }
                else
                {
                    // Should never happen... There must at least be one.
                    Logging::error(destname(), "Audio sample rate to %1 not supported by codec.", format_samplerate(output_codec_ctx->sample_rate).c_str());
                    return AVERROR(EINVAL);
                }

                Logging::info(destname(), "Changed audio sample rate from %1 to %2 because requested value is not supported by codec.",
                              format_samplerate(orig_sample_rate).c_str(),
                              format_samplerate(output_codec_ctx->sample_rate).c_str());
            }
        }

        if (output_codec->sample_fmts != nullptr)
        {
            // Check if input sample format is supported and if so, use it (avoiding resampling)
            output_codec_ctx->sample_fmt        = AV_SAMPLE_FMT_NONE;

            for (int n = 0; output_codec->sample_fmts[n] != -1; n++)
            {
                if (output_codec->sample_fmts[n] == m_in.m_audio.m_codec_ctx->sample_fmt)
                {
                    output_codec_ctx->sample_fmt    = m_in.m_audio.m_codec_ctx->sample_fmt;
                    break;
                }
            }

            // If none of the supported formats match use the first supported
            if (output_codec_ctx->sample_fmt == AV_SAMPLE_FMT_NONE)
            {
                output_codec_ctx->sample_fmt        = output_codec->sample_fmts[0];
            }
        }
        else
        {
            // If suppported sample formats are unknown simply take input format and cross our fingers it works...
            output_codec_ctx->sample_fmt        = m_in.m_audio.m_codec_ctx->sample_fmt;
        }

        // Set the sample rate for the container.
        output_stream->time_base.den        = output_codec_ctx->sample_rate;
        output_stream->time_base.num        = 1;
        output_codec_ctx->time_base         = output_stream->time_base;

#if !FFMPEG_VERSION3 | defined(USING_LIBAV) // Check for FFmpeg 3
        // set -strict -2 for aac (required for FFmpeg 2)
        av_dict_set_with_check(&opt, "strict", "-2", 0);

        // Allow the use of the experimental AAC encoder
        output_codec_ctx->strict_std_compliance = FF_COMPLIANCE_EXPERIMENTAL;
#endif

        // Set duration as hint for muxer
        if (m_in.m_audio.m_stream->duration != AV_NOPTS_VALUE)
        {
            output_stream->duration             = av_rescale_q(m_in.m_audio.m_stream->duration, m_in.m_audio.m_stream->time_base, output_stream->time_base);
        }
        else if (m_in.m_format_ctx->duration != AV_NOPTS_VALUE)
        {
            output_stream->duration             = av_rescale_q(m_in.m_format_ctx->duration, av_get_time_base_q(), output_stream->time_base);
        }

        //av_dict_set_int(&output_stream->metadata, "DURATION", output_stream->duration, AV_DICT_IGNORE_SUFFIX);

        // Save the encoder context for easier access later.
        m_out.m_audio.m_codec_ctx               = output_codec_ctx;
        // Save the stream index
        m_out.m_audio.m_stream_idx              = output_stream->index;
        // Save output audio stream for faster reference
        m_out.m_audio.m_stream                  = output_stream;
        break;
    }
    case AVMEDIA_TYPE_VIDEO:
    {
        BITRATE orig_bit_rate;

        output_codec_ctx->codec_id = codec_id;

        // Set the basic encoder parameters
        orig_bit_rate = (CODECPAR(m_in.m_video.m_stream)->bit_rate != 0) ? CODECPAR(m_in.m_video.m_stream)->bit_rate : m_in.m_format_ctx->bit_rate;
        if (get_output_bit_rate(orig_bit_rate, params.m_videobitrate, &output_codec_ctx->bit_rate))
        {
            // Limit sample rate
            Logging::trace(destname(), "Limiting video bit rate from %1 to %2.",
                           format_bitrate(orig_bit_rate).c_str(),
                           format_bitrate(output_codec_ctx->bit_rate).c_str());
        }

        int width = 0;
        int height = 0;
        if (get_video_size(&width, &height))
        {
            Logging::trace(destname(), "Changing video size from %1/%2 to %3/%4.", output_codec_ctx->width, output_codec_ctx->height, width, height);
            output_codec_ctx->width             = width;
            output_codec_ctx->height            = height;
        }
        else
        {
            output_codec_ctx->width             = CODECPAR(m_in.m_video.m_stream)->width;
            output_codec_ctx->height            = CODECPAR(m_in.m_video.m_stream)->height;
        }

#if LAVF_DEP_AVSTREAM_CODEC
        video_stream_setup(output_codec_ctx, output_stream, m_in.m_video.m_codec_ctx, m_in.m_video.m_stream->avg_frame_rate);
#else
        video_stream_setup(output_codec_ctx, output_stream, m_in.m_video.m_codec_ctx, m_in.m_video.m_stream->codec->framerate);
#endif

        AVRational sample_aspect_ratio                  = CODECPAR(m_in.m_video.m_stream)->sample_aspect_ratio;

        if (output_codec_ctx->codec_id != AV_CODEC_ID_VP9)
        {
            output_codec_ctx->sample_aspect_ratio           = sample_aspect_ratio;
            CODECPAR(output_stream)->sample_aspect_ratio    = sample_aspect_ratio;
        }

        else
        {
            // WebM does not respect the aspect ratio and always uses 1:1 so we need to rescale "manually".
            // TODO: The ffmpeg actually *can* transcode while presevering the SAR. Need to find out what I am doing wrong here...

            output_codec_ctx->sample_aspect_ratio           = { 1, 1 };
            CODECPAR(output_stream)->sample_aspect_ratio    = { 1, 1 };

            // Make sure we do not zero width
            if (sample_aspect_ratio.num && sample_aspect_ratio.den)
            {
                output_codec_ctx->width                       = output_codec_ctx->width * sample_aspect_ratio.num / sample_aspect_ratio.den;
            }
            //output_codec_ctx->height                        *= sample_aspect_ratio.den;
        }

        // Set up optimisations
        switch (output_codec_ctx->codec_id)
        {
        case AV_CODEC_ID_H264:
        {
            ret = prepare_codec(output_codec_ctx->priv_data, FILETYPE_MP4);
            if (ret < 0)
            {
                Logging::error(destname(), "Could not set profile for %1 output codec %2 (error '%3').", get_media_type_string(output_codec->type), get_codec_name(codec_id, false), ffmpeg_geterror(ret).c_str());
                return ret;
            }

            // Avoid mismatches for H264 and profile

            uint8_t   *out_val;
            ret = av_opt_get(output_codec_ctx->priv_data, "profile", 0, &out_val);
            if (!ret)
            {
                if (!strcasecmp(reinterpret_cast<const char *>(out_val), "high"))
                {
                    av_free(out_val);

                    switch (output_codec_ctx->pix_fmt)
                    {
                    case AV_PIX_FMT_YUYV422:
                    case AV_PIX_FMT_YUV422P:
                    case AV_PIX_FMT_YUVJ422P:
                    case AV_PIX_FMT_UYVY422:
                    case AV_PIX_FMT_YUV422P16LE:
                    case AV_PIX_FMT_YUV422P16BE:
                    case AV_PIX_FMT_YUV422P10BE:
                    case AV_PIX_FMT_YUV422P10LE:
                    case AV_PIX_FMT_YUV422P9BE:
                    case AV_PIX_FMT_YUV422P9LE:
                    case AV_PIX_FMT_YUVA422P9BE:
                    case AV_PIX_FMT_YUVA422P9LE:
                    case AV_PIX_FMT_YUVA422P10BE:
                    case AV_PIX_FMT_YUVA422P10LE:
                    case AV_PIX_FMT_YUVA422P16BE:
                    case AV_PIX_FMT_YUVA422P16LE:
                    case AV_PIX_FMT_NV16:
                    case AV_PIX_FMT_NV20LE:
                    case AV_PIX_FMT_NV20BE:
                    case AV_PIX_FMT_YVYU422:
                    case AV_PIX_FMT_YUVA422P:
#ifndef USING_LIBAV
                    case AV_PIX_FMT_YUV422P12BE:
                    case AV_PIX_FMT_YUV422P12LE:
                    case AV_PIX_FMT_YUV422P14BE:
                    case AV_PIX_FMT_YUV422P14LE:
#endif
                    {
                        ret = av_opt_set(output_codec_ctx->priv_data, "profile", "high422", 0);
                        break;
                    }
                    case AV_PIX_FMT_YUV444P:
                    case AV_PIX_FMT_YUVJ444P:
                    case AV_PIX_FMT_YUV444P16LE:
                    case AV_PIX_FMT_YUV444P16BE:
                    case AV_PIX_FMT_RGB444LE:
                    case AV_PIX_FMT_RGB444BE:
                    case AV_PIX_FMT_BGR444LE:
                    case AV_PIX_FMT_BGR444BE:
                    case AV_PIX_FMT_YUV444P9BE:
                    case AV_PIX_FMT_YUV444P9LE:
                    case AV_PIX_FMT_YUV444P10BE:
                    case AV_PIX_FMT_YUV444P10LE:
                    case AV_PIX_FMT_GBRP:
                    case AV_PIX_FMT_GBRP9BE:
                    case AV_PIX_FMT_GBRP9LE:
                    case AV_PIX_FMT_GBRP10BE:
                    case AV_PIX_FMT_GBRP10LE:
                    case AV_PIX_FMT_GBRP16BE:
                    case AV_PIX_FMT_GBRP16LE:
                    case AV_PIX_FMT_YUVA444P9BE:
                    case AV_PIX_FMT_YUVA444P9LE:
                    case AV_PIX_FMT_YUVA444P10BE:
                    case AV_PIX_FMT_YUVA444P10LE:
                    case AV_PIX_FMT_YUVA444P16BE:
                    case AV_PIX_FMT_YUVA444P16LE:
                    case AV_PIX_FMT_XYZ12LE:
                    case AV_PIX_FMT_XYZ12BE:
                    case AV_PIX_FMT_YUVA444P:
                    case AV_PIX_FMT_GBRAP:
                    case AV_PIX_FMT_GBRAP16BE:
                    case AV_PIX_FMT_GBRAP16LE:
#ifndef USING_LIBAV
                    case AV_PIX_FMT_YUV444P12BE:
                    case AV_PIX_FMT_YUV444P12LE:
                    case AV_PIX_FMT_YUV444P14BE:
                    case AV_PIX_FMT_YUV444P14LE:
                    case AV_PIX_FMT_GBRP12BE:
                    case AV_PIX_FMT_GBRP12LE:
                    case AV_PIX_FMT_GBRP14BE:
                    case AV_PIX_FMT_GBRP14LE:
                    case AV_PIX_FMT_AYUV64LE:
                    case AV_PIX_FMT_AYUV64BE:
#endif
                    {
                        ret = av_opt_set(output_codec_ctx->priv_data, "profile", "high444", 0);
                        break;
                    }
                    default:
                    {
                        break;
                    }
                    }
                }
            }
            break;
        }
        case AV_CODEC_ID_VP9:
        {
            ret = prepare_codec(output_codec_ctx->priv_data, FILETYPE_WEBM);
            if (ret < 0)
            {
                Logging::error(destname(), "Could not set profile for %1 output codec %2 (error '%3').", get_media_type_string(output_codec->type), get_codec_name(codec_id, false), ffmpeg_geterror(ret).c_str());
                return ret;
            }
            break;
        }
        case AV_CODEC_ID_PRORES:
        {
            ret = prepare_codec(output_codec_ctx->priv_data, FILETYPE_PRORES);
            if (ret < 0)
            {
                Logging::error(destname(), "Could not set profile for %1 output codec %2 (error '%3').", get_media_type_string(output_codec->type), get_codec_name(codec_id, false), ffmpeg_geterror(ret).c_str());
                return ret;
            }

            //        0=‘proxy’,
            //        1=‘lt’,
            //        2=‘standard’,
            //        3=‘hq’
            output_codec_ctx->profile = params.m_level;
            break;
        }
        default:
        {
            break;
        }
        }

        // Initialise pixel format conversion and rescaling if necessary
#if LAVF_DEP_AVSTREAM_CODEC
        AVPixelFormat in_pix_fmt = static_cast<AVPixelFormat>(m_in.m_video.m_stream->codecpar->format);
#else
        AVPixelFormat in_pix_fmt = static_cast<AVPixelFormat>(m_in.m_video.m_stream->codec->pix_fmt);
#endif
        if (in_pix_fmt == AV_PIX_FMT_NONE)
        {
            // If input's stream pixel format is unknown, use same as output (may not work but at least will not crash FFmpeg)
            in_pix_fmt = output_codec_ctx->pix_fmt;
        }

        ret = init_rescaler(in_pix_fmt, CODECPAR(m_in.m_video.m_stream)->width, CODECPAR(m_in.m_video.m_stream)->height, output_codec_ctx->pix_fmt, output_codec_ctx->width, output_codec_ctx->height);
        if (ret < 0)
        {
            return ret;
        }

#ifdef _DEBUG
        print_stream_info(output_stream);
#endif // _DEBUG

        // Set duration as hint for muxer
        if (m_in.m_video.m_stream->duration != AV_NOPTS_VALUE)
        {
            output_stream->duration             = av_rescale_q(m_in.m_video.m_stream->duration, m_in.m_video.m_stream->time_base, output_stream->time_base);
        }
        else if (m_in.m_format_ctx->duration != AV_NOPTS_VALUE)
        {
            output_stream->duration             = av_rescale_q(m_in.m_format_ctx->duration, av_get_time_base_q(), output_stream->time_base);
        }

        //av_dict_set_int(&output_stream->metadata, "DURATION", output_stream->duration, AV_DICT_IGNORE_SUFFIX);

        // Save the encoder context for easier access later.
        m_out.m_video.m_codec_ctx               = output_codec_ctx;
        // Save the stream index
        m_out.m_video.m_stream_idx              = output_stream->index;
        // Save output video stream for faster reference
        m_out.m_video.m_stream                  = output_stream;

        break;
    }
    default:
        break;
    }

    // Although docs state this is "Demuxing only", this is actually used by encoders like Matroska/WebM, so we need to set this here.
    m_out.m_format_ctx->duration = m_in.m_format_ctx->duration;
#ifndef USING_LIBAV
    av_dict_set_int(&m_out.m_format_ctx->metadata, "DURATION", m_out.m_format_ctx->duration, AV_DICT_IGNORE_SUFFIX);
#endif // !USING_LIBAV

    // Some formats want stream headers to be separate.
    if (m_out.m_format_ctx->oformat->flags & AVFMT_GLOBALHEADER)
    {
        output_codec_ctx->flags |= AV_CODEC_FLAG_GLOBAL_HEADER;
    }

    if (!av_dict_get(opt, "threads", nullptr, 0))
    {
        Logging::trace(destname(), "Setting threads to auto for codec %1.", get_codec_name(output_codec_ctx->codec_id, false));
        av_dict_set_with_check(&opt, "threads", "auto", 0, destname());
    }

    // Open the encoder for the audio stream to use it later.
    ret = avcodec_open2(output_codec_ctx, output_codec, &opt);
    if (ret < 0)
    {
        Logging::error(destname(), "Could not open %1 output codec %2 (error '%3').", get_media_type_string(output_codec->type), get_codec_name(codec_id, false), ffmpeg_geterror(ret).c_str());
        return ret;
    }

    Logging::debug(destname(), "Opened %1 output codec %2 for stream #%3.", get_media_type_string(output_codec->type), get_codec_name(codec_id, true), output_stream->index);

#if FFMPEG_VERSION3 // Check for FFmpeg 3
    ret = avcodec_parameters_from_context(output_stream->codecpar, output_codec_ctx);
    if (ret < 0)
    {
        Logging::error(destname(), "Could not initialise stream parameters (error '%1').", ffmpeg_geterror(ret).c_str());
        return ret;
    }
#endif

    return 0;
}

int FFmpeg_Transcoder::add_stream_copy(AVCodecID codec_id, AVMediaType codec_type)
{
    AVStream *      output_stream       = nullptr;
    int ret;


    output_stream = avformat_new_stream(m_out.m_format_ctx, nullptr);
    if (output_stream == nullptr)
    {
        Logging::error(destname(), "Could not allocate stream for encoder '%1'.",  avcodec_get_name(codec_id));
        return AVERROR(ENOMEM);
    }
    output_stream->id = static_cast<int>(m_out.m_format_ctx->nb_streams - 1);

    switch (codec_type)
    {
    case AVMEDIA_TYPE_AUDIO:
    {
#if FFMPEG_VERSION3 // Check for FFmpeg 3

        ret = avcodec_parameters_copy(output_stream->codecpar, m_in.m_audio.m_stream->codecpar);
        if (ret < 0)
        {
            Logging::error(destname(), "Could not alloc an encoding context (error '%2').", ffmpeg_geterror(ret).c_str());
            return ret;
        }
#else
        AVCodecContext *output_codec_ctx = output_stream->codec;

        ret = avcodec_copy_context(output_codec_ctx /*output_stream->codec*/, m_in.m_audio.m_stream->codec);
        if (ret != 0)
        {
            return ret;
        }
#endif

        // Set the sample rate for the container.
        output_stream->time_base                = m_in.m_audio.m_stream->time_base;

        // Set duration as hint for muxer
        output_stream->duration                 = av_rescale_q(m_in.m_audio.m_stream->duration, m_in.m_audio.m_stream->time_base, output_stream->time_base);

        // Save the encoder context for easier access later.
        m_out.m_audio.m_codec_ctx               = nullptr;
        // Save the stream index
        m_out.m_audio.m_stream_idx              = output_stream->index;
        // Save output audio stream for faster reference
        m_out.m_audio.m_stream                  = output_stream;
        break;
    }
    case AVMEDIA_TYPE_VIDEO:
    {
#if FFMPEG_VERSION3 // Check for FFmpeg 3

        ret = avcodec_parameters_copy(output_stream->codecpar, m_in.m_video.m_stream->codecpar);
        if (ret < 0)
        {
            Logging::error(destname(), "Could not alloc an encoding context (error '%2').", ffmpeg_geterror(ret).c_str());
            return ret;
        }
#else
        AVCodecContext *output_codec_ctx = output_stream->codec;

        ret = avcodec_copy_context(output_codec_ctx /*output_stream->codec*/, m_in.m_video.m_stream->codec);
        if (ret != 0)
        {
            return ret;
        }
#endif
        output_stream->time_base                = m_in.m_video.m_stream->time_base;

#ifdef _DEBUG
        print_stream_info(output_stream);
#endif // _DEBUG

        // Set duration as hint for muxer
        output_stream->duration                 = av_rescale_q(m_in.m_video.m_stream->duration, m_in.m_video.m_stream->time_base, output_stream->time_base);

        // Save the encoder context for easier access later.
        m_out.m_video.m_codec_ctx               = nullptr;
        // Save the stream index
        m_out.m_video.m_stream_idx              = output_stream->index;
        // Save output video stream for faster reference
        m_out.m_video.m_stream                  = output_stream;

        break;
    }
    default:
        break;
    }

    CODECPAR(output_stream)->codec_tag = 0;

    return 0;
}

int FFmpeg_Transcoder::add_albumart_stream(const AVCodecContext * input_codec_ctx)
{
    AVCodecContext * output_codec_ctx   = nullptr;
    AVStream * output_stream            = nullptr;
    const AVCodec * input_codec         = input_codec_ctx->codec;
    const AVCodec * output_codec        = nullptr;
    AVDictionary *  opt                 = nullptr;
    int ret;

    // find the encoder
    output_codec = avcodec_find_encoder(input_codec->id);
    if (output_codec == nullptr)
    {
        Logging::error(destname(), "Could not find encoder '%1'.", avcodec_get_name(input_codec->id));
        return AVERROR(EINVAL);
    }

    // Must be a video codec
    if (output_codec->type != AVMEDIA_TYPE_VIDEO)
    {
        Logging::error(destname(), "INTERNAL TROUBLE! Encoder '%1' is not a video codec.", avcodec_get_name(input_codec->id));
        return AVERROR(EINVAL);
    }

    output_stream = avformat_new_stream(m_out.m_format_ctx, output_codec);
    if (output_stream == nullptr)
    {
        Logging::error(destname(), "Could not allocate stream for encoder '%1'.", avcodec_get_name(input_codec->id));
        return AVERROR(ENOMEM);
    }
    output_stream->id = static_cast<int>(m_out.m_format_ctx->nb_streams - 1);

#if FFMPEG_VERSION3 // Check for FFmpeg 3
    output_codec_ctx = avcodec_alloc_context3(output_codec);
    if (output_codec_ctx == nullptr)
    {
        Logging::error(destname(), "Could not alloc an encoding context.");
        return AVERROR(ENOMEM);
    }
#else
    output_codec_ctx = output_stream->codec;
#endif

    // Ignore missing width/height when adding album arts
    m_out.m_format_ctx->oformat->flags |= AVFMT_NODIMENSIONS;

    // This is required for some reason (let encoder decide?)
    // If not set, write header will fail!
    //    output_codec_ctx->codec_tag = 0; //av_codec_get_tag(of->codec_tag, codec->codec_id);

    //    output_stream->codec->framerate = { 1, 0 };

    // TODO: ALBUM ARTS
    // mp4 album arts do not work with ipod profile. Set mp4.
    //    if (m_out.m_format_ctx->oformat->mime_type != nullptr && (!strcmp(m_out.m_format_ctx->oformat->mime_type, "application/mp4") || !strcmp(m_out.m_format_ctx->oformat->mime_type, "video/mp4")))
    //    {
    //        m_out.m_format_ctx->oformat->name = "mp4";
    //        m_out.m_format_ctx->oformat->mime_type = "application/mp4";
    //    }

    // copy disposition
    // output_stream->disposition = input_stream->disposition;
    output_stream->disposition = AV_DISPOSITION_ATTACHED_PIC;

    // copy estimated duration as a hint to the muxer
    if (output_stream->duration <= 0 && m_in.m_audio.m_stream->duration > 0)
    {
        output_stream->duration = av_rescale_q(m_in.m_audio.m_stream->duration, m_in.m_audio.m_stream->time_base, output_stream->time_base);
    }

    output_codec_ctx->time_base = { 1, 90000 };
    output_stream->time_base = { 1, 90000 };

    output_codec_ctx->pix_fmt   = input_codec_ctx->pix_fmt;
    output_codec_ctx->width     = input_codec_ctx->width;
    output_codec_ctx->height    = input_codec_ctx->height;

    // Some formats want stream headers to be separate.
    if (m_out.m_format_ctx->oformat->flags & AVFMT_GLOBALHEADER)
    {
        output_codec_ctx->flags |= AV_CODEC_FLAG_GLOBAL_HEADER;
    }

    // Open the encoder for the audio stream to use it later.
    ret = avcodec_open2(output_codec_ctx, output_codec, &opt);
    if (ret < 0)
    {
        Logging::error(destname(), "Could not open %1 output codec %2 for stream #%3 (error '%4').", get_media_type_string(output_codec->type), get_codec_name(input_codec->id, false), output_stream->index, ffmpeg_geterror(ret).c_str());
        return ret;
    }

    Logging::debug(destname(), "Opened album art output codec %1 for stream #%2 (dimensions %3x%4).", get_codec_name(input_codec->id, true), output_stream->index, output_codec_ctx->width, output_codec_ctx->height);

#if FFMPEG_VERSION3 // Check for FFmpeg 3
    ret = avcodec_parameters_from_context(output_stream->codecpar, output_codec_ctx);
    if (ret < 0)
    {
        Logging::error(destname(), "Could not initialise stream parameters stream #%1 (error '%2').", output_stream->index, ffmpeg_geterror(ret).c_str());
        return ret;
    }
#endif

    STREAMREF stream;

    stream.m_codec_ctx     = output_codec_ctx;
    stream.m_stream        = output_stream;
    stream.m_stream_idx    = output_stream->index;

    m_out.m_album_art.push_back(stream);

    return 0;
}

int FFmpeg_Transcoder::add_albumart_frame(AVStream *output_stream, AVPacket *pkt_in)
{
    AVPacket *tmp_pkt;
    int ret = 0;

#if LAVF_DEP_AV_COPY_PACKET || defined(USING_LIBAV)
    tmp_pkt = av_packet_clone(pkt_in);
    if (tmp_pkt == nullptr)
    {
        ret = AVERROR(ENOMEM);
        Logging::error(destname(), "Could not write album art packet (error '%1').", ffmpeg_geterror(ret).c_str());
        return ret;
    }
#else
    AVPacket pkt;

    tmp_pkt = &pkt;

    ret = av_copy_packet(tmp_pkt, pkt_in);
    if (ret < 0)
    {
        Logging::error(destname(), "Could not write album art packet (error '%1').", ffmpeg_geterror(ret).c_str());
        return ret;
    }
#endif

    Logging::trace(destname(), "Adding album art stream #%u.", output_stream->index);

    tmp_pkt->stream_index = output_stream->index;
    tmp_pkt->flags |= AV_PKT_FLAG_KEY;
    tmp_pkt->pos = 0;
    tmp_pkt->dts = 0;

    ret = av_interleaved_write_frame(m_out.m_format_ctx, tmp_pkt);

    if (ret < 0)
    {
        Logging::error(destname(), "Could not write album art packet (error '%1').", ffmpeg_geterror(ret).c_str());
    }

#if LAVF_DEP_AV_COPY_PACKET
    av_packet_unref(tmp_pkt);
#else
    av_free_packet(tmp_pkt);
#endif

    return ret;
}

int FFmpeg_Transcoder::open_output_filestreams(Buffer *buffer)
{
    int             ret = 0;

    m_out.m_filetype = m_current_format->filetype();

    Logging::debug(destname(), "Opening format type '%1'.", m_current_format->desttype().c_str());

    // Check if we can copy audio or video.
    m_copy_audio = can_copy_stream(m_in.m_audio.m_stream);
    m_copy_video = can_copy_stream(m_in.m_video.m_stream);

    // Create a new format context for the output container format.
    avformat_alloc_output_context2(&m_out.m_format_ctx, nullptr, m_current_format->format_name().c_str(), nullptr);
    if (m_out.m_format_ctx == nullptr)
    {
        Logging::error(destname(), "Could not allocate output format context.");
        return AVERROR(ENOMEM);
    }

    if (!m_is_video)
    {
        m_in.m_video.m_stream_idx = INVALID_STREAM;
    }

    //video_codec_id = m_out.m_format_ctx->oformat->video_codec;

    if (m_in.m_video.m_stream_idx != INVALID_STREAM && m_current_format->video_codec_id() != AV_CODEC_ID_NONE)
    {
        if (!m_copy_video)
        {
            ret = add_stream(m_current_format->video_codec_id());
            if (ret < 0)
            {
                return ret;
            }

#ifndef USING_LIBAV
            if (params.m_deinterlace)
            {
                // Init deinterlace filters
#if LAVF_DEP_AVSTREAM_CODEC
                AVPixelFormat pix_fmt = static_cast<AVPixelFormat>(m_out.m_video.m_stream->codecpar->format);
#else
                AVPixelFormat pix_fmt = static_cast<AVPixelFormat>(m_out.m_video.m_stream->codec->pix_fmt);
#endif
                ret = init_deinterlace_filters(m_out.m_video.m_codec_ctx, pix_fmt, m_out.m_video.m_stream->avg_frame_rate, m_out.m_video.m_stream->time_base);
                if (ret < 0)
                {
                    return ret;
                }
            }
#endif // !USING_LIBAV

        }
        else
        {
            Logging::info(filename(), "Copying video stream.");

            ret = add_stream_copy(m_current_format->video_codec_id(), AVMEDIA_TYPE_VIDEO);
            if (ret < 0)
            {
                return ret;
            }
        }
    }

    if (m_in.m_audio.m_stream_idx != INVALID_STREAM && m_current_format->audio_codec_id() != AV_CODEC_ID_NONE)
    {
        if (!m_copy_audio)
        {
            ret = add_stream(m_current_format->audio_codec_id());
            if (ret < 0)
            {
                return ret;
            }
        }
        else
        {
            Logging::info(filename(), "Copying audio stream.");

            ret = add_stream_copy(m_current_format->audio_codec_id(), AVMEDIA_TYPE_AUDIO);
            if (ret < 0)
            {
                return ret;
            }
        }
    }

    if (!params.m_noalbumarts)
    {
        for (size_t n = 0; n < m_in.m_album_art.size(); n++)
        {
            //ret = add_albumart_stream(codec_id, m_in.m_aAlbumArt.at(n).m_codec_ctx->pix_fmt);
            ret = add_albumart_stream(m_in.m_album_art.at(n).m_codec_ctx);
            if (ret < 0)
            {
                return ret;
            }
        }
    }

    const size_t buf_size = 1024*1024;
    unsigned char *iobuffer = static_cast<unsigned char *>(av_malloc(buf_size + FF_INPUT_BUFFER_PADDING_SIZE));
    if (iobuffer== nullptr)
    {
        Logging::error(filename(), "Out of memory opening output file: Unable to allocate I/O buffer.");
        return AVERROR(ENOMEM);
    }

    // open the output file
    m_out.m_format_ctx->pb = avio_alloc_context(
                iobuffer,
                buf_size,
                1,
                static_cast<void *>(buffer),
                nullptr,        // read not required
                output_write,   // write
                (m_current_format->audio_codec_id() != AV_CODEC_ID_OPUS) ? seek : nullptr);          // seek

    // Some formats require the time stamps to start at 0, so if there is a difference between
    // the streams we need to drop audio or video until we are in sync.
    if ((m_out.m_video.m_stream != nullptr) && (m_in.m_audio.m_stream != nullptr))
    {
        // Calculate difference
        m_out.m_video_start_pts = av_rescale_q(m_in.m_audio.m_stream->start_time, m_in.m_audio.m_stream->time_base, m_out.m_video.m_stream->time_base);
    }

    return 0;
}

int FFmpeg_Transcoder::init_resampler()
{
    // Fail save: if channel layout not known assume mono or stereo
    if (!m_in.m_audio.m_codec_ctx->channel_layout)
    {
        m_in.m_audio.m_codec_ctx->channel_layout = static_cast<uint64_t>(av_get_default_channel_layout(m_in.m_audio.m_codec_ctx->channels));
    }
    if (!m_in.m_audio.m_codec_ctx->channel_layout)
    {
        m_in.m_audio.m_codec_ctx->channel_layout = AV_CH_LAYOUT_STEREO;
    }
    // Only initialise the resampler if it is necessary, i.e.,
    // if and only if the sample formats differ.
    if (m_in.m_audio.m_codec_ctx->sample_fmt == m_out.m_audio.m_codec_ctx->sample_fmt &&
            m_in.m_audio.m_codec_ctx->sample_rate == m_out.m_audio.m_codec_ctx->sample_rate &&
            m_in.m_audio.m_codec_ctx->channel_layout == m_out.m_audio.m_codec_ctx->channel_layout)

    {
        // Formats are same
        close_resample();
        return 0;
    }

    if (m_audio_resample_ctx == nullptr ||
            m_cur_sample_fmt != m_in.m_audio.m_codec_ctx->sample_fmt ||
            m_cur_sample_rate != m_in.m_audio.m_codec_ctx->sample_rate ||
            m_cur_channel_layout != m_in.m_audio.m_codec_ctx->channel_layout)
    {
        int ret;

        Logging::info(destname(), "Creating audio resampler: %1 -> %2 / %3 -> %4 / %5 -> %6.",
                      get_sample_fmt_name(m_in.m_audio.m_codec_ctx->sample_fmt).c_str(),
                      get_sample_fmt_name(m_out.m_audio.m_codec_ctx->sample_fmt).c_str(),
                      format_samplerate(m_in.m_audio.m_codec_ctx->sample_rate).c_str(),
                      format_samplerate(m_out.m_audio.m_codec_ctx->sample_rate).c_str(),
                      get_channel_layout_name(m_in.m_audio.m_codec_ctx->channels, m_in.m_audio.m_codec_ctx->channel_layout).c_str(),
                      get_channel_layout_name(m_out.m_audio.m_codec_ctx->channels, m_out.m_audio.m_codec_ctx->channel_layout).c_str());

        close_resample();

        m_cur_sample_fmt        = m_in.m_audio.m_codec_ctx->sample_fmt;
        m_cur_sample_rate       = m_in.m_audio.m_codec_ctx->sample_rate;
        m_cur_channel_layout    = m_in.m_audio.m_codec_ctx->channel_layout;

        // Create a resampler context for the conversion.
        // Set the conversion parameters.
#if LAVR_DEPRECATE
        m_audio_resample_ctx = swr_alloc_set_opts(nullptr,
                                                  static_cast<int64_t>(m_out.m_audio.m_codec_ctx->channel_layout),
                                                  m_out.m_audio.m_codec_ctx->sample_fmt,
                                                  m_out.m_audio.m_codec_ctx->sample_rate,
                                                  static_cast<int64_t>(m_in.m_audio.m_codec_ctx->channel_layout),
                                                  m_in.m_audio.m_codec_ctx->sample_fmt,
                                                  m_in.m_audio.m_codec_ctx->sample_rate,
                                                  0, nullptr);
        if (m_audio_resample_ctx == nullptr)
        {
            Logging::error(destname(), "Could not allocate resample context.");
            return AVERROR(ENOMEM);
        }

        // Open the resampler with the specified parameters.
        ret = swr_init(m_audio_resample_ctx);
        if (ret < 0)
        {
            Logging::error(destname(), "Could not open resampler context (error '%1').", ffmpeg_geterror(ret).c_str());
            swr_free(&m_audio_resample_ctx);
            m_audio_resample_ctx = nullptr;
            return ret;
        }
#else
        // Create a resampler context for the conversion.
        m_audio_resample_ctx = avresample_alloc_context();
        if (m_audio_resample_ctx == nullptr)
        {
            Logging::error(destname(), "Could not allocate resample context.");
            return AVERROR(ENOMEM);
        }

        // Set the conversion parameters.
        // Default channel layouts based on the number of channels
        // are assumed for simplicity (they are sometimes not detected
        // properly by the demuxer and/or decoder).

        av_opt_set_int(m_audio_resample_ctx, "in_channel_layout", av_get_default_channel_layout(m_in.m_audio.m_codec_ctx->channels), 0);
        av_opt_set_int(m_audio_resample_ctx, "out_channel_layout", av_get_default_channel_layout(m_out.m_audio.m_codec_ctx->channels), 0);
        av_opt_set_int(m_audio_resample_ctx, "in_sample_rate", m_in.m_audio.m_codec_ctx->sample_rate, 0);
        av_opt_set_int(m_audio_resample_ctx, "out_sample_rate", m_out.m_audio.m_codec_ctx->sample_rate, 0);
        av_opt_set_int(m_audio_resample_ctx, "in_sample_fmt", m_in.m_audio.m_codec_ctx->sample_fmt, 0);
        av_opt_set_int(m_audio_resample_ctx, "out_sample_fmt", m_out.m_audio.m_codec_ctx->sample_fmt, 0);

        // Open the resampler with the specified parameters.
        ret = avresample_open(m_audio_resample_ctx);
        if (ret < 0)
        {
            Logging::error(destname(), "Could not open resampler context (error '%1').", ffmpeg_geterror(ret).c_str());
            avresample_free(&m_audio_resample_ctx);
            m_audio_resample_ctx = nullptr;
            return ret;
        }
#endif
    }
    return 0;
}

int FFmpeg_Transcoder::init_fifo()
{
    // Create the FIFO buffer based on the specified output sample format.
    m_audio_fifo = av_audio_fifo_alloc(m_out.m_audio.m_codec_ctx->sample_fmt, m_out.m_audio.m_codec_ctx->channels, 1);
    if (m_audio_fifo == nullptr)
    {
        Logging::error(destname(), "Could not allocate FIFO.");
        return AVERROR(ENOMEM);
    }
    return 0;
}

int FFmpeg_Transcoder::update_format(AVDictionary** dict, LPCPROFILE_OPTION option) const
{
    int ret = 0;

    if (option == nullptr)
    {
        return 0;
    }

    for (LPCPROFILE_OPTION p = option; p->m_key != nullptr; p++)
    {
        if ((p->m_options & OPT_AUDIO) && m_out.m_video.m_stream_idx != INVALID_STREAM)
        {
            // Option for audio only, but file contains video stream
            continue;
        }

        if ((p->m_options & OPT_VIDEO) && m_out.m_video.m_stream_idx == INVALID_STREAM)
        {
            // Option for video, but file contains no video stream
            continue;
        }

        Logging::trace(destname(), "Profile format option -%1%2%3.",  p->m_key, *p->m_value ? " " : "", p->m_value);

        ret = av_dict_set_with_check(dict, p->m_key, p->m_value, p->m_flags, destname());
        if (ret < 0)
        {
            break;
        }
    }
    return ret;
}

int FFmpeg_Transcoder::prepare_format(AVDictionary** dict,  FILETYPE filetype) const
{
    int ret = 0;

    for (int n = 0; m_profile[n].m_profile != PROFILE_INVALID; n++)
    {
        if (m_profile[n].m_filetype == filetype && m_profile[n].m_profile == params.m_profile)
        {
            ret = update_format(dict, m_profile[n].m_option_format);
            break;
        }
    }

    if (filetype == FILETYPE_MP4 || filetype == FILETYPE_PRORES)
    {
        // All
        av_dict_set_with_check(dict, "flags:a", "+global_header", 0, destname());
        av_dict_set_with_check(dict, "flags:v", "+global_header", 0, destname());
    }

    return ret;
}

int FFmpeg_Transcoder::write_output_file_header()
{
    AVDictionary* dict = nullptr;
    int ret;

    ret = prepare_format(&dict, m_out.m_filetype);
    if (ret < 0)
    {
        return ret;
    }

    ret = avformat_write_header(m_out.m_format_ctx, &dict);
    if (ret < 0)
    {
        Logging::error(destname(), "Could not write output file header (error '%1').", ffmpeg_geterror(ret).c_str());
        return ret;
    }

    if (m_out.m_filetype == FILETYPE_WAV)
    {
        // Insert fake WAV header (fill in size fields with estimated values instead of setting to -1)
        AVIOContext * output_io_context = static_cast<AVIOContext *>(m_out.m_format_ctx->pb);
        Buffer *buffer = static_cast<Buffer *>(output_io_context->opaque);
        size_t pos = buffer->tell();
        WAV_HEADER wav_header;
        WAV_LIST_HEADER list_header;
        WAV_DATA_HEADER data_header;

        buffer->copy(reinterpret_cast<uint8_t*>(&wav_header), 0, sizeof(WAV_HEADER));
        buffer->copy(reinterpret_cast<uint8_t*>(&list_header), sizeof(WAV_HEADER), sizeof(WAV_LIST_HEADER));
        buffer->copy(reinterpret_cast<uint8_t*>(&data_header), sizeof(WAV_HEADER) + sizeof(WAV_LIST_HEADER) + list_header.m_data_bytes - 4, sizeof(WAV_DATA_HEADER));

        wav_header.m_wav_size = static_cast<unsigned int>(m_predicted_size - 8);
        data_header.m_data_bytes = static_cast<unsigned int>(m_predicted_size - (sizeof(WAV_HEADER) + sizeof(WAV_LIST_HEADER) + sizeof(WAV_DATA_HEADER) + list_header.m_data_bytes - 4));

        buffer->seek(0, SEEK_SET);
        buffer->write(reinterpret_cast<uint8_t*>(&wav_header), sizeof(WAV_HEADER));
        buffer->seek(static_cast<long>(sizeof(WAV_HEADER) + sizeof(WAV_LIST_HEADER) + list_header.m_data_bytes - 4), SEEK_SET);
        buffer->write(reinterpret_cast<uint8_t*>(&data_header), sizeof(WAV_DATA_HEADER));
        buffer->seek(static_cast<long>(pos), SEEK_SET);
    }

    return 0;
}

AVFrame *FFmpeg_Transcoder::alloc_picture(AVPixelFormat pix_fmt, int width, int height)
{
    AVFrame *picture;
    int ret;

    picture = av_frame_alloc();
    if (picture == nullptr)
    {
        return nullptr;
    }

    picture->format = pix_fmt;
    picture->width  = width;
    picture->height = height;

    // allocate the buffers for the frame data
    ret = av_frame_get_buffer(picture, 32);
    if (ret < 0)
    {
        Logging::error(destname(), "Could not allocate frame data.");
        av_frame_free(&picture);
        return nullptr;
    }

    return picture;
}

#if LAVC_NEW_PACKET_INTERFACE
int FFmpeg_Transcoder::decode(AVCodecContext *avctx, AVFrame *frame, int *got_frame, const AVPacket *pkt) const
{
    int ret;

    *got_frame = 0;

    if (pkt)
    {
        ret = avcodec_send_packet(avctx, pkt);
        // In particular, we don't expect AVERROR(EAGAIN), because we read all
        // decoded frames with avcodec_receive_frame() until done.
        if (ret < 0 && ret != AVERROR_EOF)
        {
            Logging::error(filename(), "Could not send packet to decoder (error '%1').", ffmpeg_geterror(ret).c_str());
            return ret;
        }
    }

    ret = avcodec_receive_frame(avctx, frame);
    if (ret < 0 && ret != AVERROR(EAGAIN) && ret != AVERROR_EOF)
    {
        Logging::error(filename(), "Could not receive packet from decoder (error '%1').", ffmpeg_geterror(ret).c_str());
    }

    *got_frame = (ret >= 0) ? 1 : 0;

    return ret;
}
#endif

int FFmpeg_Transcoder::decode_audio_frame(AVPacket *pkt, int *decoded)
{
    int data_present = 0;
    int ret = 0;

    *decoded = 0;

    // Decode the audio frame stored in the temporary packet.
    // The input audio stream decoder is used to do this.
    // If we are at the end of the file, pass an empty packet to the decoder
    // to flush it.

    // Since FFMpeg version >= 3.2 this is deprecated
#if  !LAVC_NEW_PACKET_INTERFACE
    // Temporary storage of the input samples of the frame read from the file.
    AVFrame *frame = nullptr;

    // Initialise temporary storage for one input frame.
    ret = init_frame(&frame, filename());
    if (ret < 0)
    {
        return ret;
    }

    ret = avcodec_decode_audio4(m_in.m_audio.m_codec_ctx, frame, &data_present, pkt);

    if (ret < 0 && ret != AVERROR(EINVAL))
    {
        Logging::error(filename(), "Could not decode audio frame (error '%1').", ffmpeg_geterror(ret).c_str());
        // unused frame
        av_frame_free(&frame);
        return ret;
    }

    *decoded = ret;
    ret = 0;

    {
#else
    bool again = false;

    data_present = 0;

    // read all the output frames (in general there may be any number of them)
    while (ret >= 0)
    {
        AVFrame *frame = nullptr;

        // Initialise temporary storage for one input frame.
        ret = init_frame(&frame, filename());
        if (ret < 0)
        {
            return ret;
        }

        ret = decode(m_in.m_audio.m_codec_ctx, frame, &data_present, again ? nullptr : pkt);
        if (!data_present)
        {
            // unused frame
            av_frame_free(&frame);
            break;
        }
        if (ret < 0)
        {
            // Anything else is an error, report it!
            Logging::error(filename(), "Could not decode audio frame (error '%1').", ffmpeg_geterror(ret).c_str());
            // unused frame
            av_frame_free(&frame);
            break;
        }

        again = true;

        *decoded += pkt->size;
#endif
        // If there is decoded data, convert and store it
        if (data_present && frame->nb_samples)
        {
            // Temporary storage for the converted input samples.
            uint8_t **converted_input_samples = nullptr;
            int nb_output_samples;
#if LAVR_DEPRECATE
            nb_output_samples = (m_audio_resample_ctx != nullptr) ? swr_get_out_samples(m_audio_resample_ctx, frame->nb_samples) : frame->nb_samples;
#else
            nb_output_samples = (m_audio_resample_ctx != nullptr) ? avresample_get_out_samples(m_audio_resample_ctx, frame->nb_samples) : frame->nb_samples;
#endif

            try
            {
                // Initialise the resampler to be able to convert audio sample formats.
#ifndef USING_LIBAV
                ret = init_resampler();
                if (ret)
                {
                    throw ret;
                }
#endif

                // Store audio frame
                // Initialise the temporary storage for the converted input samples.
                ret = init_converted_samples(&converted_input_samples, nb_output_samples);
                if (ret < 0)
                {
                    throw ret;
                }

                // Convert the input samples to the desired output sample format.
                // This requires a temporary storage provided by converted_input_samples.
                ret = convert_samples(frame->extended_data, frame->nb_samples, converted_input_samples, &nb_output_samples);
                if (ret < 0)
                {
                    throw ret;
                }

                // Add the converted input samples to the FIFO buffer for later processing.
                ret = add_samples_to_fifo(converted_input_samples, nb_output_samples);
                if (ret < 0)
                {
                    throw ret;
                }
                ret = 0;
            }
            catch (int _ret)
            {
                ret = _ret;
            }

            if (converted_input_samples != nullptr)
            {
                av_freep(&converted_input_samples[0]);
                av_free(converted_input_samples);
            }
        }
        av_frame_free(&frame);
    }
    return ret;
}

int FFmpeg_Transcoder::decode_video_frame(AVPacket *pkt, int *decoded)
{
    int data_present;
    int ret = 0;

    *decoded = 0;

    // NOTE1: some codecs are stream based (mpegvideo, mpegaudio)
    // and this is the only method to use them because you cannot
    // know the compressed data size before analysing it.

    // BUT some other codecs (msmpeg4, mpeg4) are inherently frame
    // based, so you must call them with all the data for one
    // frame exactly. You must also initialise 'width' and
    // 'height' before initialising them.

    // NOTE2: some codecs allow the raw parameters (frame size,
    // sample rate) to be changed at any frame. We handle this, so
    // you should also take care of it

    // Since FFMpeg version >= 3.2 this is deprecated
#if !LAVC_NEW_PACKET_INTERFACE
    // Temporary storage of the input samples of the frame read from the file.
    AVFrame *frame = nullptr;

    // Initialise temporary storage for one input frame.
    ret = init_frame(&frame, filename());
    if (ret < 0)
    {
        return ret;
    }

    ret = avcodec_decode_video2(m_in.m_video.m_codec_ctx, frame, &data_present, pkt);

    if (ret < 0 && ret != AVERROR(EINVAL))
    {
        Logging::error(filename(), "Could not decode video frame (error '%1').", ffmpeg_geterror(ret).c_str());
        // unused frame
        av_frame_free(&frame);
        return ret;
    }

    *decoded = ret;
    ret = 0;

    {
#else
    bool again = false;

    data_present = 0;

    // read all the output frames (in general there may be any number of them)
    while (ret >= 0)
    {
        AVFrame *frame = nullptr;

        // Initialise temporary storage for one input frame.
        ret = init_frame(&frame, filename());
        if (ret < 0)
        {
            return ret;
        }

        ret = decode(m_in.m_video.m_codec_ctx, frame, &data_present, again ? nullptr : pkt);
        if (!data_present)
        {
            // unused frame
            av_frame_free(&frame);
            break;
        }
        if (ret < 0)
        {
            // Anything else is an error, report it!
            Logging::error(filename(), "Could not decode audio frame (error '%1').", ffmpeg_geterror(ret).c_str());
            // unused frame
            av_frame_free(&frame);
            break;
        }

        again = true;
        *decoded += pkt->size;
#endif

        // Sometimes only a few packets contain valid dts/pts/pos data, so we keep it
        if (pkt->dts != AV_NOPTS_VALUE)
        {
            int64_t pts = pkt->dts;
            if (pts > m_pts)
            {
                m_pts = pts;
            }
        }
        else if (pkt->pts != AV_NOPTS_VALUE)
        {
            int64_t pts = pkt->pts;
            if (pts > m_pts)
            {
                m_pts = pts;
            }
        }

        if (pkt->pos > -1)
        {
            m_pos = pkt->pos;
        }

        if (data_present)
        {
            if (m_sws_ctx != nullptr)
            {
                AVCodecContext *codec_ctx = m_out.m_video.m_codec_ctx;

                AVFrame * tmp_frame = alloc_picture(codec_ctx->pix_fmt, codec_ctx->width, codec_ctx->height);
                if (tmp_frame == nullptr)
                {
                    return AVERROR(ENOMEM);
                }

                sws_scale(m_sws_ctx,
                          static_cast<const uint8_t * const *>(frame->data), frame->linesize,
                          0, frame->height,
                          tmp_frame->data, tmp_frame->linesize);

                tmp_frame->pts = frame->pts;
#ifndef USING_LIBAV
                tmp_frame->best_effort_timestamp = frame->best_effort_timestamp;
#endif

                av_frame_free(&frame);

                frame = tmp_frame;
            }

#ifndef USING_LIBAV
#if LAVF_DEP_AVSTREAM_CODEC
            int64_t best_effort_timestamp = frame->best_effort_timestamp;
#else
            int64_t best_effort_timestamp = av_frame_get_best_effort_timestamp(frame);
#endif

            if (best_effort_timestamp != AV_NOPTS_VALUE)
            {
                frame->pts = best_effort_timestamp;
            }
#endif

            if (frame->pts == AV_NOPTS_VALUE)
            {
                frame->pts = m_pts;
            }

<<<<<<< HEAD
            // TEST Issue #26
            if (m_out.m_video.m_stream != nullptr)
            {
                // Rescale to our time base, but only of nessessary
                if (frame->pts != AV_NOPTS_VALUE && (m_in.m_video.m_stream->time_base.den != m_out.m_video.m_stream->time_base.den || m_in.m_video.m_stream->time_base.num != m_out.m_video.m_stream->time_base.num))
                {
                    frame->pts = av_rescale_q_rnd(frame->pts, m_in.m_video.m_stream->time_base, m_out.m_video.m_stream->time_base, static_cast<AVRounding>(AV_ROUND_NEAR_INF | AV_ROUND_PASS_MINMAX));
                }

                frame->quality = m_out.m_video.m_codec_ctx->global_quality;
            }
            // TEST Issue #26
=======
            // Rescale to our time base, but only if nessessary
            if (frame->pts != AV_NOPTS_VALUE && (m_in.m_video.m_stream->time_base.den != m_out.m_video.m_stream->time_base.den || m_in.m_video.m_stream->time_base.num != m_out.m_video.m_stream->time_base.num))
            {
                frame->pts = av_rescale_q_rnd(frame->pts, m_in.m_video.m_stream->time_base, m_out.m_video.m_stream->time_base, static_cast<AVRounding>(AV_ROUND_NEAR_INF | AV_ROUND_PASS_MINMAX));
            }

            frame->quality = m_out.m_video.m_codec_ctx->global_quality;
			
>>>>>>> c39db563
#ifndef USING_LIBAV
            frame->pict_type = AV_PICTURE_TYPE_NONE;	// other than AV_PICTURE_TYPE_NONE causes warnings
            m_video_fifo.push(send_filters(frame, ret));
#else
            frame->pict_type = (AVPictureType)0;        // other than 0 causes warnings
            m_video_fifo.push(frame);
#endif
        }
        else
        {
            // unused frame
            av_frame_free(&frame);
        }
    }

    return ret;
}

int FFmpeg_Transcoder::store_packet(AVPacket *pkt)
{
    int ret = av_interleaved_write_frame(m_out.m_format_ctx, pkt);

    if (ret < 0)
    {
        Logging::error(destname(), "Could not write audio frame (error '%1').", ffmpeg_geterror(ret).c_str());
    }

    return ret;
}

int FFmpeg_Transcoder::decode_frame(AVPacket *pkt)
{
    int ret = 0;

    if (pkt->stream_index == m_in.m_audio.m_stream_idx && m_out.m_audio.m_stream_idx > -1)
    {
        if (!m_copy_audio)
        {
            int decoded = 0;
            ret = decode_audio_frame(pkt, &decoded);
        }
        else
        {
            pkt->stream_index   = m_out.m_audio.m_stream_idx;
            if (pkt->pts != AV_NOPTS_VALUE)
            {
                pkt->pts            = av_rescale_q_rnd(pkt->pts, m_in.m_audio.m_stream->time_base, m_out.m_audio.m_stream->time_base, static_cast<AVRounding>(AV_ROUND_NEAR_INF|AV_ROUND_PASS_MINMAX));
            }
            if (pkt->dts != AV_NOPTS_VALUE)
            {
                pkt->dts            = av_rescale_q_rnd(pkt->dts, m_in.m_audio.m_stream->time_base, m_out.m_audio.m_stream->time_base, static_cast<AVRounding>(AV_ROUND_NEAR_INF|AV_ROUND_PASS_MINMAX));
            }
            if (pkt->duration)
            {
                pkt->duration       = static_cast<int>(av_rescale_q(pkt->duration, m_in.m_audio.m_stream->time_base, m_out.m_audio.m_stream->time_base));
            }
            pkt->pos            = -1;

            ret = store_packet(pkt);
        }
    }
    else if (pkt->stream_index == m_in.m_video.m_stream_idx && (m_out.m_video.m_stream_idx > -1 || m_current_format->export_frames()))     // TEST Issue #26
    {
        if (!m_copy_video)
        {
            int decoded = 0;
#if LAVC_NEW_PACKET_INTERFACE
            int lastret = 0;
#endif

            // Can someone tell me why this seems required??? If this is not done some videos become garbled.
            do
            {
                // Decode one frame.
                ret = decode_video_frame(pkt, &decoded);

#if LAVC_NEW_PACKET_INTERFACE
                if ((ret == AVERROR(EAGAIN) && ret == lastret) || ret == AVERROR_EOF)
                {
                    // If EAGAIN reported twice or stream at EOF
                    // quit loop, but this is not an error
                    // (must process all streams).
                    break;
                }

                if (ret < 0 && ret != AVERROR(EAGAIN))
                {
                    Logging::error(filename(), "Could not decode frame (error '%1').", ffmpeg_geterror(ret).c_str());
                    return ret;
                }

                lastret = ret;
#else
                if (ret < 0)
                {
                    Logging::error(filename(), "Could not decode frame (error '%1').", ffmpeg_geterror(ret).c_str());
                    return ret;
                }
#endif
                pkt->data += decoded;
                pkt->size -= decoded;
            }
#if LAVC_NEW_PACKET_INTERFACE
            while (pkt->size > 0 && (ret == 0 || ret == AVERROR(EAGAIN)));
#else
            while (pkt->size > 0);
#endif
            ret = 0;
        }
        else
        {
            pkt->stream_index   = m_out.m_video.m_stream_idx;
            if (pkt->pts != AV_NOPTS_VALUE)
            {
                pkt->pts            = av_rescale_q_rnd(pkt->pts, m_in.m_video.m_stream->time_base, m_out.m_video.m_stream->time_base, static_cast<AVRounding>(AV_ROUND_NEAR_INF|AV_ROUND_PASS_MINMAX));
            }
            if (pkt->dts != AV_NOPTS_VALUE)
            {
                pkt->dts            = av_rescale_q_rnd(pkt->dts, m_in.m_video.m_stream->time_base, m_out.m_video.m_stream->time_base, static_cast<AVRounding>(AV_ROUND_NEAR_INF|AV_ROUND_PASS_MINMAX));
            }
            if (pkt->duration)
            {
                pkt->duration       = static_cast<int>(av_rescale_q(pkt->duration, m_in.m_video.m_stream->time_base, m_out.m_video.m_stream->time_base));
            }
            pkt->pos            = -1;

            ret = store_packet(pkt);
        }
    }
    else
    {
        for (size_t n = 0; n < m_in.m_album_art.size(); n++)
        {
            AVStream *input_stream = m_in.m_album_art.at(n).m_stream;

            // AV_DISPOSITION_ATTACHED_PIC streams already processed in process_albumarts()
            if (pkt->stream_index == input_stream->index && !(input_stream->disposition & AV_DISPOSITION_ATTACHED_PIC))
            {
                AVStream *output_stream = m_out.m_album_art.at(n).m_stream;

                ret = add_albumart_frame(output_stream, pkt);
                break;
            }
        }
    }

    if (!params.m_decoding_errors && ret < 0 && ret != AVERROR(EAGAIN))
    {
        ret = 0;
    }

    return ret;
}

int FFmpeg_Transcoder::init_converted_samples(uint8_t ***converted_input_samples, int frame_size)
{
    int ret;

    // Allocate as many pointers as there are audio channels.
    // Each pointer will later point to the audio samples of the corresponding
    // channels (although it may be nullptr for interleaved formats).

#ifndef USING_LIBAV
    *converted_input_samples = static_cast<uint8_t **>(av_calloc(static_cast<size_t>(m_out.m_audio.m_codec_ctx->channels), sizeof(**converted_input_samples)));
#else
    // Libav does not provide av_calloc
    *converted_input_samples = static_cast<uint8_t **>(av_malloc(m_out.m_audio.m_codec_ctx->channels * sizeof(**converted_input_samples)));
#endif  // !USING_LIBAV

    if (*converted_input_samples == nullptr)
    {
        Logging::error(destname(), "Could not allocate converted input sample pointers.");
        return AVERROR(ENOMEM);
    }

    // Allocate memory for the samples of all channels in one consecutive
    // block for convenience.
    ret = av_samples_alloc(*converted_input_samples, nullptr,
                           m_out.m_audio.m_codec_ctx->channels,
                           frame_size,
                           m_out.m_audio.m_codec_ctx->sample_fmt, 0);
    if (ret < 0)
    {
        Logging::error(destname(), "Could not allocate converted input samples (error '%1').", ffmpeg_geterror(ret).c_str());
        av_freep(&(*converted_input_samples)[0]);
        av_free(*converted_input_samples);
        return ret;
    }
    return 0;
}

#if LAVR_DEPRECATE
int FFmpeg_Transcoder::convert_samples(uint8_t **input_data, int in_samples, uint8_t **converted_data, int *out_samples)
{
    if (m_audio_resample_ctx != nullptr)
    {
        int ret;

        // Convert the samples using the resampler.
        ret = swr_convert(m_audio_resample_ctx, converted_data, *out_samples, const_cast<const uint8_t **>(input_data), in_samples);
        if (ret  < 0)
        {
            Logging::error(destname(), "Could not convert input samples (error '%1').", ffmpeg_geterror(ret).c_str());
            return ret;
        }

        *out_samples = ret;
    }
    else
    {
        // No resampling, just copy samples
        if (!av_sample_fmt_is_planar(m_in.m_audio.m_codec_ctx->sample_fmt))
        {
            memcpy(converted_data[0], input_data[0], static_cast<size_t>(in_samples * av_get_bytes_per_sample(m_out.m_audio.m_codec_ctx->sample_fmt) * m_in.m_audio.m_codec_ctx->channels));
        }
        else
        {
            size_t samples = static_cast<size_t>(in_samples * av_get_bytes_per_sample(m_out.m_audio.m_codec_ctx->sample_fmt));
            for (int n = 0; n < m_in.m_audio.m_codec_ctx->channels; n++)
            {
                memcpy(converted_data[n], input_data[n], samples);
            }
        }
    }
    return 0;
}
#else
int FFmpeg_Transcoder::convert_samples(uint8_t **input_data, const int in_samples, uint8_t **converted_data, int *out_samples)
{
    if (m_audio_resample_ctx != nullptr)
    {
        int ret;

        // Convert the samples using the resampler.
        ret = avresample_convert(m_audio_resample_ctx, converted_data, 0, *out_samples, input_data, 0, in_samples);
        if (ret < 0)
        {
            Logging::error(destname(), "Could not convert input samples (error '%1').", ffmpeg_geterror(ret).c_str());
            return ret;
        }

        *out_samples = ret;

        // Perform a sanity check so that the number of converted samples is
        // not greater than the number of samples to be converted.
        // If the sample rates differ, this case has to be handled differently

        if (avresample_available(m_audio_resample_ctx))
        {
            Logging::error(destname(), "Converted samples left over.");
            return AVERROR_EXIT;
        }
    }
    else
    {
        // No resampling, just copy samples
        if (!av_sample_fmt_is_planar(m_in.m_audio.m_codec_ctx->sample_fmt))
        {
            memcpy(converted_data[0], input_data[0], in_samples * av_get_bytes_per_sample(m_out.m_audio.m_codec_ctx->sample_fmt) * m_in.m_audio.m_codec_ctx->channels);
        }
        else
        {
            for (int n = 0; n < m_in.m_audio.m_codec_ctx->channels; n++)
            {
                memcpy(converted_data[n], input_data[n], in_samples * av_get_bytes_per_sample(m_out.m_audio.m_codec_ctx->sample_fmt));
            }
        }
    }
    return 0;
}
#endif

int FFmpeg_Transcoder::add_samples_to_fifo(uint8_t **converted_input_samples, int frame_size)
{
    int ret;

    // Make the FIFO as large as it needs to be to hold both,
    // the old and the new samples.

    ret = av_audio_fifo_realloc(m_audio_fifo, av_audio_fifo_size(m_audio_fifo) + frame_size);
    if (ret < 0)
    {
        Logging::error(destname(), "Could not reallocate FIFO.");
        return ret;
    }

    // Store the new samples in the FIFO buffer.
    ret = av_audio_fifo_write(m_audio_fifo, reinterpret_cast<void **>(converted_input_samples), frame_size);
    if (ret < frame_size)
    {
        if (ret < 0)
        {
            Logging::error(destname(), "Could not write data to FIFO (error '%1').", ffmpeg_geterror(ret).c_str());
        }
        else
        {
            Logging::error(destname(), "Could not write data to FIFO.");
            ret = AVERROR_EXIT;
        }
        return AVERROR_EXIT;
    }

    return 0;
}

int FFmpeg_Transcoder::flush_frames(int stream_index)
{
    int ret = 0;

    if (stream_index > INVALID_STREAM)
    {
        int (FFmpeg_Transcoder::*decode_frame_ptr)(AVPacket *pkt, int *decoded) = nullptr;

        if (!m_copy_audio && stream_index == m_in.m_audio.m_stream_idx && m_out.m_audio.m_stream_idx > -1)
        {
            decode_frame_ptr = &FFmpeg_Transcoder::decode_audio_frame;
        }
        else if (!m_copy_video && stream_index == m_in.m_video.m_stream_idx && m_out.m_video.m_stream_idx > -1)
        {
            decode_frame_ptr = &FFmpeg_Transcoder::decode_video_frame;
        }

        if (decode_frame_ptr != nullptr)
        {
            AVPacket flush_packet;
            int decoded = 0;

            init_packet(&flush_packet);

            flush_packet.data = nullptr;
            flush_packet.size = 0;
            flush_packet.stream_index = stream_index;

            do
            {
                ret = (this->*decode_frame_ptr)(&flush_packet, &decoded);
                if (ret < 0 && ret != AVERROR(EAGAIN))
                {
                    break;
                }
            }
            while (decoded);

            av_packet_unref(&flush_packet);
        }
    }

    return ret;
}

int FFmpeg_Transcoder::read_decode_convert_and_store(int *finished)
{
    // Packet used for temporary storage.
    AVPacket pkt;
    int ret = 0;

    try
    {
        // Read one audio frame from the input file into a temporary packet.
        ret = av_read_frame(m_in.m_format_ctx, &pkt);

        if (ret < 0)
        {
            if (ret == AVERROR_EOF)
            {
                // If we are the the end of the file, flush the decoder below.
                *finished = 1;
            }
            else
            {
                Logging::error(destname(), "Could not read frame (error '%1').", ffmpeg_geterror(ret).c_str());
                throw ret;
            }
        }

        if (!*finished)
        {
            // Decode one packet, at least with the old API (!LAV_NEW_PACKET_INTERFACE)
            // it seems a packet can contain more than one frame so loop around it
            // if necessary...
            ret = decode_frame(&pkt);

            if (ret < 0 && ret != AVERROR(EAGAIN))
            {
                throw ret;
            }
        }
        else
        {
            // Flush cached frames, ignoring any errors
            if (m_in.m_audio.m_codec_ctx != nullptr)
            {
                flush_frames(m_in.m_audio.m_stream_idx);
            }

            if (m_in.m_video.m_codec_ctx != nullptr)
            {
                flush_frames(m_in.m_video.m_stream_idx);
            }
        }

        ret = 0;    // Errors will be reported by exception
    }
    catch (int _ret)
    {
        ret = _ret;
    }

    av_packet_unref(&pkt);

    return ret;
}

int FFmpeg_Transcoder::init_audio_output_frame(AVFrame **frame, int frame_size)
{
    int ret;

    // Create a new frame to store the audio samples.
    *frame = av_frame_alloc();
    if (*frame == nullptr)
    {
        Logging::error(destname(), "Could not allocate output frame.");
        return AVERROR_EXIT;
    }

    //
    // Set the frame's parameters, especially its size and format.
    // av_frame_get_buffer needs this to allocate memory for the
    // audio samples of the frame.
    // Default channel layouts based on the number of channels
    // are assumed for simplicity.

    (*frame)->nb_samples     = frame_size;
    (*frame)->channel_layout = m_out.m_audio.m_codec_ctx->channel_layout;
    (*frame)->format         = m_out.m_audio.m_codec_ctx->sample_fmt;

    // Allocate the samples of the created frame. This call will make
    // sure that the audio frame can hold as many samples as specified.

    ret = av_frame_get_buffer(*frame, 32);
    if (ret < 0)
    {
        Logging::error(destname(), "Could allocate output frame samples (error '%1').", ffmpeg_geterror(ret).c_str());
        av_frame_free(frame);
        return ret;
    }

    return 0;
}

void FFmpeg_Transcoder::produce_audio_dts(AVPacket *pkt, int64_t *pts)
{
    //    if ((pkt->pts == 0 || pkt->pts == AV_NOPTS_VALUE) && pkt->dts == AV_NOPTS_VALUE)
    {
        int64_t duration;
        // Some encoders to not produce dts/pts.
        // So we make some up.
        if (pkt->duration)
        {
            duration = pkt->duration;

            if (m_out.m_audio.m_codec_ctx->codec_id == AV_CODEC_ID_OPUS)
            {
                // OPUS is a bit strange. Whatever we feed into the encoder, the result will always be floating point planar
                // at 48 K sampling rate.
                // For some reason the duration calculated by the FFMpeg API is wrong. We have to rescale it to the correct value
                // TODO: Is this a FFmpeg bug or am I too stupid?
                if (duration > 0 && CODECPAR(m_out.m_audio.m_stream)->sample_rate > 0)
                {
                    pkt->duration = duration = static_cast<int>(av_rescale(duration, static_cast<int64_t>(m_out.m_audio.m_stream->time_base.den) * m_out.m_audio.m_codec_ctx->ticks_per_frame, CODECPAR(m_out.m_audio.m_stream)->sample_rate * static_cast<int64_t>(m_out.m_audio.m_stream->time_base.num)));
                }
            }

        }
        else
        {
            duration = 1;
        }

        pkt->dts = *pts;
        pkt->pts = *pts + duration;

        *pts += duration;
    }
}

int FFmpeg_Transcoder::encode_audio_frame(const AVFrame *frame, int *data_present)
{
    // Packet used for temporary storage.
    AVPacket pkt;
    int ret;

    init_packet(&pkt);

    // Encode the audio frame and store it in the temporary packet.
    // The output audio stream encoder is used to do this.
#if !LAVC_NEW_PACKET_INTERFACE
    ret = avcodec_encode_audio2(m_out.m_audio.m_codec_ctx, &pkt, frame, data_present);

    if (ret < 0)
    {
        Logging::error(destname(), "Could not encode audio frame (error '%1').", ffmpeg_geterror(ret).c_str());
        av_packet_unref(&pkt);
        return ret;
    }

    {
#else
    *data_present = 0;

    // send the frame for encoding
    ret = avcodec_send_frame(m_out.m_audio.m_codec_ctx, frame);
    if (ret < 0 && ret != AVERROR_EOF)
    {
        Logging::error(destname(), "Could not encode audio frame (error '%1').", ffmpeg_geterror(ret).c_str());
        av_packet_unref(&pkt);
        return ret;
    }

    // read all the available output packets (in general there may be any number of them)
    while (ret >= 0)
    {
        *data_present = 0;

        ret = avcodec_receive_packet(m_out.m_audio.m_codec_ctx, &pkt);
        if (ret == AVERROR(EAGAIN) || ret == AVERROR_EOF)
        {
            av_packet_unref(&pkt);
            return ret;
        }
        else if (ret < 0)
        {
            Logging::error(destname(), "Could not encode audio frame (error '%1').", ffmpeg_geterror(ret).c_str());
            av_packet_unref(&pkt);
            return ret;
        }

        *data_present = 1;
#endif
        // Write one audio frame from the temporary packet to the output file.
        if (*data_present)
        {
            pkt.stream_index = m_out.m_audio.m_stream_idx;

            produce_audio_dts(&pkt, &m_out.m_audio_pts);

            ret = av_interleaved_write_frame(m_out.m_format_ctx, &pkt);
            if (ret < 0)
            {
                Logging::error(destname(), "Could not write audio frame (error '%1').", ffmpeg_geterror(ret).c_str());
                av_packet_unref(&pkt);
                return ret;
            }
        }

        av_packet_unref(&pkt);
    }

    return 0;
}

// TEST Issue #26
#pragma GCC diagnostic ignored "-Wdeprecated-declarations"  /***< @todo Fix deprecations later */
int FFmpeg_Transcoder::encode_image_frame(const AVFrame *frame)
{
    int ret;
    AVPacket pkt;

    if (frame == nullptr)
    {
        // This called internally to flush frames. We do not have a cache to flush, so simply ignore that.
        return 0;
    }

    if (m_current_format == nullptr)
    {
        Logging::error(destname(), "Internal - missing format.");
        return AVERROR(EINVAL);
    }

    try
    {
        av_init_packet(&pkt);

        pkt.data = nullptr;
        pkt.size = 0;

        //AVCodecContext *codec_ctx = m_out.m_video.m_codec_ctx;

        //        AVFrame * copyFrame = alloc_picture(codec_ctx->pix_fmt, codec_ctx->width, codec_ctx->height);
        AVFrame *copyFrame = av_frame_clone(frame);
        if (copyFrame == nullptr)
        {
            throw AVERROR(ENOMEM);
        }

        //av_frame_ref(copyFrame, frame);

        copyFrame->pts = m_frame_no + 1;

        int got_output = 0;
        ret = avcodec_encode_video2(m_out.m_video.m_codec_ctx, &pkt, copyFrame, &got_output);
        av_frame_free(&copyFrame);
        if (ret < 0)
        {
            Logging::error(destname(), "Error encoding frame.");
            throw ret;
        }

        if (got_output)
        {
            IMAGE_FRAME image_frame;
            size_t offset = static_cast<size_t>(m_frame_no) * IMAGE_MAX_SIZE;

            memset(&image_frame, 0xFF, sizeof(image_frame));
            memcpy(image_frame.m_tag, IMAGE_FRAME_TAG, sizeof(image_frame.m_tag));
            image_frame.m_frame_no      = ++m_frame_no;
            image_frame.m_size          = static_cast<uint32_t>(pkt.size);

            assert(image_frame.m_size + sizeof(image_frame) < IMAGE_MAX_SIZE);

            m_buffer->reserve(offset);  /**< @todo: This is not an effective buffer format. Must be revamped. */
            m_buffer->seek(static_cast<long>(offset), SEEK_SET);

            m_buffer->write(reinterpret_cast<uint8_t *>(&image_frame), sizeof(image_frame));
            m_buffer->write(pkt.data, static_cast<size_t>(pkt.size));

            av_free_packet(&pkt);
        }
    }
    catch (int _ret)
    {
        ret = _ret;
    }

    return ret;
}
#pragma GCC diagnostic pop
// TEST Issue #26

int FFmpeg_Transcoder::encode_video_frame(const AVFrame *frame, int *data_present)
{
    // TEST Issue #26
    if (m_current_format->export_frames())
    {
        return encode_image_frame(frame);
    }
    // TEST Issue #26

    // Packet used for temporary storage.
    AVPacket pkt;
    int ret;

    init_packet(&pkt);

    if (frame != nullptr)
    {
#if LAVF_DEP_AVSTREAM_CODEC
        if (frame->interlaced_frame)
        {
            if (m_out.m_video.m_codec_ctx->codec->id == AV_CODEC_ID_MJPEG)
            {
                m_out.m_video.m_stream->codecpar->field_order = frame->top_field_first ? AV_FIELD_TT:AV_FIELD_BB;
            }
            else
            {
                m_out.m_video.m_stream->codecpar->field_order = frame->top_field_first ? AV_FIELD_TB:AV_FIELD_BT;
            }
        }
        else
        {
            m_out.m_video.m_stream->codecpar->field_order = AV_FIELD_PROGRESSIVE;
        }
#endif
    }

    // Encode the video frame and store it in the temporary packet.
    // The output video stream encoder is used to do this.
#if !LAVC_NEW_PACKET_INTERFACE
    ret = avcodec_encode_video2(m_out.m_video.m_codec_ctx, &pkt, frame, data_present);

    if (ret < 0)
    {
        Logging::error(destname(), "Could not encode video frame (error '%1').", ffmpeg_geterror(ret).c_str());
        av_packet_unref(&pkt);
        return ret;
    }

    {
#else
    *data_present = 0;

    // send the frame for encoding
    ret = avcodec_send_frame(m_out.m_video.m_codec_ctx, frame);
    if (ret < 0 && ret != AVERROR_EOF)
    {
        Logging::error(destname(), "Could not encode video frame (error '%1').", ffmpeg_geterror(ret).c_str());
        av_packet_unref(&pkt);
        return ret;
    }

    // read all the available output packets (in general there may be any number of them
    while (ret >= 0)
    {
        *data_present = 0;

        ret = avcodec_receive_packet(m_out.m_video.m_codec_ctx, &pkt);
        if (ret == AVERROR(EAGAIN) || ret == AVERROR_EOF)
        {
            av_packet_unref(&pkt);
            return ret;
        }
        else if (ret < 0)
        {
            Logging::error(destname(), "Could not encode video frame (error '%1').", ffmpeg_geterror(ret).c_str());
            av_packet_unref(&pkt);
            return ret;
        }

        *data_present = 1;
#endif

        // Write one video frame from the temporary packet to the output file.
        if (*data_present)
        {
            if (pkt.pts != AV_NOPTS_VALUE)
            {
                pkt.pts -=  m_out.m_video_start_pts;
            }

            if (pkt.dts != AV_NOPTS_VALUE)
            {
                pkt.dts -=  m_out.m_video_start_pts;
            }

            if (!(m_out.m_format_ctx->oformat->flags & AVFMT_NOTIMESTAMPS))
            {
                if (pkt.dts != AV_NOPTS_VALUE &&
                        pkt.pts != AV_NOPTS_VALUE &&
                        pkt.dts > pkt.pts)
                {

                    Logging::warning(destname(), "Invalid DTS: %1 PTS: %2 in video output, replacing by guess.", pkt.dts, pkt.pts);

                    pkt.pts =
                            pkt.dts = pkt.pts + pkt.dts + m_out.m_last_mux_dts + 1
                            - FFMIN3(pkt.pts, pkt.dts, m_out.m_last_mux_dts + 1)
                            - FFMAX3(pkt.pts, pkt.dts, m_out.m_last_mux_dts + 1);
                }

                if (pkt.dts != AV_NOPTS_VALUE && m_out.m_last_mux_dts != AV_NOPTS_VALUE)
                {
                    int64_t max = m_out.m_last_mux_dts + !(m_out.m_format_ctx->oformat->flags & AVFMT_TS_NONSTRICT);
                    //                    AVRational avg_frame_rate = { m_out.m_video.m_stream->avg_frame_rate.den, m_out.m_video.m_stream->avg_frame_rate.num };
                    //                    int64_t max = m_out.m_last_mux_dts + av_rescale_q(1, avg_frame_rate, m_out.m_video.m_stream->time_base);

                    if (pkt.dts < max)
                    {
                        Logging::trace(destname(), "Non-monotonous DTS in video output stream; previous: %1, current: %2; changing to %3. This may result in incorrect timestamps in the output.", m_out.m_last_mux_dts, pkt.dts, max);

                        if (pkt.pts >= pkt.dts)
                        {
                            pkt.pts = FFMAX(pkt.pts, max);
                        }
                        pkt.dts = max;
                    }
                }
            }

            m_out.m_last_mux_dts = pkt.dts;

            ret = av_interleaved_write_frame(m_out.m_format_ctx, &pkt);
            if (ret < 0)
            {
                Logging::error(destname(), "Could not write video frame (error '%1').", ffmpeg_geterror(ret).c_str());
                av_packet_unref(&pkt);
                return ret;
            }
        }

        av_packet_unref(&pkt);
    }

    return 0;
}

int FFmpeg_Transcoder::load_encode_and_write(int frame_size)
{
    // Temporary storage of the output samples of the frame written to the file.
    AVFrame *output_frame;
    int ret = 0;

    // Use the maximum number of possible samples per frame.
    // If there is less than the maximum possible frame size in the FIFO
    // buffer use this number. Otherwise, use the maximum possible frame size

    frame_size = FFMIN(av_audio_fifo_size(m_audio_fifo), frame_size);
    int data_written;

    // Initialise temporary storage for one output frame.
    ret = init_audio_output_frame(&output_frame, frame_size);
    if (ret < 0)
    {
        return ret;
    }

    // Read as many samples from the FIFO buffer as required to fill the frame.
    // The samples are stored in the frame temporarily.

    ret = av_audio_fifo_read(m_audio_fifo, reinterpret_cast<void **>(output_frame->data), frame_size);
    if (ret < frame_size)
    {
        if (ret < 0)
        {
            Logging::error(destname(), "Could not read data from FIFO (error '%1').", ffmpeg_geterror(ret).c_str());
        }
        else
        {
            Logging::error(destname(), "Could not read data from FIFO.");
            ret = AVERROR_EXIT;
        }
        av_frame_free(&output_frame);
        return ret;
    }

    // Encode one frame worth of audio samples.
    ret = encode_audio_frame(output_frame, &data_written);
#if !LAVC_NEW_PACKET_INTERFACE
    if (ret < 0)
#else
    if (ret < 0 && ret != AVERROR(EAGAIN))
#endif
    {
        av_frame_free(&output_frame);
        return ret;
    }
    av_frame_free(&output_frame);
    return 0;
}

int FFmpeg_Transcoder::write_output_file_trailer()
{
    int ret;

    ret = av_write_trailer(m_out.m_format_ctx);
    if (ret < 0)
    {
        Logging::error(destname(), "Could not write output file trailer (error '%1').", ffmpeg_geterror(ret).c_str());
        return ret;
    }

    return 0;
}

time_t FFmpeg_Transcoder::mtime() const
{
    return m_mtime;
}

#define tagcpy(dst, src)    \
    for (char *p1 = (dst), *pend = p1 + sizeof(dst), *p2 = (src); *p2 && p1 < pend; p1++, p2++) \
    *p1 = *p2;      /**< @brief Save copy from FFmpeg tag dictionary to IDv3 tag */

void FFmpeg_Transcoder::copy_metadata(AVDictionary **metadata_out, const AVDictionary *metadata_in)
{
    AVDictionaryEntry *tag = nullptr;

    while ((tag = av_dict_get(metadata_in, "", tag, AV_DICT_IGNORE_SUFFIX)))
    {
        av_dict_set_with_check(metadata_out, tag->key, tag->value, 0, destname());

        if (m_out.m_filetype == FILETYPE_MP3)
        {
            // For MP3 fill in ID3v1 structure
            if (!strcasecmp(tag->key, "ARTIST"))
            {
                tagcpy(m_out.m_id3v1.m_artist, tag->value);
            }
            else if (!strcasecmp(tag->key, "TITLE"))
            {
                tagcpy(m_out.m_id3v1.m_title, tag->value);
            }
            else if (!strcasecmp(tag->key, "ALBUM"))
            {
                tagcpy(m_out.m_id3v1.m_album, tag->value);
            }
            else if (!strcasecmp(tag->key, "COMMENT"))
            {
                tagcpy(m_out.m_id3v1.m_comment, tag->value);
            }
            else if (!strcasecmp(tag->key, "YEAR") || !strcasecmp(tag->key, "DATE"))
            {
                tagcpy(m_out.m_id3v1.m_year, tag->value);
            }
            else if (!strcasecmp(tag->key, "TRACK"))
            {
                m_out.m_id3v1.m_title_no = static_cast<char>(atoi(tag->value));
            }
        }
    }
}

int FFmpeg_Transcoder::process_metadata()
{
    Logging::trace(destname(), "Processing metadata.");

    if (m_in.m_audio.m_stream != nullptr && CODECPAR(m_in.m_audio.m_stream)->codec_id == AV_CODEC_ID_VORBIS)
    {
        // For some formats (namely ogg) FFmpeg returns the tags, odd enough, with streams...
        copy_metadata(&m_out.m_format_ctx->metadata, m_in.m_audio.m_stream->metadata);
    }

    copy_metadata(&m_out.m_format_ctx->metadata, m_in.m_format_ctx->metadata);

    if (m_out.m_audio.m_stream != nullptr && m_in.m_audio.m_stream != nullptr)
    {
        // Copy audio stream meta data
        copy_metadata(&m_out.m_audio.m_stream->metadata, m_in.m_audio.m_stream->metadata);
    }

    if (m_out.m_video.m_stream != nullptr && m_in.m_video.m_stream != nullptr)
    {
        // Copy video stream meta data
        copy_metadata(&m_out.m_video.m_stream->metadata, m_in.m_video.m_stream->metadata);
    }

    // Also copy album art meta tags
    for (size_t n = 0; n < m_in.m_album_art.size(); n++)
    {
        AVStream *input_stream = m_in.m_album_art.at(n).m_stream;
        AVStream *output_stream = m_out.m_album_art.at(n).m_stream;

        copy_metadata(&output_stream->metadata, input_stream->metadata);
    }

    return 0;
}

int FFmpeg_Transcoder::process_albumarts()
{
    int ret = 0;

    for (size_t n = 0; n < m_in.m_album_art.size(); n++)
    {
        AVStream *input_stream = m_in.m_album_art.at(n).m_stream;

        if (input_stream->disposition & AV_DISPOSITION_ATTACHED_PIC)
        {
            AVStream *output_stream = m_out.m_album_art.at(n).m_stream;

            ret = add_albumart_frame(output_stream, &input_stream->attached_pic);
            if (ret < 0)
            {
                break;
            }
        }
    }

    return ret;
}

int FFmpeg_Transcoder::process_single_fr(int &status)
{
    int finished = 0;
    int ret = 0;

    status = 0;

    try
    {
        if (!m_copy_audio && m_out.m_audio.m_stream_idx > -1)
        {
            int output_frame_size;

            if (m_out.m_audio.m_codec_ctx->codec->capabilities & AV_CODEC_CAP_VARIABLE_FRAME_SIZE)
            {
                // Encode supports variable frame size, use an arbitrary value
                output_frame_size =  10000;
            }
            else
            {
                // Use the encoder's desired frame size for processing.
                output_frame_size = m_out.m_audio.m_codec_ctx->frame_size;
            }

            // Make sure that there is one frame worth of samples in the FIFO
            // buffer so that the encoder can do its work.
            // Since the decoder's and the encoder's frame size may differ, we
            // need to FIFO buffer to store as many frames worth of input samples
            // that they make up at least one frame worth of output samples.

            while (av_audio_fifo_size(m_audio_fifo) < output_frame_size)
            {
                // Decode one frame worth of audio samples, convert it to the
                // output sample format and put it into the FIFO buffer.

                ret = read_decode_convert_and_store(&finished);
                if (ret < 0)
                {
                    throw ret;
                }

                // If we are at the end of the input file, we continue
                // encoding the remaining audio samples to the output file.

                if (finished)
                {
                    break;
                }
            }

            // If we have enough samples for the encoder, we encode them.
            // At the end of the file, we pass the remaining samples to
            // the encoder.

            while (av_audio_fifo_size(m_audio_fifo) >= output_frame_size || (finished && av_audio_fifo_size(m_audio_fifo) > 0))
            {
                // Take one frame worth of audio samples from the FIFO buffer,
                // encode it and write it to the output file.

                ret = load_encode_and_write(output_frame_size);
                if (ret < 0)
                {
                    throw ret;
                }
            }

            // If we are at the end of the input file and have encoded
            // all remaining samples, we can exit this loop and finish.

            if (finished)
            {
                if (m_out.m_audio.m_codec_ctx != nullptr)
                {
                    // Flush the encoder as it may have delayed frames.
                    int data_written = 0;
                    do
                    {
                        ret = encode_audio_frame(nullptr, &data_written);
#if LAVC_NEW_PACKET_INTERFACE
                        if (ret == AVERROR_EOF)
                        {
                            // Not an error
                            break;
                        }

                        if (ret < 0 && ret != AVERROR(EAGAIN))
                        {
                            Logging::error(destname(), "Could not encode audio frame (error '%1').", ffmpeg_geterror(ret).c_str());
                            throw ret;
                        }
#else
                        if (ret < 0)
                        {
                            Logging::error(destname(), "Could not encode audio frame (error '%1').", ffmpeg_geterror(ret).c_str());
                            throw ret;
                        }
#endif
                    }
                    while (data_written);
                }

                status = 1;
            }
        }
        else
        {
            // If we have no audio stream, we'll only get video data
            // or we simply copy audio and/or video frames into the packet queue
            ret = read_decode_convert_and_store(&finished);
            if (ret < 0)
            {
                throw ret;
            }

            if (finished)
            {
                status = 1;
            }
        }

        if (!m_copy_video)
        {
            while (!m_video_fifo.empty())
            {
                AVFrame *output_frame = m_video_fifo.front();
                m_video_fifo.pop();

                // Encode one video frame.
                int data_written = 0;
                output_frame->key_frame = 0;    // Leave that decision to decoder
                ret = encode_video_frame(output_frame, &data_written);
#if !LAVC_NEW_PACKET_INTERFACE
                if (ret < 0)
#else
                if (ret < 0 && ret != AVERROR(EAGAIN))
#endif
                {
                    av_frame_free(&output_frame);
                    throw ret;
                }
                av_frame_free(&output_frame);
            }

#if LAVC_NEW_PACKET_INTERFACE
            ret = 0;    // May be AVERROR(EAGAIN)
#endif

            // If we are at the end of the input file and have encoded
            // all remaining samples, we can exit this loop and finish.

            if (finished)
            {
                if (m_out.m_video.m_codec_ctx != nullptr)
                {
                    // Flush the encoder as it may have delayed frames.
                    int data_written = 0;
                    do
                    {
                        ret = encode_video_frame(nullptr, &data_written);
#if LAVC_NEW_PACKET_INTERFACE
                        if (ret == AVERROR_EOF)
                        {
                            // Not an error
                            break;
                        }
                        if (ret < 0 && ret != AVERROR(EAGAIN))
                        {
                            Logging::error(destname(), "Could not encode video frame (error '%1').", ffmpeg_geterror(ret).c_str());
                            throw ret;
                        }
#else
                        if (ret < 0)
                        {
                            throw ret;
                        }
#endif
                    }
                    while (data_written);
                }

                status = 1;
            }
        }
    }
    catch (int _ret)
    {
        status = -1;
        return _ret;
    }

    return 0;
}

BITRATE FFmpeg_Transcoder::get_prores_bitrate(int width, int height, const AVRational &framerate, int interleaved, int profile)
{
    unsigned int mindist;
    int match = -1;

    // Find best match resolution
    mindist = UINT_MAX;
    for (int i = 0; m_prores_bitrate[i].m_width; i++)
    {
        unsigned int x = static_cast<unsigned int>(width - m_prores_bitrate[i].m_width);
        unsigned int y = static_cast<unsigned int>(height - m_prores_bitrate[i].m_height);;
        unsigned int dist = (x * x) + (y * y);

        if (dist < mindist)
        {
            mindist = dist;
            match = i;
        }

        if (!dist)
        {
            // Exact match, won't find a better one.
            break;
        }
    }

    width   = m_prores_bitrate[match].m_width;
    height  = m_prores_bitrate[match].m_height;

    // Find best match framerate
    double framerateX = av_q2d(framerate);
    mindist = UINT_MAX;
    for (int i = match; width == m_prores_bitrate[i].m_width && height == m_prores_bitrate[i].m_height; i++)
    {
        unsigned int dist = UINT_MAX;
        for (int j = 0; j < MAX_PRORES_FRAMERATE && m_prores_bitrate[i].m_framerate[j].m_framerate; j++)
        {
            unsigned int x = static_cast<unsigned int>(framerateX - m_prores_bitrate[i].m_framerate[j].m_framerate);
            unsigned int y = static_cast<unsigned int>(interleaved - m_prores_bitrate[i].m_framerate[j].m_interleaved);

            dist = (x * x) + (y * y);

            if (dist < mindist)
            {
                mindist = dist;
                match = i;
            }

            if (!dist)
            {
                // Exact match, won't find a better one.
                break;
            }
        }

        if (!dist)
        {
            // Exact match, won't find a better one.
            break;
        }
    }

    if (match < 0)
    {
        return 0;
    }

    return m_prores_bitrate[match].m_bitrate[profile] * (1000 * 1000);
}

bool FFmpeg_Transcoder::audio_size(size_t *filesize, AVCodecID codec_id, BITRATE bit_rate, int64_t duration, int channels, int sample_rate)
{
    BITRATE output_audio_bit_rate;
    int output_sample_rate;
    bool success = true;

    get_output_bit_rate(bit_rate, params.m_audiobitrate, &output_audio_bit_rate);
    get_output_sample_rate(sample_rate, params.m_audiosamplerate, &output_sample_rate);

    switch (codec_id)
    {
    case AV_CODEC_ID_AAC:
    {
        // Try to predict the size of the AAC stream (this is fairly accurate, sometimes a bit larger, sometimes a bit too small
        *filesize += static_cast<size_t>(duration * output_audio_bit_rate / (8LL * AV_TIME_BASE));
        *filesize = static_cast<size_t>(1025 * (*filesize) / 1000); // add 2.5% for overhead
        break;
    }
    case AV_CODEC_ID_MP3:
    {
        // Kbps = bits per second / 8 = Bytes per second x 60 seconds = Bytes per minute x 60 minutes = Bytes per hour
        // This is the sum of the size of
        // ID3v2, ID3v1, and raw MP3 data. This is theoretically only approximate
        // but in practice gives excellent answers, usually exactly correct.
        // Cast to 64-bit int to avoid overflow.

        *filesize += static_cast<size_t>(duration * output_audio_bit_rate / (8LL * AV_TIME_BASE)) + ID3V1_TAG_LENGTH;
        break;
    }
    case AV_CODEC_ID_PCM_S16LE:
    case AV_CODEC_ID_PCM_S16BE:
    {
        //        bits_per_sample = av_get_bits_per_sample(ctx->codec_id);
        //        bit_rate = bits_per_sample ? ctx->sample_rate * (int64_t)ctx->channels * bits_per_sample : ctx->bit_rate;

        int bytes_per_sample    = av_get_bytes_per_sample(AV_SAMPLE_FMT_S16);

        // File size:
        // file duration * sample rate (HZ) * channels * bytes per sample
        // + WAV_HEADER + DATA_HEADER + (with FFMpeg always) LIST_HEADER
        // The real size of the list header is unkown as we don't know the contents (meta tags)
        *filesize += static_cast<size_t>(duration * sample_rate * (channels > 2 ? 2 : 1) * bytes_per_sample / AV_TIME_BASE) + sizeof(WAV_HEADER) + sizeof(WAV_LIST_HEADER) + sizeof(WAV_DATA_HEADER);
        break;
    }
    case AV_CODEC_ID_VORBIS:
    {
        // Kbps = bits per second / 8 = Bytes per second x 60 seconds = Bytes per minute x 60 minutes = Bytes per hour
        *filesize += static_cast<size_t>(duration * output_audio_bit_rate / (8LL * AV_TIME_BASE));
        *filesize = static_cast<size_t>(1025 * (*filesize) / 1000); // add 2.5% for overhead
        break;
    }
    case AV_CODEC_ID_OPUS:
    {
        // Kbps = bits per second / 8 = Bytes per second x 60 seconds = Bytes per minute x 60 minutes = Bytes per hour
        *filesize += static_cast<size_t>(duration * output_audio_bit_rate / (8LL * AV_TIME_BASE));
        *filesize = static_cast<size_t>(105 * (*filesize) / 100); // add 5% for overhead
        break;
    }
    case AV_CODEC_ID_NONE:
    {
        break;
    }
    default:
    {
        success = false;
        break;
    }
    }
    return success;
}

bool FFmpeg_Transcoder::video_size(size_t *filesize, AVCodecID codec_id, BITRATE bit_rate, int64_t duration, int width, int height, int interleaved, const AVRational &framerate)
{
    BITRATE out_video_bit_rate;
    bool success = true;

    get_output_bit_rate(bit_rate, params.m_videobitrate, &out_video_bit_rate);

    switch (codec_id)
    {
    case AV_CODEC_ID_H264:
    {
        *filesize += static_cast<size_t>(duration * out_video_bit_rate / (8LL * AV_TIME_BASE));
        *filesize = static_cast<size_t>(1025 * (*filesize) / 1000); // add 2.5% for overhead
        break;
    }
    case AV_CODEC_ID_MJPEG:
    {
        // TODO... size += ???
        break;
    }
    case AV_CODEC_ID_THEORA:
    {
        *filesize += static_cast<size_t>(duration * out_video_bit_rate / (8LL * AV_TIME_BASE));
        *filesize = static_cast<size_t>(1025 * (*filesize) / 1000); // add 2.5% for overhead
        break;
    }
    case AV_CODEC_ID_VP9:
    {
        *filesize += static_cast<size_t>(duration * out_video_bit_rate / (8LL * AV_TIME_BASE));
        *filesize = static_cast<size_t>(105 * (*filesize) / 100); // add 5% for overhead
        break;
    }
    case AV_CODEC_ID_PRORES:    // TODO: grösse berechnen
    {
        *filesize += static_cast<size_t>(duration * get_prores_bitrate(width, height, framerate, interleaved, params.m_level) / (8LL * AV_TIME_BASE));
        break;
    }
    case AV_CODEC_ID_NONE:
    {
        break;
    }
    default:
    {
        success = false;
        break;
    }
    }
    return success;
}

size_t FFmpeg_Transcoder::calculate_predicted_filesize() const
{
    if (m_in.m_format_ctx == nullptr)
    {
        return 0;
    }

    if (m_current_format == nullptr)
    {
        // Should ever happen, but better check this to avoid crashes.
        return 0;
    }

    size_t filesize = 0;

    int64_t duration = m_in.m_format_ctx->duration != AV_NOPTS_VALUE ? m_in.m_format_ctx->duration : 0;
    BITRATE input_audio_bit_rate = 0;
    int input_sample_rate = 0;
    BITRATE input_video_bit_rate = 0;

    if (m_fileio->duration() != AV_NOPTS_VALUE)
    {
        duration = m_fileio->duration();
    }

    if (m_in.m_audio.m_stream_idx > -1)
    {
        input_sample_rate = CODECPAR(m_in.m_audio.m_stream)->sample_rate;
        input_audio_bit_rate = (CODECPAR(m_in.m_audio.m_stream)->bit_rate != 0) ? CODECPAR(m_in.m_audio.m_stream)->bit_rate : m_in.m_format_ctx->bit_rate;
    }

    if (m_in.m_video.m_stream_idx > -1)
    {
        input_video_bit_rate = (CODECPAR(m_in.m_video.m_stream)->bit_rate != 0) ? CODECPAR(m_in.m_video.m_stream)->bit_rate : m_in.m_format_ctx->bit_rate;
    }

    if (input_audio_bit_rate)
    {
        int channels = m_in.m_audio.m_codec_ctx->channels;

        if (!audio_size(&filesize, m_current_format->audio_codec_id(), input_audio_bit_rate, duration, channels, input_sample_rate))
        {
            Logging::warning(filename(), "Unsupported audio codec '%1' for format %2.", get_codec_name(m_current_format->audio_codec_id(), 0), m_current_format->desttype().c_str());
        }
    }

    if (input_video_bit_rate)
    {
        if (m_is_video)
        {
            int width = CODECPAR(m_in.m_video.m_stream)->width;
            int height = CODECPAR(m_in.m_video.m_stream)->height;
#ifdef USING_LIBAV
            int interleaved = 0; // TODO: Check source if not deinterlace is on
#else
            int interleaved = params.m_deinterlace ? 0 : (CODECPAR(m_in.m_video.m_stream)->field_order != AV_FIELD_PROGRESSIVE);
#endif // !USING_LIBAV
#if LAVF_DEP_AVSTREAM_CODEC
            AVRational framerate = m_in.m_video.m_stream->avg_frame_rate;
#else
            AVRational framerate = m_in.m_video.m_stream->codec->framerate;
#endif
            if (!video_size(&filesize, m_current_format->video_codec_id(), input_video_bit_rate, duration, width, height, interleaved, framerate))
            {
                Logging::warning(filename(), "Unsupported video codec '%1' for format %2.", get_codec_name(m_current_format->video_codec_id(), 0), m_current_format->desttype().c_str());
            }
        }
        // else      // TODO #2260: Add picture size
        // {
        // }
    }

    return filesize;
}

size_t FFmpeg_Transcoder::predicted_filesize()
{
    return m_predicted_size;
}

// TEST Issue #26
int64_t FFmpeg_Transcoder::video_frame_count()
{
    return m_video_frame_count;
}
// TEST Issue #26

int FFmpeg_Transcoder::encode_finish()
{
    int ret = 0;

    // TEST Issue #26
    if (m_current_format->export_frames())
    {
        // Format has no trailer
        return 0;
    }
    // TEST Issue #26

    // Write the trailer of the output file container.
    ret = write_output_file_trailer();
    if (ret < 0)
    {
        Logging::error(destname(), "Error writing trailer (error '%1').", ffmpeg_geterror(ret).c_str());
    }

    return ret;
}

const ID3v1 * FFmpeg_Transcoder::id3v1tag() const
{
    return &m_out.m_id3v1;
}

int FFmpeg_Transcoder::input_read(void * opaque, unsigned char * data, int size)
{
    FileIO * io = static_cast<FileIO *>(opaque);

    if (io == nullptr)
    {
        return AVERROR(EINVAL);
    }

    if (io->eof())
    {
        // At EOF
        return AVERROR_EOF;
    }

    int read = static_cast<int>(io->read(reinterpret_cast<char *>(data), static_cast<size_t>(size)));

    if (read != size && io->error())
    {
        // Read failed
        return AVERROR(io->error());
    }

    return read;
}

int FFmpeg_Transcoder::output_write(void * opaque, unsigned char * data, int size)
{
    Buffer * buffer = static_cast<Buffer *>(opaque);

    if (buffer == nullptr)
    {
        return AVERROR(EINVAL);
    }

    int written = static_cast<int>(buffer->write(static_cast<const uint8_t*>(data), static_cast<size_t>(size)));
    if (written != size)
    {
        // Write error
        return (AVERROR(errno));
    }
    return written;
}

int64_t FFmpeg_Transcoder::seek(void * opaque, int64_t offset, int whence)
{
    FileIO * io = static_cast<FileIO *>(opaque);
    int64_t res_offset = 0;

    if (io == nullptr)
    {
        return AVERROR(EINVAL);
    }

    if (whence & AVSEEK_SIZE)
    {
        // Return file size
        res_offset = static_cast<int64_t>(io->size());
    }
    else
    {
        whence &= ~(AVSEEK_SIZE | AVSEEK_FORCE);

        if (!io->seek(offset, whence))
        {
            // OK: Return position
            res_offset = offset;
        }
        else
        {
            // Error
            res_offset = AVERROR(errno);
        }
    }

    return res_offset;
}

bool FFmpeg_Transcoder::close_resample()
{
    if (m_audio_resample_ctx)
    {
#if LAVR_DEPRECATE
        swr_free(&m_audio_resample_ctx);
#else
        avresample_close(m_audio_resample_ctx);
        avresample_free(&m_audio_resample_ctx);
#endif
        m_audio_resample_ctx = nullptr;
        return true;
    }

    return false;
}

void FFmpeg_Transcoder::close()
{
    int nAudioSamplesLeft = 0;
    size_t nVideoFramesLeft = 0;
    std::string infile;
    std::string outfile;
    bool bClosed = false;

    if (m_audio_fifo)
    {
        nAudioSamplesLeft = av_audio_fifo_size(m_audio_fifo);
        av_audio_fifo_free(m_audio_fifo);
        m_audio_fifo = nullptr;
        bClosed = true;
    }

    nVideoFramesLeft = m_video_fifo.size();
    while (m_video_fifo.size())
    {
        AVFrame *output_frame = m_video_fifo.front();
        m_video_fifo.pop();

        av_frame_free(&output_frame);
        bClosed = true;
    }

    if (close_resample())
    {
        bClosed = true;
    }

    if (m_sws_ctx != nullptr)
    {
        sws_freeContext(m_sws_ctx);
        m_sws_ctx = nullptr;
        bClosed = true;
    }

    // Close output file
#if !LAVF_DEP_AVSTREAM_CODEC
    if (m_out.m_audio.m_codec_ctx)
    {
        avcodec_close(m_out.m_audio.m_codec_ctx);
        m_out.m_audio.m_codec_ctx = nullptr;
        bClosed = true;
    }

    if (m_out.m_video.m_codec_ctx)
    {
        avcodec_close(m_out.m_video.m_codec_ctx);
        m_out.m_video.m_codec_ctx = nullptr;
        bClosed = true;
    }
#else
    if (m_out.m_audio.m_codec_ctx)
    {
        avcodec_free_context(&m_out.m_audio.m_codec_ctx);
        m_out.m_audio.m_codec_ctx = nullptr;
        bClosed = true;
    }

    if (m_out.m_video.m_codec_ctx)
    {
        avcodec_free_context(&m_out.m_video.m_codec_ctx);
        m_out.m_video.m_codec_ctx = nullptr;
        bClosed = true;
    }
#endif

    while (m_out.m_album_art.size())
    {
        AVCodecContext *codec_ctx = m_out.m_album_art.back().m_codec_ctx;
        m_out.m_album_art.pop_back();
        if (codec_ctx != nullptr)
        {
#if !LAVF_DEP_AVSTREAM_CODEC
            avcodec_close(codec_ctx);
#else
            avcodec_free_context(&codec_ctx);
#endif
            bClosed = true;
        }
    }

    if (m_out.m_format_ctx != nullptr)
    {
#if LAVF_DEP_FILENAME
        if (m_out.m_format_ctx->url != nullptr)
        {
            outfile = m_out.m_format_ctx->url;
        }
#else
        // lavf 58.7.100 - avformat.h - deprecated
        outfile = m_out.m_format_ctx->filename;
#endif

        if (m_out.m_format_ctx->pb != nullptr)
        {
            // 2017-09-01 - xxxxxxx - lavf 57.80.100 / 57.11.0 - avio.h
            //  Add avio_context_free(). From now on it must be used for freeing AVIOContext.
#if (LIBAVFORMAT_VERSION_INT >= AV_VERSION_INT(57, 80, 0))
            av_freep(&m_out.m_format_ctx->pb->buffer);
            avio_context_free(&m_out.m_format_ctx->pb);
#else
            av_freep(m_out.m_format_ctx->pb);
#endif
            m_out.m_format_ctx->pb = nullptr;
        }

        avformat_free_context(m_out.m_format_ctx);

        m_out.m_format_ctx = nullptr;
        bClosed = true;
    }

    // Close input file
#if !LAVF_DEP_AVSTREAM_CODEC
    if (m_in.m_audio.m_codec_ctx)
    {
        avcodec_close(m_in.m_audio.m_codec_ctx);
        m_in.m_audio.m_codec_ctx = nullptr;
        bClosed = true;
    }

    if (m_in.m_video.m_codec_ctx)
    {
        avcodec_close(m_in.m_video.m_codec_ctx);
        m_in.m_video.m_codec_ctx = nullptr;
        bClosed = true;
    }
#else
    if (m_in.m_audio.m_codec_ctx)
    {
        avcodec_free_context(&m_in.m_audio.m_codec_ctx);
        m_in.m_audio.m_codec_ctx = nullptr;
        bClosed = true;
    }

    if (m_in.m_video.m_codec_ctx)
    {
        avcodec_free_context(&m_in.m_video.m_codec_ctx);
        m_in.m_video.m_codec_ctx = nullptr;
        bClosed = true;
    }
#endif

    while (m_in.m_album_art.size())
    {
        AVCodecContext *codec_ctx = m_in.m_album_art.back().m_codec_ctx;
        m_in.m_album_art.pop_back();
        if (codec_ctx != nullptr)
        {
#if !LAVF_DEP_AVSTREAM_CODEC
            avcodec_close(codec_ctx);
#else
            avcodec_free_context(&codec_ctx);
#endif
            bClosed = true;
        }
    }

    if (m_in.m_format_ctx != nullptr)
    {
#if LAVF_DEP_FILENAME
        if (m_in.m_format_ctx->url != nullptr)
        {
            infile = m_in.m_format_ctx->url;
        }
#else
        // lavf 58.7.100 - avformat.h - deprecated
        infile = m_in.m_format_ctx->filename;
#endif

        //if (!(m_in.m_format_ctx->oformat->flags & AVFMT_NOFILE))
        {
            if (m_close_fileio && m_fileio != nullptr)
            {
                m_fileio->close();
                delete m_fileio;
                m_fileio = nullptr;
            }

            if (m_in.m_format_ctx->pb != nullptr)
            {
                // 2017-09-01 - xxxxxxx - lavf 57.80.100 / 57.11.0 - avio.h
                //  Add avio_context_free(). From now on it must be used for freeing AVIOContext.
#if (LIBAVFORMAT_VERSION_INT >= AV_VERSION_INT(57, 80, 0))
                avio_context_free(&m_in.m_format_ctx->pb);
#else
                av_freep(m_in.m_format_ctx->pb);
#endif
                m_in.m_format_ctx->pb = nullptr;
            }
        }

        avformat_close_input(&m_in.m_format_ctx);
        m_in.m_format_ctx = nullptr;
        bClosed = true;
    }

#ifndef USING_LIBAV
    free_filters();
#endif  // !USING_LIBAV

    if (bClosed)
    {
        const char *p = outfile.empty() ? nullptr : outfile.c_str();
        if (nAudioSamplesLeft)
        {
            Logging::warning(p, "%1 audio samples left in buffer and not written to target file!", nAudioSamplesLeft);
        }

        if (nVideoFramesLeft)
        {
            Logging::warning(p, "%1 video frames left in buffer and not written to target file!", nVideoFramesLeft);
        }

        // Closed anything...
        Logging::trace(p, "FFmpeg transcoder closed.");
    }
}

const char *FFmpeg_Transcoder::filename() const
{
    return m_in.m_filename.c_str();
}

const char *FFmpeg_Transcoder::destname() const
{
    return m_out.m_filename.c_str();
}

#ifndef USING_LIBAV
// create
int FFmpeg_Transcoder::init_deinterlace_filters(AVCodecContext *output_codec_context, AVPixelFormat pix_fmt, const AVRational & avg_frame_rate, const AVRational & time_base)
{
    const char * filters;
    char args[1024];
    const AVFilter * buffer_src     = avfilter_get_by_name("buffer");
    const AVFilter * buffer_sink    = avfilter_get_by_name("buffersink");
    AVFilterInOut * outputs         = avfilter_inout_alloc();
    AVFilterInOut * inputs          = avfilter_inout_alloc();
    //enum AVPixelFormat pix_fmts[] = { AV_PIX_FMT_GRAY8, AV_PIX_FMT_NONE };
    int ret = 0;

    m_buffer_sink_context = nullptr;
    m_buffer_source_context = nullptr;
    m_filter_graph = nullptr;

    try
    {
        if (!avg_frame_rate.den && !avg_frame_rate.num)
        {
            // No framerate, so this video "stream" has only one picture
            throw static_cast<int>(AVERROR(EINVAL));
        }

        m_filter_graph = avfilter_graph_alloc();

        AVBufferSinkParams buffer_sink_params;
        enum AVPixelFormat pixel_fmts[3];

        if (outputs == nullptr || inputs == nullptr || m_filter_graph == nullptr)
        {
            throw static_cast<int>(AVERROR(ENOMEM));
        }

        // buffer video source: the decoded frames from the decoder will be inserted here.
        snprintf(args, sizeof(args), "video_size=%dx%d:pix_fmt=%d:time_base=%d/%d:pixel_aspect=%d/%d",
                 output_codec_context->width, output_codec_context->height, pix_fmt,
                 time_base.num, time_base.den,
                 output_codec_context->sample_aspect_ratio.num, FFMAX(output_codec_context->sample_aspect_ratio.den, 1));

        //AVRational fr = av_guess_frame_rate(m_m_out.m_format_ctx, m_pVideoStream, nullptr);
        //if (fr.num && fr.den)
        //{
        //    av_strlcatf(buffersrc_args, sizeof(buffersrc_args), ":framerate=%d/%d", fr.num, fr.den);
        //}
        //
        //args.sprintf("%d:%d:%d:%d:%d", m_pCodecContext->width, m_pCodecContext->height, m_pCodecContext->format, 0, 0); //  0, 0 ok?

        ret = avfilter_graph_create_filter(&m_buffer_source_context, buffer_src, "in", args, nullptr, m_filter_graph);
        if (ret < 0)
        {
            Logging::error(destname(), "Cannot create buffer source (error '%1').", ffmpeg_geterror(ret).c_str());
            throw  ret;
        }

        //av_opt_set(m_pBufferSourceContext, "thread_type", "slice", AV_OPT_SEARCH_CHILDREN);
        //av_opt_set_int(m_pBufferSourceContext, "threads", FFMAX(1, av_cpu_count()), AV_OPT_SEARCH_CHILDREN);
        //av_opt_set_int(m_pBufferSourceContext, "threads", 16, AV_OPT_SEARCH_CHILDREN);

        // buffer video sink: to terminate the filter chain.

        if (pix_fmt == AV_PIX_FMT_NV12)
        {
            pixel_fmts[0] = AV_PIX_FMT_NV12;
            pixel_fmts[1] = AV_PIX_FMT_YUV420P;
        }

        else
        {
            pixel_fmts[0] = pix_fmt;
            pixel_fmts[1] = AV_PIX_FMT_NONE;
        }

        pixel_fmts[2] = AV_PIX_FMT_NONE;

        buffer_sink_params.pixel_fmts = pixel_fmts;

        ret = avfilter_graph_create_filter(&m_buffer_sink_context, buffer_sink, "out", nullptr, &buffer_sink_params, m_filter_graph);

        if (ret < 0)
        {
            Logging::error(destname(), "Cannot create buffer sink (error '%1').", ffmpeg_geterror(ret).c_str());
            throw  ret;
        }

        // Cannot change FFmpeg's API, so we hide this warning
#pragma GCC diagnostic push
#pragma GCC diagnostic ignored "-Wconversion"
        ret = av_opt_set_int_list(m_buffer_sink_context, "pix_fmts", pixel_fmts, AV_PIX_FMT_NONE, AV_OPT_SEARCH_CHILDREN);
#pragma GCC diagnostic pop

        if (ret < 0)
        {
            Logging::error(nullptr, "Cannot set output pixel format (error '%1').", ffmpeg_geterror(ret).c_str());
            throw  ret;
        }

        // Endpoints for the filter graph.
        outputs->name          = av_strdup("in");
        outputs->filter_ctx    = m_buffer_source_context;
        outputs->pad_idx       = 0;
        outputs->next          = nullptr;
        inputs->name           = av_strdup("out");
        inputs->filter_ctx     = m_buffer_sink_context;
        inputs->pad_idx        = 0;
        inputs->next           = nullptr;

        // args "null"      passthrough (dummy) filter for video
        // args "anull"     passthrough (dummy) filter for audio

        // https://stackoverflow.com/questions/31163120/c-applying-filter-in-ffmpeg
        //filters = "yadif=mode=send_frame:parity=auto:deint=interlaced";
        filters = "yadif=mode=send_frame:parity=auto:deint=all";
        //filters = "yadif=0:-1:0";
        //filters = "bwdif=mode=send_frame:parity=auto:deint=all";
        //filters = "kerndeint=thresh=10:map=0:order=0:sharp=1:twoway=1";
        //filters = "zoompan=z='min(max(zoom,pzoom)+0.0015,1.5)':d=1:x='iw/2-(iw/zoom/2)':y='ih/2-(ih/zoom/2)'";

        ret = avfilter_graph_parse_ptr(m_filter_graph, filters, &inputs, &outputs, nullptr);
        if (ret < 0)
        {
            Logging::error(destname(), "avfilter_graph_parse_ptr failed (error '%1').", ffmpeg_geterror(ret).c_str());
            throw  ret;
        }

        ret = avfilter_graph_config(m_filter_graph, nullptr);
        if (ret < 0)
        {
            Logging::error(destname(), "avfilter_graph_config failed (error '%1').", ffmpeg_geterror(ret).c_str());
            throw  ret;
        }

        Logging::debug(destname(), "Deinterlacing initialised with filters '%1'.", filters);
    }
    catch (int _ret)
    {
        ret = _ret;
    }

    if (inputs != nullptr)
    {
        avfilter_inout_free(&inputs);
    }
    if (outputs != nullptr)
    {
        avfilter_inout_free(&outputs);
    }

    return ret;
}

AVFrame *FFmpeg_Transcoder::send_filters(AVFrame * srcframe, int & ret)
{
    AVFrame *tgtframe = srcframe;

    ret = 0;

    if (m_buffer_source_context != nullptr /*&& srcframe->interlaced_frame*/)
    {
        try
        {
            AVFrame * filterframe   = nullptr;

            //pFrame->pts = av_frame_get_best_effort_timestamp(pFrame);
            // push the decoded frame into the filtergraph

            if ((ret = ::av_buffersrc_add_frame_flags(m_buffer_source_context, srcframe, AV_BUFFERSRC_FLAG_KEEP_REF)) < 0)
            {
                Logging::warning(destname(), "Error while feeding the frame to filtergraph (error '%1').", ffmpeg_geterror(ret).c_str());
                throw ret;
            }

            filterframe = ::av_frame_alloc();
            if (filterframe == nullptr)
            {
                ret = AVERROR(ENOMEM);
                Logging::error(destname(), "Unable to allocate filter frame (error '%1').", ffmpeg_geterror(ret).c_str());
                throw ret;
            }

            // pull filtered frames from the filtergraph
            ret = ::av_buffersink_get_frame(m_buffer_sink_context, filterframe);
            if (ret == AVERROR(EAGAIN) || ret == AVERROR_EOF)
            {
                // Not an error, go on
                ::av_frame_free(&filterframe);
                ret = 0;
            }
            else if (ret < 0)
            {
                Logging::error(destname(), "Error while getting frame from filtergraph (error '%1').", ffmpeg_geterror(ret).c_str());
                ::av_frame_free(&filterframe);
                throw ret;
            }
            else
            {
                // All OK; copy filtered frame and unref original
                tgtframe = filterframe;

                tgtframe->pts = srcframe->pts;
#if LAVF_DEP_AVSTREAM_CODEC
                tgtframe->best_effort_timestamp = srcframe->best_effort_timestamp;
#else
                tgtframe->best_effort_timestamp = av_frame_get_best_effort_timestamp(srcframe);
#endif
                ::av_frame_free(&srcframe);
            }
        }
        catch (int _ret)
        {
            ret = _ret;
        }
    }

    return tgtframe;
}

// free

void FFmpeg_Transcoder::free_filters()
{
    if (m_buffer_sink_context != nullptr)
    {
        ::avfilter_free(m_buffer_sink_context);
        m_buffer_sink_context = nullptr;
    }

    if (m_buffer_source_context != nullptr)
    {
        ::avfilter_free(m_buffer_source_context);
        m_buffer_source_context = nullptr;
    }

    if (m_filter_graph != nullptr)
    {
        ::avfilter_graph_free(&m_filter_graph);
        m_filter_graph = nullptr;
    }
}
#endif  // !USING_LIBAV<|MERGE_RESOLUTION|>--- conflicted
+++ resolved
@@ -2495,8 +2495,6 @@
                 frame->pts = m_pts;
             }
 
-<<<<<<< HEAD
-            // TEST Issue #26
             if (m_out.m_video.m_stream != nullptr)
             {
                 // Rescale to our time base, but only of nessessary
@@ -2507,17 +2505,7 @@
 
                 frame->quality = m_out.m_video.m_codec_ctx->global_quality;
             }
-            // TEST Issue #26
-=======
-            // Rescale to our time base, but only if nessessary
-            if (frame->pts != AV_NOPTS_VALUE && (m_in.m_video.m_stream->time_base.den != m_out.m_video.m_stream->time_base.den || m_in.m_video.m_stream->time_base.num != m_out.m_video.m_stream->time_base.num))
-            {
-                frame->pts = av_rescale_q_rnd(frame->pts, m_in.m_video.m_stream->time_base, m_out.m_video.m_stream->time_base, static_cast<AVRounding>(AV_ROUND_NEAR_INF | AV_ROUND_PASS_MINMAX));
-            }
-
-            frame->quality = m_out.m_video.m_codec_ctx->global_quality;
-			
->>>>>>> c39db563
+
 #ifndef USING_LIBAV
             frame->pict_type = AV_PICTURE_TYPE_NONE;	// other than AV_PICTURE_TYPE_NONE causes warnings
             m_video_fifo.push(send_filters(frame, ret));
