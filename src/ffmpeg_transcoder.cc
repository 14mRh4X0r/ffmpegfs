/*
 * Copyright (C) 2017-2019 Norbert Schlia (nschlia@oblivion-software.de)
 *
 * This program is free software; you can redistribute it and/or modify
 * it under the terms of the GNU General Public License as published by
 * the Free Software Foundation; either version 3 of the License, or
 * (at your option) any later version.
 *
 * This program is distributed in the hope that it will be useful,
 * but WITHOUT ANY WARRANTY; without even the implied warranty of
 * MERCHANTABILITY or FITNESS FOR A PARTICULAR PURPOSE.  See the
 * GNU General Public License for more details.
 *
 * You should have received a copy of the GNU General Public License
 * along with this program; if not, write to the Free Software
 * Foundation, Inc., 51 Franklin St, Fifth Floor, Boston, MA 02110-1301, USA.
 *
 * On Debian systems, the complete text of the GNU General Public License
 * Version 3 can be found in `/usr/share/common-licenses/GPL-3'.
 */

/**
 * @file
 * @brief FFmpeg_Transcoder class implementation
 *
 * @ingroup ffmpegfs
 *
 * @author Norbert Schlia (nschlia@oblivion-software.de)
 * @copyright Copyright (C) 2017-2019 Norbert Schlia (nschlia@oblivion-software.de)
 */

#include "ffmpeg_transcoder.h"
#include "transcode.h"
#include "buffer.h"
#include "wave.h"
#include "logging.h"

#include <assert.h>
#include <unistd.h>

// Disable annoying warnings outside our code
#pragma GCC diagnostic push
#pragma GCC diagnostic ignored "-Wconversion"
#pragma GCC diagnostic ignored "-Wsign-conversion"
#ifdef __GNUC__
#  include <features.h>
#  if __GNUC_PREREQ(5,0) || defined(__clang__)
// GCC >= 5.0
#     pragma GCC diagnostic ignored "-Wfloat-conversion"
#  elif __GNUC_PREREQ(4,8)
// GCC >= 4.8
#  else
#     error("GCC < 4.8 not supported");
#  endif
#endif
#ifdef __cplusplus
extern "C" {
#endif
#include <libswscale/swscale.h>
#if LAVR_DEPRECATE
#include <libswresample/swresample.h>
#else
#include <libavresample/avresample.h>
#endif
#include <libavutil/imgutils.h>
#include <libavutil/opt.h>
#include <libavutil/audio_fifo.h>
#include <libavfilter/avfilter.h>
#include <libavfilter/buffersink.h>
#include <libavfilter/buffersrc.h>
#ifdef __cplusplus
}
#endif
#pragma GCC diagnostic pop

const FFmpeg_Transcoder::PRORES_BITRATE FFmpeg_Transcoder::m_prores_bitrate[] =
{
    // SD
    {	720,	486,	{ {	24,	0 }                   },	{	10,     23,     34,     50,     75,     113     }	},
    {	720,	486,	{ {	60,	1 },	{   30,	0 }   },	{	12,     29,     42,     63,     94,     141     }	},

    {	720,	576,	{ {	50,	1 },	{   25,	0 }   },	{	12,     28,     41,     61,     92,     138     }	},

    {	960,	720,	{ {	24,	0 }                   },	{	15,     35,     50,     75,     113,	170     }	},
    {	960,	720,	{ {	25,	0 }                   },	{	16,     36,     52,     79,     118,	177     }	},
    {	960,	720,	{ {	30,	0 }                   },	{	19,     44,     63,     94,     141,	212     }	},
    {	960,	720,	{ {	50,	0 }                   },	{	32,     73,     105,	157,	236,	354     }	},
    {	960,	720,	{ {	60,	0 }                   },	{	38,     87,     126,	189,	283,	424     }	},
    // HD
    {	1280,	720,	{ {	24,	0 }                   },	{	18,     41,     59,     88,     132,	198     }	},
    {	1280,	720,	{ {	25,	0 }                   },	{	19,     42,     61,     92,     138,	206     }	},
    {	1280,	720,	{ {	30,	0 }                   },	{	23,     51,     73,     110,	165,	247     }	},
    {	1280,	720,	{ {	50,	0 }                   },	{	38,     84,     122,	184,	275,	413     }	},
    {	1280,	720,	{ {	60,	0 }                   },	{	45,     101,	147,	220,	330,	495     }	},

    {	1280,	1080,	{ {	24,	0 }                   },	{	31,     70,     101,	151,	226,	339     }	},
    {	1280,	1080,	{ {	60,	1 },	{   30,	0 }   },	{	38,     87,     126,	189,	283,	424     }	},

    {	1440,	1080,	{ {	24,	0 }                   },	{	31,     70,     101,	151,	226,	339     }	},
    {	1440,	1080,	{ {	50,	1 },	{   25,	0 }   },	{	32,     73,     105,	157,	236,	354     }	},
    {	1440,	1080,	{ {	60,	1 },	{   30,	0 }   },	{	38,     87,     126,	189,	283,	424     }	},
    // Full HD
    {	1920,	1080,	{ {	24,	0 }                   },	{	36,     82,     117,	176,	264,	396     }	},
    {	1920,	1080,	{ {	50,	1 },	{   25,	0 }   },	{	38,     85,     122,	184,	275,	413     }	},
    {	1920,	1080,	{ {	60,	1 },	{   30,	0 }   },	{	45,     102,	147,	220,	330,	495     }	},
    {	1920,	1080,	{ {	50,	0 }                   },	{	76,     170,	245,	367,	551,	826     }	},
    {	1920,	1080,	{ {	60,	0 }                   },	{	91,     204,	293,	440,	660,	990     }	},
    // 2K
    {	2048,	1080,	{ {	24,	0 }                   },	{	41,     93,     134,	201,	302,	453     }	},
    {	2048,	1080,	{ {	25,	0 }                   },	{	43,     97,     140,	210,	315,	472     }	},
    {	2048,	1080,	{ {	30,	0 }                   },	{	52,     116,	168,	251,	377,	566     }	},
    {	2048,	1080,	{ {	50,	0 }                   },	{	86,     194,	280,	419,	629,	944     }	},
    {	2048,	1080,	{ {	60,	0 }                   },	{	103,	232,	335,	503,	754,	1131	}	},
    // 2K
    {	2048,	1556,	{ {	24,	0 }                   },	{	56,     126,	181,	272,	407,	611     }	},
    {	2048,	1556,	{ {	25,	0 }                   },	{	58,     131,	189,	283,	425,	637     }	},
    {	2048,	1556,	{ {	30,	0 }                   },	{	70,     157,	226,	340,	509,	764     }	},
    {	2048,	1556,	{ {	50,	0 }                   },	{	117,	262,	377,	567,	850,	1275	}	},
    {	2048,	1556,	{ {	60,	0 }                   },	{	140,	314,	452,	679,	1019,	1528	}	},
    // QFHD
    {	3840,	2160,	{ {	24,	0 }                   },	{	145,	328,	471,	707,	1061,	1591	}	},
    {	3840,	2160,	{ {	25,	0 }                   },	{	151,	342,	492,	737,	1106,	1659	}	},
    {	3840,	2160,	{ {	30,	0 }                   },	{	182,	410,	589,	884,	1326,	1989	}	},
    {	3840,	2160,	{ {	50,	0 }                   },	{	303,	684,	983,	1475,	2212,	3318	}	},
    {	3840,	2160,	{ {	60,	0 }                   },	{	363,	821,	1178,	1768,	2652,	3977	}	},
    // 4K
    {	4096,	2160,	{ {	24,	0 }                   },	{	155,	350,	503,	754,	1131,	1697	}	},
    {	4096,	2160,	{ {	25,	0 }                   },	{	162,	365,	524,	786,	1180,	1769	}	},
    {	4096,	2160,	{ {	30,	0 }                   },	{	194,	437,	629,	943,	1414,	2121	}	},
    {	4096,	2160,	{ {	50,	0 }                   },	{	323,	730,	1049,	1573,	2359,	3539	}	},
    {	4096,	2160,	{ {	60,	0 }                   },	{	388,	875,	1257,	1886,	2828,	4242	}	},
    // 5K
    {	5120,	2700,	{ {	24,	0 }                   },	{	243,	547,	786,	1178,	1768,	2652	}	},
    {	5120,	2700,	{ {	25,	0 }                   },	{	253,	570,	819,	1229,	1843,	2765	}	},
    {	5120,	2700,	{ {	30,	0 }                   },	{	304,	684,	982,	1473,	2210,	3314	}	},
    {	5120,	2700,	{ {	50,	0 }                   },	{	507,	1140,	1638,	2458,	3686,	5530	}	},
    {	5120,	2700,	{ {	60,	0 }                   },	{	608,	1367,	1964,	2946,	4419,	6629	}	},
    // 6K
    {	6144,	3240,	{ {	24,	0 }                   },	{	350,	788,	1131,	1697,	2545,	3818	}	},
    {	6144,	3240,	{ {	25,	0 }                   },	{	365,	821,	1180,	1769,	2654,	3981	}	},
    {	6144,	3240,	{ {	30,	0 }                   },	{	437,	985,	1414,	2121,	3182,	4772	}	},
    {	6144,	3240,	{ {	50,	0 }                   },	{	730,	1643,	2359,	3539,	5308,	7962	}	},
    {	6144,	3240,	{ {	60,	0 }                   },	{	875,	1969,	2828,	4242,	6364,	9545	}	},
    // 8K
    {	8192,	4320,	{ {	24,	0 }                   },	{	622,	1400,	2011,	3017,	4525,	6788	}	},
    {	8192,	4320,	{ {	25,	0 }                   },	{	649,	1460,	2097,	3146,	4719,	7078	}	},
    {	8192,	4320,	{ {	30,	0 }                   },	{	778,	1750,	2514,	3771,	5657,	8485	}	},
    {	8192,	4320,	{ {	50,	0 }                   },	{	1298,	2920,	4194,	6291,	9437,	14156	}	},
    {	8192,	4320,	{ {	60,	0 }                   },	{	1556,	3500,	5028,	7542,	11313,	16970	}	},
    // That's it
    {   0,     0,     {                               },	{	0 }	},
};

#pragma GCC diagnostic push
#pragma GCC diagnostic ignored "-Wmissing-field-initializers"
FFmpeg_Transcoder::FFmpeg_Transcoder()
    : m_fileio(nullptr)
    , m_close_fileio(true)
    , m_predicted_size(0)
    , m_video_frame_count(0)
    , m_current_write_pts(AV_NOPTS_VALUE)
    , m_last_seek_frame_no(0)
    , m_have_seeked(false)
    , m_skip_next_frame(false)
    , m_is_video(false)
    , m_cur_sample_fmt(AV_SAMPLE_FMT_NONE)
    , m_cur_sample_rate(-1)
    , m_cur_channel_layout(0)
    , m_audio_resample_ctx(nullptr)
    , m_audio_fifo(nullptr)
    , m_sws_ctx(nullptr)
    #ifndef USING_LIBAV
    , m_buffer_sink_context(nullptr)
    , m_buffer_source_context(nullptr)
    , m_filter_graph(nullptr)
    #endif
    , m_pts(AV_NOPTS_VALUE)
    , m_pos(AV_NOPTS_VALUE)
    , m_copy_audio(false)
    , m_copy_video(false)
    , m_current_format(nullptr)
    , m_buffer(nullptr)
{
#pragma GCC diagnostic pop
    Logging::trace(nullptr, "FFmpeg trancoder ready to initialise.");

    // Initialise ID3v1.1 tag structure
    init_id3v1(&m_out.m_id3v1);
}

FFmpeg_Transcoder::~FFmpeg_Transcoder()
{
    // Close fifo and resample context
    close();

    Logging::trace(nullptr, "FFmpeg trancoder object destroyed.");
}

bool FFmpeg_Transcoder::is_video() const
{
    bool is_video = false;

    if (m_in.m_video.m_codec_ctx != nullptr && m_in.m_video.m_stream != nullptr)
    {
        if (is_album_art(m_in.m_video.m_codec_ctx->codec_id))
        {
            is_video = false;

#ifdef USING_LIBAV
            if (m_in.m_video.m_stream->avg_frame_rate.den)
            {
                double dbFrameRate = static_cast<double>(m_in.m_video.m_stream->avg_frame_rate.num) / m_in.m_video.m_stream->avg_frame_rate.den;

                // If frame rate is < 100 fps this should be a video
                if (dbFrameRate < 100)
                {
                    is_video = true;
                }
            }
#else
            if (m_in.m_video.m_stream->r_frame_rate.den)
            {
                double dbFrameRate = static_cast<double>(m_in.m_video.m_stream->r_frame_rate.num) / m_in.m_video.m_stream->r_frame_rate.den;

                // If frame rate is < 100 fps this should be a video
                if (dbFrameRate < 100)
                {
                    is_video = true;
                }
            }
#endif
        }
        else
        {
            // If the source codec is not PNG or JPG we can safely assume it's a video stream
            is_video = true;
        }
    }

    return is_video;
}

bool FFmpeg_Transcoder::is_open() const
{
    return (m_in.m_format_ctx != nullptr);
}

int FFmpeg_Transcoder::open_input_file(LPVIRTUALFILE virtualfile, FileIO *fio)
{
    AVDictionary * opt = nullptr;
    int ret;

    m_in.m_filename     = virtualfile->m_origfile;
    m_mtime             = virtualfile->m_st.st_mtime;
    m_current_format    = params.current_format(virtualfile);

    if (is_open())
    {
        Logging::warning(filename(), "File is already open.");
        return 0;
    }

    //    This allows selecting if the demuxer should consider all streams to be
    //    found after the first PMT and add further streams during decoding or if it rather
    //    should scan all that are within the analyze-duration and other limits

    ret = av_dict_set_with_check(&opt, "scan_all_pmts", "1", AV_DICT_DONT_OVERWRITE);
    if (ret < 0)
    {
        return ret;
    }

    //    ret = av_dict_set_with_check(&opt, "avioflags", "direct", AV_DICT_DONT_OVERWRITE);
    //    if (ret < 0)
    //    {
    //        return ret;
    //    }

    // defaults to 5,000,000 microseconds = 5 seconds.
    //    ret = av_dict_set_with_check(&opt, "analyzeduration", "5000000", 0);    // <<== honored
    //    if (ret < 0)
    //    {
    //        return ret;
    //    }

    //  5000000 by default.
    ret = av_dict_set_with_check(&opt, "probesize", "15000000", 0);          // <<== honoured;
    if (ret < 0)
    {
        return ret;
    }

    // using own I/O
    if (fio == nullptr)
    {
        // Open new file io
        m_fileio = FileIO::alloc(virtualfile->m_type);
        m_close_fileio = true;  // do not close and delete
    }
    else
    {
        // Use already open file io
        m_fileio = fio;
        m_close_fileio = false; // must not close or delete
    }

    if (m_fileio == nullptr)
    {
        int _errno = errno;
        Logging::error(filename(), "Error opening file: (%1) %2", errno, strerror(errno));
        return AVERROR(_errno);
    }

    ret = m_fileio->open(virtualfile);
    if (ret)
    {
        return AVERROR(ret);
    }

    m_in.m_format_ctx = avformat_alloc_context();
    if (m_in.m_format_ctx == nullptr)
    {
        Logging::error(filename(), "Out of memory opening file: Unable to allocate format context.");
        return AVERROR(ENOMEM);
    }

    unsigned char *iobuffer = static_cast<unsigned char *>(::av_malloc(m_fileio->bufsize() + FF_INPUT_BUFFER_PADDING_SIZE));
    if (iobuffer == nullptr)
    {
        Logging::error(filename(), "Out of memory opening file: Unable to allocate I/O buffer.");
        avformat_free_context(m_in.m_format_ctx);
        m_in.m_format_ctx = nullptr;
        return AVERROR(ENOMEM);
    }

    AVIOContext * pb = avio_alloc_context(
                iobuffer,
                static_cast<int>(m_fileio->bufsize()),
                0,
                static_cast<void *>(m_fileio),
                input_read,
                nullptr,    // input_write
                seek);      // input_seek
    m_in.m_format_ctx->pb = pb;

    //    m_in.m_format_ctx->probesize = 15000000;

    AVInputFormat * infmt = nullptr;

#ifdef USE_LIBVCD
    if (virtualfile->m_type == VIRTUALTYPE_VCD)
    {
        Logging::debug(filename(), "Forcing mpeg format for VCD source to avoid misdetections.");
        infmt = av_find_input_format("mpeg");
    }
#endif // USE_LIBVCD
#ifdef USE_LIBDVD
    if (virtualfile->m_type == VIRTUALTYPE_DVD)
    {
        Logging::debug(filename(), "Forcing mpeg format for DVD source to avoid misdetections.");
        infmt = av_find_input_format("mpeg");
    }
#endif // USE_LIBDVD
#ifdef USE_LIBBLURAY
    if (virtualfile->m_type == VIRTUALTYPE_BLURAY)
    {
        Logging::debug(filename(), "Forcing mpegts format for Bluray source to avoid misdetections.");
        infmt = av_find_input_format("mpegts");
    }
#endif // USE_LIBBLURAY

    // Open the input file to read from it.
    ret = avformat_open_input(&m_in.m_format_ctx, filename(), infmt, &opt);
    if (ret < 0)
    {
        Logging::error(filename(), "Could not open input file (error '%1').", ffmpeg_geterror(ret).c_str());
        return ret;
    }

    m_in.m_filetype = get_filetype_from_list(m_in.m_format_ctx->iformat->name);

    ret = av_dict_set_with_check(&opt, "scan_all_pmts", nullptr, AV_DICT_MATCH_CASE, filename());
    if (ret < 0)
    {
        return ret;
    }

    AVDictionaryEntry * t = av_dict_get(opt, "", nullptr, AV_DICT_IGNORE_SUFFIX);
    if (t != nullptr)
    {
        Logging::error(filename(), "Option %1 not found.", t->key);
        return (EOF); // Couldn't open file
    }

#if HAVE_AV_FORMAT_INJECT_GLOBAL_SIDE_DATA
    av_format_inject_global_side_data(m_in.m_format_ctx);
#endif

    // Get information on the input file (number of streams etc.).
    ret = avformat_find_stream_info(m_in.m_format_ctx, nullptr);
    if (ret < 0)
    {
        Logging::error(filename(), "Could not find stream info (error '%1').", ffmpeg_geterror(ret).c_str());
        return ret;
    }

#ifdef USE_LIBDVD
    if (virtualfile->m_type == VIRTUALTYPE_DVD)
    {
        // FFmpeg API calculcates a wrong duration, so use value from IFO
        m_in.m_format_ctx->duration = m_fileio->duration();
    }
#endif // USE_LIBDVD
#ifdef USE_LIBBLURAY
    if (virtualfile->m_type == VIRTUALTYPE_BLURAY)
    {
        // FFmpeg API calculcates a wrong duration, so use value from Bluray directory
        m_in.m_format_ctx->duration = m_fileio->duration();
    }
#endif // USE_LIBBLURAY

    // Open best match video codec
    ret = open_bestmatch_codec_context(&m_in.m_video.m_codec_ctx, &m_in.m_video.m_stream_idx, m_in.m_format_ctx, AVMEDIA_TYPE_VIDEO, filename());
    if (ret < 0 && ret != AVERROR_STREAM_NOT_FOUND)    // Not an error
    {
        Logging::error(filename(), "Failed to open video codec (error '%1').", ffmpeg_geterror(ret).c_str());
        return ret;
    }

    virtualfile->m_duration = m_in.m_format_ctx->duration;

    if (m_in.m_video.m_stream_idx >= 0)
    {
        // We have a video stream
        m_in.m_video.m_stream               = m_in.m_format_ctx->streams[m_in.m_video.m_stream_idx];

#ifdef USE_LIBDVD
        if (virtualfile->m_type == VIRTUALTYPE_DVD)
        {
            // FFmpeg API calculcates a wrong duration, so use value from IFO
            m_in.m_video.m_stream->duration = av_rescale_q(m_in.m_format_ctx->duration, av_get_time_base_q(), m_in.m_video.m_stream->time_base);
        }
#endif // USE_LIBDVD
#ifdef USE_LIBBLURAY
        if (virtualfile->m_type == VIRTUALTYPE_BLURAY)
        {
            // FFmpeg API calculcates a wrong duration, so use value from Bluray
            m_in.m_video.m_stream->duration = av_rescale_q(m_in.m_format_ctx->duration, av_get_time_base_q(), m_in.m_video.m_stream->time_base);
        }
#endif // USE_LIBBLURAY

        video_info(false, m_in.m_format_ctx, m_in.m_video.m_stream);

        m_is_video = is_video();

#ifdef AV_CODEC_CAP_TRUNCATED
        if (m_in.m_video.m_codec_ctx->codec->capabilities & AV_CODEC_CAP_TRUNCATED)
        {
            m_in.m_video.m_codec_ctx->flags|= AV_CODEC_FLAG_TRUNCATED; // we do not send complete frames
        }
#else
#warning "Your FFMPEG distribution is missing AV_CODEC_CAP_TRUNCATED flag. Probably requires fixing!"
#endif
    }

    // Open best match audio codec
    ret = open_bestmatch_codec_context(&m_in.m_audio.m_codec_ctx, &m_in.m_audio.m_stream_idx, m_in.m_format_ctx, AVMEDIA_TYPE_AUDIO, filename());
    if (ret < 0 && ret != AVERROR_STREAM_NOT_FOUND)    // Not an error
    {
        Logging::error(filename(), "Failed to open audio codec (error '%1').", ffmpeg_geterror(ret).c_str());
        return ret;
    }

    if (m_in.m_audio.m_stream_idx >= 0)
    {
        // We have an audio stream
        m_in.m_audio.m_stream = m_in.m_format_ctx->streams[m_in.m_audio.m_stream_idx];

#ifdef USE_LIBDVD
        if (virtualfile->m_type == VIRTUALTYPE_DVD)
        {
            // FFmpeg API calculcates a wrong duration, so use value from IFO
            m_in.m_audio.m_stream->duration = av_rescale_q(m_in.m_format_ctx->duration, av_get_time_base_q(), m_in.m_audio.m_stream->time_base);
        }
#endif // USE_LIBDVD
#ifdef USE_LIBBLURAY
        if (virtualfile->m_type == VIRTUALTYPE_BLURAY)
        {
            // FFmpeg API calculcates a wrong duration, so use value from Bluray directory
            m_in.m_audio.m_stream->duration = av_rescale_q(m_in.m_format_ctx->duration, av_get_time_base_q(), m_in.m_audio.m_stream->time_base);
        }
#endif // USE_LIBBLURAY

        audio_info(false, m_in.m_format_ctx, m_in.m_audio.m_stream);
    }

    if (m_in.m_audio.m_stream_idx == -1 && m_in.m_video.m_stream_idx == -1)
    {
        Logging::error(filename(), "File contains neither a video nor an audio stream.");
        return AVERROR(EINVAL);
    }

    m_predicted_size = calculate_predicted_filesize();

    // Predict size of transcoded file as exact as possible
    virtualfile->m_predicted_size = m_predicted_size;

    // Calulcate number or video frames in file based on duration and fram rate
    if (m_in.m_video.m_stream != nullptr && m_in.m_video.m_stream->avg_frame_rate.den)
    {
        // Number of frames: should be quite accurate
        m_video_frame_count = static_cast<uint32_t>(av_rescale_q(m_in.m_video.m_stream->duration, m_in.m_video.m_stream->time_base, av_inv_q(m_in.m_video.m_stream->avg_frame_rate)));
    }

    virtualfile->m_video_frame_count = m_video_frame_count;

    // Make sure this is set, although should already have happened
    virtualfile->m_format_idx = params.guess_format_idx(filename());

    // Unfortunately it is too late to do this here, the filename has already been selected and cannot be changed.
    //    if (!params.smart_transcode())
    //    {
    //        // Not smart encoding: use first format (video file)
    //        virtualfile->m_format_idx = 0;
    //    }
    //    else
    //    {
    //        // Smart transcoding
    //        if (m_is_video)
    //        {
    //            // Is a video: use first format (video file)
    //            virtualfile->m_format_idx = 0;

    //            Logging::debug(filename(), "Smart transcode: using video format.");
    //        }
    //        else
    //        {
    //            // For audio only, use second format (audio only file)
    //            virtualfile->m_format_idx = 1;

    //            Logging::debug(filename(), "Smart transcode: using audio format.");
    //        }
    //    }

    // Open album art streams if present and supported by both source and target
    if (!params.m_noalbumarts && m_in.m_audio.m_stream != nullptr &&
            supports_albumart(m_in.m_filetype) && supports_albumart(get_filetype(m_current_format->desttype())))
    {
        Logging::trace(filename(), "Processing album arts.");

        for (int stream_idx = 0; stream_idx < static_cast<int>(m_in.m_format_ctx->nb_streams); stream_idx++)
        {
            AVStream *input_stream = m_in.m_format_ctx->streams[stream_idx];
            AVCodecID codec_id;

            codec_id = CODECPAR(input_stream)->codec_id;

            if (is_album_art(codec_id))
            {
                STREAMREF streamref;
                AVCodecContext * input_codec_ctx;

                ret = open_codec_context(&input_codec_ctx, stream_idx, m_in.m_format_ctx, AVMEDIA_TYPE_VIDEO, filename());
                if (ret < 0)
                {
                    Logging::error(filename(), "Failed to open album art codec (error '%1').", ffmpeg_geterror(ret).c_str());
                    return ret;
                }

                streamref.m_codec_ctx  = input_codec_ctx;
                streamref.m_stream     = input_stream;
                streamref.m_stream_idx = input_stream->index;

                m_in.m_album_art.push_back(streamref);
            }
        }
    }

    return 0;
}

bool FFmpeg_Transcoder::can_copy_stream(const AVStream *stream) const
{
    if (params.m_autocopy == AUTOCOPY_OFF)
    {
        // Auto copy disabled
        return false;
    }

    if (stream == nullptr)
    {
        // Should normally not happen: Input stream stream unknown, no way to check - no auto copy
        return false;
    }

    if ((params.m_autocopy == AUTOCOPY_MATCH || params.m_autocopy == AUTOCOPY_MATCHLIMIT))
    {
        // Any codec supported by output format OK
        AVOutputFormat* oformat = av_guess_format(nullptr, destname(), nullptr);
        if (oformat->codec_tag == nullptr ||
                av_codec_get_tag(oformat->codec_tag, CODECPAR(stream)->codec_id) <= 0)
        {
            // Codec not supported - no auto copy
            return false;
        }
    }
    else if ((params.m_autocopy == AUTOCOPY_STRICT || params.m_autocopy == AUTOCOPY_STRICTLIMIT))
    {
        // Output codec must strictly match
        if (CODECPAR(stream)->codec_id != m_current_format->audio_codec_id())
        {
            // Different codecs - no auto copy
            return false;
        }
    }

    if (params.m_autocopy == AUTOCOPY_MATCHLIMIT || params.m_autocopy == AUTOCOPY_STRICTLIMIT)
    {
        BITRATE orig_bit_rate = (CODECPAR(stream)->bit_rate != 0) ? CODECPAR(stream)->bit_rate : m_in.m_format_ctx->bit_rate;
        if (get_output_bit_rate(orig_bit_rate, params.m_audiobitrate))
        {
            // Bit rate changed, no auto copy
            Logging::info(destname(), "Bit rate changed, no auto copy possible.");
            return false;
        }
    }

    return true;
}

int FFmpeg_Transcoder::open_output_file(Buffer *buffer)
{
    assert(buffer != nullptr);

    get_destname(&m_out.m_filename, m_in.m_filename);

    m_out.m_filetype    = m_current_format->filetype();

    Logging::info(destname(), "Opening output file.");

    if (!is_frameset())
    {
        // Pre-allocate the predicted file size to reduce memory reallocations
        size_t buffsize = predicted_filesize();
        if (buffer->size() < buffsize && !buffer->reserve(buffsize))
        {
            Logging::error(filename(), "Out of memory pre-allocating %zu bytes buffer.", buffsize);
            return AVERROR(ENOMEM);
        }

        // Not a frame set, open regular buffer
        return open_output(buffer);
    }
    else
    {
        Logging::debug(destname(), "Opening format type '%1'.", m_current_format->desttype().c_str());

        // Pre-allocate the predicted file size to reduce memory reallocations
        size_t buffsize = 600 * 1024  * 1024 /*predicted_filesize() * m_video_frame_count*/;
        if (buffer->size() < buffsize && !buffer->reserve(buffsize))
        {
            Logging::error(filename(), "Out of memory pre-allocating %zu bytes buffer.", buffsize);
            return AVERROR(ENOMEM);
        }

        // Open frame set buffer
        return open_output_frame_set(buffer);
    }
}

int FFmpeg_Transcoder::open_output_frame_set(Buffer *buffer)
{
    AVCodec* codec = nullptr;
    AVCodecContext* output_codec_ctx = nullptr;
    int ret = 0;

    m_buffer            = buffer;
    {
        std::lock_guard<std::recursive_mutex> lck (m_mutex);
        while (m_seek_frame_fifo.size())
        {
            m_seek_frame_fifo.pop();
        }
    }
    m_have_seeked       = false;

    codec = avcodec_find_encoder(m_current_format->video_codec_id());
    if (codec == nullptr)
    {
        Logging::error(destname(), "Codec not found");
        return AVERROR(EINVAL);
    }

    output_codec_ctx = avcodec_alloc_context3(codec);
    if (output_codec_ctx == nullptr)
    {
        Logging::error(destname(), "Could not allocate video codec context");
        return AVERROR(ENOMEM);
    }

    output_codec_ctx->bit_rate             = 400000;   /**  @todo: Make command line settable */
    output_codec_ctx->width                = m_in.m_video.m_codec_ctx->width;
    output_codec_ctx->height               = m_in.m_video.m_codec_ctx->height;
    output_codec_ctx->time_base            = {1, 25};

#ifndef USING_LIBAV
    const AVPixFmtDescriptor *dst_desc = av_pix_fmt_desc_get(m_in.m_video.m_codec_ctx->pix_fmt);
    int loss = 0;

    output_codec_ctx->pix_fmt = avcodec_find_best_pix_fmt_of_list(codec->pix_fmts, m_in.m_video.m_codec_ctx->pix_fmt, dst_desc->flags & AV_PIX_FMT_FLAG_ALPHA, &loss);

    if (output_codec_ctx->pix_fmt == AV_PIX_FMT_NONE)
#endif // !USING_LIBAV
    {
        // No best match found, use default
        switch (m_current_format->video_codec_id())
        {
        case AV_CODEC_ID_MJPEG:
        {
            output_codec_ctx->pix_fmt   = AV_PIX_FMT_YUVJ444P;
            break;
        }
        case AV_CODEC_ID_PNG:
        {
            output_codec_ctx->pix_fmt   = AV_PIX_FMT_RGB24;
            break;
        }
        case AV_CODEC_ID_BMP:
        {
            output_codec_ctx->pix_fmt   = AV_PIX_FMT_BGR24;
            break;
        }
        default:
        {
            assert(false);
            break;
        }
        }
#ifndef USING_LIBAV
        Logging::debug(destname(), "No best match output pixel format found, using default: %1", get_pix_fmt_name(output_codec_ctx->pix_fmt).c_str());
    }
    else
    {
#endif // !USING_LIBAV
        Logging::debug(destname(), "Output pixel format: %1", get_pix_fmt_name(output_codec_ctx->pix_fmt).c_str());
    }

    //codec_context->sample_aspect_ratio  = frame->sample_aspect_ratio;
    //codec_context->sample_aspect_ratio  = m_in.m_video.m_codec_ctx->sample_aspect_ratio;

    ret = avcodec_open2(output_codec_ctx, codec, nullptr);
    if (ret < 0)
    {
        Logging::error(destname(), "Could not open image codec.");
        return ret;
    }

    // Initialise pixel format conversion and rescaling if necessary
#if LAVF_DEP_AVSTREAM_CODEC
    AVPixelFormat in_pix_fmt = static_cast<AVPixelFormat>(m_in.m_video.m_stream->codecpar->format);
#else
    AVPixelFormat in_pix_fmt = static_cast<AVPixelFormat>(m_in.m_video.m_stream->codec->pix_fmt);
#endif
    if (in_pix_fmt == AV_PIX_FMT_NONE)
    {
        // If input's stream pixel format is unknown, use same as output (may not work but at least will not crash FFmpeg)
        in_pix_fmt = output_codec_ctx->pix_fmt;
    }

    ret = init_rescaler(in_pix_fmt, CODECPAR(m_in.m_video.m_stream)->width, CODECPAR(m_in.m_video.m_stream)->height, output_codec_ctx->pix_fmt, output_codec_ctx->width, output_codec_ctx->height);
    if (ret < 0)
    {
        return ret;
    }

#ifndef USING_LIBAV
    if (params.m_deinterlace)
    {
        // Init deinterlace filters
        ret = init_deinterlace_filters(output_codec_ctx, output_codec_ctx->pix_fmt, output_codec_ctx->time_base, output_codec_ctx->time_base);
        if (ret < 0)
        {
            return ret;
        }
    }
#endif // !USING_LIBAV

    m_out.m_video.m_codec_ctx               = output_codec_ctx;
    m_out.m_video.m_stream_idx              = -1;
    m_out.m_video.m_stream                  = nullptr;

    // No audio
    m_out.m_audio.m_codec_ctx               = nullptr;
    m_out.m_audio.m_stream_idx              = -1;
    m_out.m_audio.m_stream                  = nullptr;

    return 0;
}

int FFmpeg_Transcoder::open_output(Buffer *buffer)
{
    int ret = 0;

    // Open the output file for writing.
    ret = open_output_filestreams(buffer);
    if (ret)
    {
        return ret;
    }

    if (m_out.m_audio.m_stream_idx > -1)
    {
        audio_info(true, m_out.m_format_ctx, m_out.m_audio.m_stream);

#ifdef USING_LIBAV
        ret = init_resampler();
        if (ret)
        {
            return ret;
        }
#endif

        if (m_out.m_audio.m_codec_ctx != nullptr)
        {
            // If not just copying the stream, initialise the FIFO buffer to store audio samples to be encoded.
            ret = init_fifo();
            if (ret)
            {
                return ret;
            }
        }
    }

    if (m_out.m_video.m_stream_idx > -1)
    {
        video_info(true, m_out.m_format_ctx, m_out.m_video.m_stream);
    }

    // Process metadata. The decoder will call the encoder to set appropriate
    // tag values for the output file.
    ret = process_metadata();
    if (ret)
    {
        return ret;
    }

    // Write the header of the output file container.
    ret = write_output_file_header();
    if (ret)
    {
        return ret;
    }

    // Process album arts: copy all from source file to target.
    ret = process_albumarts();
    if (ret)
    {
        return ret;
    }

    return 0;
}

bool FFmpeg_Transcoder::get_output_sample_rate(int input_sample_rate, int max_sample_rate, int *output_sample_rate /*= nullptr*/)
{
    if (input_sample_rate > max_sample_rate)
    {
        if (output_sample_rate != nullptr)
        {
            *output_sample_rate = max_sample_rate;
        }
        return true;
    }
    else
    {
        if (output_sample_rate != nullptr)
        {
            *output_sample_rate = input_sample_rate;
        }
        return false;
    }
}

bool FFmpeg_Transcoder::get_output_bit_rate(BITRATE input_bit_rate, BITRATE max_bit_rate, BITRATE * output_bit_rate /*= nullptr*/)
{
    if (input_bit_rate > max_bit_rate)
    {
        if (output_bit_rate != nullptr)
        {
            *output_bit_rate = max_bit_rate;
        }
        return true;
    }
    else
    {
        if (output_bit_rate != nullptr)
        {
            *output_bit_rate = input_bit_rate;
        }
        return false;
    }
}

bool FFmpeg_Transcoder::get_aspect_ratio(int width, int height, const AVRational & sar, AVRational *ar) const
{
    // Try to determine display aspect ratio
    AVRational dar;
    ::av_reduce(&dar.num, &dar.den,
                width  * sar.num,
                height * sar.den,
                1024 * 1024);

    ar->num = ar->den = 0;

    if (dar.num && dar.den)
    {
        *ar = dar;
    }

    // If that fails, try sample aspect ratio instead
    if (!ar->den && sar.num != 0 && sar.den != 0)
    {
        *ar = sar;
    }

    // If even that fails, try to use video size
    if (!ar->den && height)
    {
        ar->num = width;
        ar->den = height;
    }

    if (!ar->den)
    {
        // Return false if all above failed
        return false;
    }

    ::av_reduce(&ar->num, &ar->den,
                ar->num,
                ar->den,
                1024 * 1024);

    return true;
}

bool FFmpeg_Transcoder::get_video_size(int *output_width, int *output_height) const
{
    if (!params.m_videowidth && !params.m_videoheight)
    {
        // No options, leave as is
        return false;
    }

    int input_width     = CODECPAR(m_in.m_video.m_stream)->width;
    int input_height    = CODECPAR(m_in.m_video.m_stream)->height;
    AVRational sar      = CODECPAR(m_in.m_video.m_stream)->sample_aspect_ratio;

    if (params.m_videowidth && params.m_videoheight)
    {
        // Both width/source set. May look strange, but this is an order...
        *output_width   = params.m_videowidth;
        *output_height  = params.m_videoheight;
    }
    else if (params.m_videowidth)
    {
        // Only video width
        AVRational ar;

        *output_width      = params.m_videowidth;

        if (!get_aspect_ratio(input_width, input_height, sar, &ar))
        {
            *output_height = input_height;
        }
        else
        {
            *output_height = static_cast<int>(params.m_videowidth / av_q2d(ar));
            *output_height &= ~(static_cast<int>(0x1)); // height must be multiple of 2
        }
    }
    else //if (params.m_videoheight)
    {
        // Only video height
        AVRational ar;

        if (!get_aspect_ratio(input_width, input_height, sar, &ar))
        {
            *output_width  = input_width;
        }
        else
        {
            *output_width  = static_cast<int>(params.m_videoheight / av_q2d(ar));
            *output_width  &= ~(static_cast<int>(0x1)); // width must be multiple of 2
        }
        *output_height     = params.m_videoheight;
    }

    return (input_width > *output_width || input_height > *output_height);
}

int FFmpeg_Transcoder::update_codec(void *opt, LPCPROFILE_OPTION profile_option) const
{
    int ret = 0;

    if (profile_option == nullptr)
    {
        return 0;
    }

    for (LPCPROFILE_OPTION p = profile_option; p->m_key != nullptr; p++)
    {
        Logging::trace(destname(), "Profile codec option -%1%2%3.", p->m_key, *p->m_value ? " " : "", p->m_value);

        ret = av_opt_set_with_check(opt, p->m_key, p->m_value, p->m_flags, destname());
        if (ret < 0)
        {
            break;
        }
    }
    return ret;
}

int FFmpeg_Transcoder::prepare_codec(void *opt, FILETYPE filetype) const
{
    int ret = 0;

    for (int n = 0; m_profile[n].m_profile != PROFILE_INVALID; n++)
    {
        if (m_profile[n].m_filetype == filetype && m_profile[n].m_profile == params.m_profile)
        {
            ret = update_codec(opt, m_profile[n].m_option_codec);
            break;
        }
    }

    return ret;
}

int FFmpeg_Transcoder::init_rescaler(AVPixelFormat in_pix_fmt, int in_width, int in_height, AVPixelFormat out_pix_fmt, int out_width, int out_height)
{
    if (in_pix_fmt != out_pix_fmt || in_width != out_width || in_height != out_height)
    {
        // Rescale image if required
        if (in_pix_fmt != out_pix_fmt)
        {
            Logging::trace(destname(), "Initialising pixel format conversion from %1 to %2.", get_pix_fmt_name(in_pix_fmt).c_str(), get_pix_fmt_name(out_pix_fmt).c_str());
        }

        if (in_width != out_width || in_height != out_height)
        {
            Logging::debug(destname(), "Rescaling video size from %1:%2 to %3:%4.",
                           in_width, in_height,
                           out_width, out_height);
        }

        m_sws_ctx = sws_getContext(
                    // Source settings
                    in_width,               // width
                    in_height,              // height
                    in_pix_fmt,             // format
                    // Target settings
                    out_width,              // width
                    out_height,             // height
                    out_pix_fmt,            // format
                    SWS_FAST_BILINEAR, nullptr, nullptr, nullptr);    // Maybe SWS_LANCZOS | SWS_ACCURATE_RND
        if (m_sws_ctx == nullptr)
        {
            Logging::error(destname(), "Could not allocate scaling/conversion context.");
            return AVERROR(ENOMEM);
        }
    }

    return 0;
}

int FFmpeg_Transcoder::add_stream(AVCodecID codec_id)
{
    AVCodecContext *output_codec_ctx    = nullptr;
    AVStream *      output_stream       = nullptr;
    AVCodec *       output_codec        = nullptr;
    AVDictionary *  opt                 = nullptr;
    int ret;

    // find the encoder
    output_codec = avcodec_find_encoder(codec_id);
    if (output_codec == nullptr)
    {
        Logging::error(destname(), "Could not find encoder '%1'.", avcodec_get_name(codec_id));
        return AVERROR(EINVAL);
    }

    output_stream = avformat_new_stream(m_out.m_format_ctx, output_codec);
    if (output_stream == nullptr)
    {
        Logging::error(destname(), "Could not allocate stream for encoder '%1'.",  avcodec_get_name(codec_id));
        return AVERROR(ENOMEM);
    }
    output_stream->id = static_cast<int>(m_out.m_format_ctx->nb_streams - 1);

#if FFMPEG_VERSION3 // Check for FFmpeg 3
    output_codec_ctx = avcodec_alloc_context3(output_codec);
    if (output_codec_ctx == nullptr)
    {
        Logging::error(destname(), "Could not alloc an encoding context.");
        return AVERROR(ENOMEM);
    }
#else
    output_codec_ctx = output_stream->codec;
#endif

    switch (output_codec->type)
    {
    case AVMEDIA_TYPE_AUDIO:
    {
        BITRATE orig_bit_rate;
        int orig_sample_rate;

        // Set the basic encoder parameters
        orig_bit_rate = (CODECPAR(m_in.m_audio.m_stream)->bit_rate != 0) ? CODECPAR(m_in.m_audio.m_stream)->bit_rate : m_in.m_format_ctx->bit_rate;
        if (get_output_bit_rate(orig_bit_rate, params.m_audiobitrate, &output_codec_ctx->bit_rate))
        {
            // Limit bit rate
            Logging::trace(destname(), "Limiting audio bit rate from %1 to %2.",
                           format_bitrate(orig_bit_rate).c_str(),
                           format_bitrate(output_codec_ctx->bit_rate).c_str());
        }

        output_codec_ctx->channels              = m_in.m_audio.m_codec_ctx->channels > 2 ? 2 : m_in.m_audio.m_codec_ctx->channels;
        output_codec_ctx->channel_layout        = static_cast<uint64_t>(av_get_default_channel_layout(output_codec_ctx->channels));
        output_codec_ctx->sample_rate           = m_in.m_audio.m_codec_ctx->sample_rate;
        orig_sample_rate                        = m_in.m_audio.m_codec_ctx->sample_rate;
        if (get_output_sample_rate(CODECPAR(m_in.m_audio.m_stream)->sample_rate, params.m_audiosamplerate, &output_codec_ctx->sample_rate))
        {
            // Limit sample rate
            Logging::trace(destname(), "Limiting audio sample rate from %1 to %2.",
                           format_samplerate(orig_sample_rate).c_str(),
                           format_samplerate(output_codec_ctx->sample_rate).c_str());
            orig_sample_rate = output_codec_ctx->sample_rate;
        }

        if (output_codec->supported_samplerates != nullptr)
        {
            // Go through supported sample rates and adjust if necessary
            bool supported = false;

            for (int n = 0; output_codec->supported_samplerates[n] != 0; n++)
            {
                if (output_codec->supported_samplerates[n] == output_codec_ctx->sample_rate)
                {
                    // Is supported
                    supported = true;
                    break;
                }
            }

            if (!supported)
            {
                int min_samplerate = 0;
                int max_samplerate = INT_MAX;

                // Find next lower sample rate in probably unsorted list
                for (int n = 0; output_codec->supported_samplerates[n] != 0; n++)
                {
                    if (min_samplerate <= output_codec->supported_samplerates[n] && output_codec_ctx->sample_rate >= output_codec->supported_samplerates[n])
                    {
                        min_samplerate = output_codec->supported_samplerates[n];
                    }
                }

                // Find next higher sample rate in probably unsorted list
                for (int n = 0; output_codec->supported_samplerates[n] != 0; n++)
                {
                    if (max_samplerate >= output_codec->supported_samplerates[n] && output_codec_ctx->sample_rate <= output_codec->supported_samplerates[n])
                    {
                        max_samplerate = output_codec->supported_samplerates[n];
                    }
                }

                if (min_samplerate != 0 && max_samplerate != INT_MAX)
                {
                    // set to nearest value
                    if (output_codec_ctx->sample_rate - min_samplerate < max_samplerate - output_codec_ctx->sample_rate)
                    {
                        output_codec_ctx->sample_rate = min_samplerate;
                    }
                    else
                    {
                        output_codec_ctx->sample_rate = max_samplerate;
                    }
                }
                else if (min_samplerate != 0)
                {
                    // No higher sample rate, use next lower
                    output_codec_ctx->sample_rate = min_samplerate;
                }
                else if (max_samplerate != INT_MAX)
                {
                    // No lower sample rate, use higher lower
                    output_codec_ctx->sample_rate = max_samplerate;
                }
                else
                {
                    // Should never happen... There must at least be one.
                    Logging::error(destname(), "Audio sample rate to %1 not supported by codec.", format_samplerate(output_codec_ctx->sample_rate).c_str());
                    return AVERROR(EINVAL);
                }

                Logging::info(destname(), "Changed audio sample rate from %1 to %2 because requested value is not supported by codec.",
                              format_samplerate(orig_sample_rate).c_str(),
                              format_samplerate(output_codec_ctx->sample_rate).c_str());
            }
        }

        if (output_codec->sample_fmts != nullptr)
        {
            // Check if input sample format is supported and if so, use it (avoiding resampling)
            AVSampleFormat input_fmt_planar = av_get_planar_sample_fmt(m_in.m_audio.m_codec_ctx->sample_fmt);

            output_codec_ctx->sample_fmt        = AV_SAMPLE_FMT_NONE;

            for (int n = 0; output_codec->sample_fmts[n] != -1; n++)
            {
                AVSampleFormat output_fmt_planar = av_get_planar_sample_fmt(output_codec->sample_fmts[n]);

                if (output_codec->sample_fmts[n] == m_in.m_audio.m_codec_ctx->sample_fmt ||
                        (input_fmt_planar != AV_SAMPLE_FMT_NONE &&
                         input_fmt_planar == output_fmt_planar))
                {
                    output_codec_ctx->sample_fmt    = output_codec->sample_fmts[n];
                    break;
                }
            }

            // If none of the supported formats match use the first supported
            if (output_codec_ctx->sample_fmt == AV_SAMPLE_FMT_NONE)
            {
                output_codec_ctx->sample_fmt    = output_codec->sample_fmts[0];
            }
        }
        else
        {
            // If suppported sample formats are unknown simply take input format and cross our fingers it works...
            output_codec_ctx->sample_fmt        = m_in.m_audio.m_codec_ctx->sample_fmt;
        }

        // Set the sample rate for the container.
        output_stream->time_base.den            = output_codec_ctx->sample_rate;
        output_stream->time_base.num            = 1;
        output_codec_ctx->time_base             = output_stream->time_base;

#if !FFMPEG_VERSION3 | defined(USING_LIBAV) // Check for FFmpeg 3
        // set -strict -2 for aac (required for FFmpeg 2)
        av_dict_set_with_check(&opt, "strict", "-2", 0);

        // Allow the use of the experimental AAC encoder
        output_codec_ctx->strict_std_compliance = FF_COMPLIANCE_EXPERIMENTAL;
#endif

        // Set duration as hint for muxer
        if (m_in.m_audio.m_stream->duration != AV_NOPTS_VALUE)
        {
            output_stream->duration             = av_rescale_q(m_in.m_audio.m_stream->duration, m_in.m_audio.m_stream->time_base, output_stream->time_base);
        }
        else if (m_in.m_format_ctx->duration != AV_NOPTS_VALUE)
        {
            output_stream->duration             = av_rescale_q(m_in.m_format_ctx->duration, av_get_time_base_q(), output_stream->time_base);
        }

        //av_dict_set_int(&output_stream->metadata, "DURATION", output_stream->duration, AV_DICT_IGNORE_SUFFIX);

        // Save the encoder context for easier access later.
        m_out.m_audio.m_codec_ctx               = output_codec_ctx;
        // Save the stream index
        m_out.m_audio.m_stream_idx              = output_stream->index;
        // Save output audio stream for faster reference
        m_out.m_audio.m_stream                  = output_stream;
        break;
    }
    case AVMEDIA_TYPE_VIDEO:
    {
        BITRATE orig_bit_rate;

        output_codec_ctx->codec_id = codec_id;

        // Set the basic encoder parameters
        orig_bit_rate = (CODECPAR(m_in.m_video.m_stream)->bit_rate != 0) ? CODECPAR(m_in.m_video.m_stream)->bit_rate : m_in.m_format_ctx->bit_rate;
        if (get_output_bit_rate(orig_bit_rate, params.m_videobitrate, &output_codec_ctx->bit_rate))
        {
            // Limit sample rate
            Logging::trace(destname(), "Limiting video bit rate from %1 to %2.",
                           format_bitrate(orig_bit_rate).c_str(),
                           format_bitrate(output_codec_ctx->bit_rate).c_str());
        }

        int width = 0;
        int height = 0;
        if (get_video_size(&width, &height))
        {
            Logging::trace(destname(), "Changing video size from %1/%2 to %3/%4.", output_codec_ctx->width, output_codec_ctx->height, width, height);
            output_codec_ctx->width             = width;
            output_codec_ctx->height            = height;
        }
        else
        {
            output_codec_ctx->width             = CODECPAR(m_in.m_video.m_stream)->width;
            output_codec_ctx->height            = CODECPAR(m_in.m_video.m_stream)->height;
        }

#if LAVF_DEP_AVSTREAM_CODEC
        video_stream_setup(output_codec_ctx, output_stream, m_in.m_video.m_codec_ctx, m_in.m_video.m_stream->avg_frame_rate);
#else
        video_stream_setup(output_codec_ctx, output_stream, m_in.m_video.m_codec_ctx, m_in.m_video.m_stream->codec->framerate);
#endif

        AVRational sample_aspect_ratio                  = CODECPAR(m_in.m_video.m_stream)->sample_aspect_ratio;

        if (output_codec_ctx->codec_id != AV_CODEC_ID_VP9)
        {
            output_codec_ctx->sample_aspect_ratio           = sample_aspect_ratio;
            CODECPAR(output_stream)->sample_aspect_ratio    = sample_aspect_ratio;
        }

        else
        {
            // WebM does not respect the aspect ratio and always uses 1:1 so we need to rescale "manually".
            /** @todo: The ffmpeg actually *can* transcode while presevering the SAR. Need to find out what I am doing wrong here... */

            output_codec_ctx->sample_aspect_ratio           = { 1, 1 };
            CODECPAR(output_stream)->sample_aspect_ratio    = { 1, 1 };

            // Make sure we do not zero width
            if (sample_aspect_ratio.num && sample_aspect_ratio.den)
            {
                output_codec_ctx->width                       = output_codec_ctx->width * sample_aspect_ratio.num / sample_aspect_ratio.den;
            }
            //output_codec_ctx->height                        *= sample_aspect_ratio.den;
        }

        // Set up optimisations
        switch (output_codec_ctx->codec_id)
        {
        case AV_CODEC_ID_H264:
        {
            ret = prepare_codec(output_codec_ctx->priv_data, FILETYPE_MP4);
            if (ret < 0)
            {
                Logging::error(destname(), "Could not set profile for %1 output codec %2 (error '%3').", get_media_type_string(output_codec->type), get_codec_name(codec_id, false), ffmpeg_geterror(ret).c_str());
                return ret;
            }

            // Avoid mismatches for H264 and profile

            uint8_t   *out_val;
            ret = av_opt_get(output_codec_ctx->priv_data, "profile", 0, &out_val);
            if (!ret)
            {
                if (!strcasecmp(reinterpret_cast<const char *>(out_val), "high"))
                {
                    switch (output_codec_ctx->pix_fmt)
                    {
                    case AV_PIX_FMT_YUYV422:
                    case AV_PIX_FMT_YUV422P:
                    case AV_PIX_FMT_YUVJ422P:
                    case AV_PIX_FMT_UYVY422:
                    case AV_PIX_FMT_YUV422P16LE:
                    case AV_PIX_FMT_YUV422P16BE:
                    case AV_PIX_FMT_YUV422P10BE:
                    case AV_PIX_FMT_YUV422P10LE:
                    case AV_PIX_FMT_YUV422P9BE:
                    case AV_PIX_FMT_YUV422P9LE:
                    case AV_PIX_FMT_YUVA422P9BE:
                    case AV_PIX_FMT_YUVA422P9LE:
                    case AV_PIX_FMT_YUVA422P10BE:
                    case AV_PIX_FMT_YUVA422P10LE:
                    case AV_PIX_FMT_YUVA422P16BE:
                    case AV_PIX_FMT_YUVA422P16LE:
                    case AV_PIX_FMT_NV16:
                    case AV_PIX_FMT_NV20LE:
                    case AV_PIX_FMT_NV20BE:
                    case AV_PIX_FMT_YVYU422:
                    case AV_PIX_FMT_YUVA422P:
#ifndef USING_LIBAV
                    case AV_PIX_FMT_YUV422P12BE:
                    case AV_PIX_FMT_YUV422P12LE:
                    case AV_PIX_FMT_YUV422P14BE:
                    case AV_PIX_FMT_YUV422P14LE:
#endif
                    {
                        ret = av_opt_set(output_codec_ctx->priv_data, "profile", "high422", 0);
                        break;
                    }
                    case AV_PIX_FMT_YUV444P:
                    case AV_PIX_FMT_YUVJ444P:
                    case AV_PIX_FMT_YUV444P16LE:
                    case AV_PIX_FMT_YUV444P16BE:
                    case AV_PIX_FMT_RGB444LE:
                    case AV_PIX_FMT_RGB444BE:
                    case AV_PIX_FMT_BGR444LE:
                    case AV_PIX_FMT_BGR444BE:
                    case AV_PIX_FMT_YUV444P9BE:
                    case AV_PIX_FMT_YUV444P9LE:
                    case AV_PIX_FMT_YUV444P10BE:
                    case AV_PIX_FMT_YUV444P10LE:
                    case AV_PIX_FMT_GBRP:
                    case AV_PIX_FMT_GBRP9BE:
                    case AV_PIX_FMT_GBRP9LE:
                    case AV_PIX_FMT_GBRP10BE:
                    case AV_PIX_FMT_GBRP10LE:
                    case AV_PIX_FMT_GBRP16BE:
                    case AV_PIX_FMT_GBRP16LE:
                    case AV_PIX_FMT_YUVA444P9BE:
                    case AV_PIX_FMT_YUVA444P9LE:
                    case AV_PIX_FMT_YUVA444P10BE:
                    case AV_PIX_FMT_YUVA444P10LE:
                    case AV_PIX_FMT_YUVA444P16BE:
                    case AV_PIX_FMT_YUVA444P16LE:
                    case AV_PIX_FMT_XYZ12LE:
                    case AV_PIX_FMT_XYZ12BE:
                    case AV_PIX_FMT_YUVA444P:
                    case AV_PIX_FMT_GBRAP:
                    case AV_PIX_FMT_GBRAP16BE:
                    case AV_PIX_FMT_GBRAP16LE:
#ifndef USING_LIBAV
                    case AV_PIX_FMT_YUV444P12BE:
                    case AV_PIX_FMT_YUV444P12LE:
                    case AV_PIX_FMT_YUV444P14BE:
                    case AV_PIX_FMT_YUV444P14LE:
                    case AV_PIX_FMT_GBRP12BE:
                    case AV_PIX_FMT_GBRP12LE:
                    case AV_PIX_FMT_GBRP14BE:
                    case AV_PIX_FMT_GBRP14LE:
                    case AV_PIX_FMT_AYUV64LE:
                    case AV_PIX_FMT_AYUV64BE:
#endif
                    {
                        ret = av_opt_set(output_codec_ctx->priv_data, "profile", "high444", 0);
                        break;
                    }
                    default:
                    {
                        break;
                    }
                    }
                }
                av_free(out_val);
            }
            break;
        }
        case AV_CODEC_ID_VP9:
        {
            ret = prepare_codec(output_codec_ctx->priv_data, FILETYPE_WEBM);
            if (ret < 0)
            {
                Logging::error(destname(), "Could not set profile for %1 output codec %2 (error '%3').", get_media_type_string(output_codec->type), get_codec_name(codec_id, false), ffmpeg_geterror(ret).c_str());
                return ret;
            }
            break;
        }
        case AV_CODEC_ID_PRORES:
        {
            ret = prepare_codec(output_codec_ctx->priv_data, FILETYPE_PRORES);
            if (ret < 0)
            {
                Logging::error(destname(), "Could not set profile for %1 output codec %2 (error '%3').", get_media_type_string(output_codec->type), get_codec_name(codec_id, false), ffmpeg_geterror(ret).c_str());
                return ret;
            }

            //        0=‘proxy’,
            //        1=‘lt’,
            //        2=‘standard’,
            //        3=‘hq’
            output_codec_ctx->profile = params.m_level;
            break;
        }
        case AV_CODEC_ID_ALAC:
        {
            ret = prepare_codec(output_codec_ctx->priv_data, FILETYPE_ALAC);
            if (ret < 0)
            {
                Logging::error(destname(), "Could not set profile for %1 output codec %2 (error '%3').", get_media_type_string(output_codec->type), get_codec_name(codec_id, false), ffmpeg_geterror(ret).c_str());
                return ret;
            }
            break;
        }
        default:
        {
            break;
        }
        }

        // Initialise pixel format conversion and rescaling if necessary
#if LAVF_DEP_AVSTREAM_CODEC
        AVPixelFormat in_pix_fmt = static_cast<AVPixelFormat>(m_in.m_video.m_stream->codecpar->format);
#else
        AVPixelFormat in_pix_fmt = static_cast<AVPixelFormat>(m_in.m_video.m_stream->codec->pix_fmt);
#endif
        if (in_pix_fmt == AV_PIX_FMT_NONE)
        {
            // If input's stream pixel format is unknown, use same as output (may not work but at least will not crash FFmpeg)
            in_pix_fmt = output_codec_ctx->pix_fmt;
        }

        ret = init_rescaler(in_pix_fmt, CODECPAR(m_in.m_video.m_stream)->width, CODECPAR(m_in.m_video.m_stream)->height, output_codec_ctx->pix_fmt, output_codec_ctx->width, output_codec_ctx->height);
        if (ret < 0)
        {
            return ret;
        }

#ifdef _DEBUG
        print_stream_info(output_stream);
#endif // _DEBUG

        // Set duration as hint for muxer
        if (m_in.m_video.m_stream->duration != AV_NOPTS_VALUE)
        {
            output_stream->duration             = av_rescale_q(m_in.m_video.m_stream->duration, m_in.m_video.m_stream->time_base, output_stream->time_base);
        }
        else if (m_in.m_format_ctx->duration != AV_NOPTS_VALUE)
        {
            output_stream->duration             = av_rescale_q(m_in.m_format_ctx->duration, av_get_time_base_q(), output_stream->time_base);
        }

        //av_dict_set_int(&output_stream->metadata, "DURATION", output_stream->duration, AV_DICT_IGNORE_SUFFIX);

        // Save the encoder context for easier access later.
        m_out.m_video.m_codec_ctx               = output_codec_ctx;
        // Save the stream index
        m_out.m_video.m_stream_idx              = output_stream->index;
        // Save output video stream for faster reference
        m_out.m_video.m_stream                  = output_stream;

        break;
    }
    default:
        break;
    }

    // Although docs state this is "Demuxing only", this is actually used by encoders like Matroska/WebM, so we need to set this here.
    m_out.m_format_ctx->duration = m_in.m_format_ctx->duration;
#ifndef USING_LIBAV
    av_dict_set_int(&m_out.m_format_ctx->metadata, "DURATION", m_out.m_format_ctx->duration, AV_DICT_IGNORE_SUFFIX);
#endif // !USING_LIBAV

    // Some formats want stream headers to be separate.
    if (m_out.m_format_ctx->oformat->flags & AVFMT_GLOBALHEADER)
    {
        output_codec_ctx->flags |= AV_CODEC_FLAG_GLOBAL_HEADER;
    }

    if (!av_dict_get(opt, "threads", nullptr, 0))
    {
        Logging::trace(destname(), "Setting threads to auto for codec %1.", get_codec_name(output_codec_ctx->codec_id, false));
        av_dict_set_with_check(&opt, "threads", "auto", 0, destname());
    }

    // Open the encoder for the audio stream to use it later.
    ret = avcodec_open2(output_codec_ctx, output_codec, &opt);
    if (ret < 0)
    {
        Logging::error(destname(), "Could not open %1 output codec %2 (error '%3').", get_media_type_string(output_codec->type), get_codec_name(codec_id, false), ffmpeg_geterror(ret).c_str());
        return ret;
    }

    Logging::debug(destname(), "Opened %1 output codec %2 for stream #%3.", get_media_type_string(output_codec->type), get_codec_name(codec_id, true), output_stream->index);

#if FFMPEG_VERSION3 // Check for FFmpeg 3
    ret = avcodec_parameters_from_context(output_stream->codecpar, output_codec_ctx);
    if (ret < 0)
    {
        Logging::error(destname(), "Could not initialise stream parameters (error '%1').", ffmpeg_geterror(ret).c_str());
        return ret;
    }
#endif

    return 0;
}

int FFmpeg_Transcoder::add_stream_copy(AVCodecID codec_id, AVMediaType codec_type)
{
    AVStream *      output_stream       = nullptr;
    int ret;


    output_stream = avformat_new_stream(m_out.m_format_ctx, nullptr);
    if (output_stream == nullptr)
    {
        Logging::error(destname(), "Could not allocate stream for encoder '%1'.",  avcodec_get_name(codec_id));
        return AVERROR(ENOMEM);
    }
    output_stream->id = static_cast<int>(m_out.m_format_ctx->nb_streams - 1);

    switch (codec_type)
    {
    case AVMEDIA_TYPE_AUDIO:
    {
#if FFMPEG_VERSION3 // Check for FFmpeg 3

        ret = avcodec_parameters_copy(output_stream->codecpar, m_in.m_audio.m_stream->codecpar);
        if (ret < 0)
        {
            Logging::error(destname(), "Could not alloc an encoding context (error '%2').", ffmpeg_geterror(ret).c_str());
            return ret;
        }
#else
        AVCodecContext *output_codec_ctx = output_stream->codec;

        ret = avcodec_copy_context(output_codec_ctx /*output_stream->codec*/, m_in.m_audio.m_stream->codec);
        if (ret != 0)
        {
            return ret;
        }
#endif

        // Set the sample rate for the container.
        output_stream->time_base                = m_in.m_audio.m_stream->time_base;

        // Set duration as hint for muxer
        output_stream->duration                 = av_rescale_q(m_in.m_audio.m_stream->duration, m_in.m_audio.m_stream->time_base, output_stream->time_base);

        // Save the encoder context for easier access later.
        m_out.m_audio.m_codec_ctx               = nullptr;
        // Save the stream index
        m_out.m_audio.m_stream_idx              = output_stream->index;
        // Save output audio stream for faster reference
        m_out.m_audio.m_stream                  = output_stream;
        break;
    }
    case AVMEDIA_TYPE_VIDEO:
    {
#if FFMPEG_VERSION3 // Check for FFmpeg 3

        ret = avcodec_parameters_copy(output_stream->codecpar, m_in.m_video.m_stream->codecpar);
        if (ret < 0)
        {
            Logging::error(destname(), "Could not alloc an encoding context (error '%2').", ffmpeg_geterror(ret).c_str());
            return ret;
        }
#else
        AVCodecContext *output_codec_ctx = output_stream->codec;

        ret = avcodec_copy_context(output_codec_ctx /*output_stream->codec*/, m_in.m_video.m_stream->codec);
        if (ret != 0)
        {
            return ret;
        }
#endif
        output_stream->time_base                = m_in.m_video.m_stream->time_base;

#ifdef _DEBUG
        print_stream_info(output_stream);
#endif // _DEBUG

        // Set duration as hint for muxer
        output_stream->duration                 = av_rescale_q(m_in.m_video.m_stream->duration, m_in.m_video.m_stream->time_base, output_stream->time_base);

        // Save the encoder context for easier access later.
        m_out.m_video.m_codec_ctx               = nullptr;
        // Save the stream index
        m_out.m_video.m_stream_idx              = output_stream->index;
        // Save output video stream for faster reference
        m_out.m_video.m_stream                  = output_stream;

        break;
    }
    default:
        break;
    }

    CODECPAR(output_stream)->codec_tag = 0;

    return 0;
}

int FFmpeg_Transcoder::add_albumart_stream(const AVCodecContext * input_codec_ctx)
{
    AVCodecContext * output_codec_ctx   = nullptr;
    AVStream * output_stream            = nullptr;
    const AVCodec * input_codec         = input_codec_ctx->codec;
    const AVCodec * output_codec        = nullptr;
    AVDictionary *  opt                 = nullptr;
    int ret;

    // find the encoder
    output_codec = avcodec_find_encoder(input_codec->id);
    if (output_codec == nullptr)
    {
        Logging::error(destname(), "Could not find encoder '%1'.", avcodec_get_name(input_codec->id));
        return AVERROR(EINVAL);
    }

    // Must be a video codec
    if (output_codec->type != AVMEDIA_TYPE_VIDEO)
    {
        Logging::error(destname(), "INTERNAL TROUBLE! Encoder '%1' is not a video codec.", avcodec_get_name(input_codec->id));
        return AVERROR(EINVAL);
    }

    output_stream = avformat_new_stream(m_out.m_format_ctx, output_codec);
    if (output_stream == nullptr)
    {
        Logging::error(destname(), "Could not allocate stream for encoder '%1'.", avcodec_get_name(input_codec->id));
        return AVERROR(ENOMEM);
    }
    output_stream->id = static_cast<int>(m_out.m_format_ctx->nb_streams - 1);

#if FFMPEG_VERSION3 // Check for FFmpeg 3
    output_codec_ctx = avcodec_alloc_context3(output_codec);
    if (output_codec_ctx == nullptr)
    {
        Logging::error(destname(), "Could not alloc an encoding context.");
        return AVERROR(ENOMEM);
    }
#else
    output_codec_ctx = output_stream->codec;
#endif

    // Ignore missing width/height when adding album arts
    m_out.m_format_ctx->oformat->flags |= AVFMT_NODIMENSIONS;

    // This is required for some reason (let encoder decide?)
    // If not set, write header will fail!
    //    output_codec_ctx->codec_tag = 0; //av_codec_get_tag(of->codec_tag, codec->codec_id);

    //    output_stream->codec->framerate = { 1, 0 };

    /** @todo: Support album arts */
    // mp4 album arts do not work with ipod profile. Set mp4.
    //    if (m_out.m_format_ctx->oformat->mime_type != nullptr && (!strcmp(m_out.m_format_ctx->oformat->mime_type, "application/mp4") || !strcmp(m_out.m_format_ctx->oformat->mime_type, "video/mp4")))
    //    {
    //        m_out.m_format_ctx->oformat->name = "mp4";
    //        m_out.m_format_ctx->oformat->mime_type = "application/mp4";
    //    }

    // copy disposition
    // output_stream->disposition = input_stream->disposition;
    output_stream->disposition = AV_DISPOSITION_ATTACHED_PIC;

    // copy estimated duration as a hint to the muxer
    if (output_stream->duration <= 0 && m_in.m_audio.m_stream->duration > 0)
    {
        output_stream->duration = av_rescale_q(m_in.m_audio.m_stream->duration, m_in.m_audio.m_stream->time_base, output_stream->time_base);
    }

    output_codec_ctx->time_base = { 1, 90000 };
    output_stream->time_base    = { 1, 90000 };

    output_codec_ctx->pix_fmt   = input_codec_ctx->pix_fmt;
    output_codec_ctx->width     = input_codec_ctx->width;
    output_codec_ctx->height    = input_codec_ctx->height;

    // Some formats want stream headers to be separate.
    if (m_out.m_format_ctx->oformat->flags & AVFMT_GLOBALHEADER)
    {
        output_codec_ctx->flags |= AV_CODEC_FLAG_GLOBAL_HEADER;
    }

    // Open the encoder for the audio stream to use it later.
    ret = avcodec_open2(output_codec_ctx, output_codec, &opt);
    if (ret < 0)
    {
        Logging::error(destname(), "Could not open %1 output codec %2 for stream #%3 (error '%4').", get_media_type_string(output_codec->type), get_codec_name(input_codec->id, false), output_stream->index, ffmpeg_geterror(ret).c_str());
        return ret;
    }

    Logging::debug(destname(), "Opened album art output codec %1 for stream #%2 (dimensions %3x%4).", get_codec_name(input_codec->id, true), output_stream->index, output_codec_ctx->width, output_codec_ctx->height);

#if FFMPEG_VERSION3 // Check for FFmpeg 3
    ret = avcodec_parameters_from_context(output_stream->codecpar, output_codec_ctx);
    if (ret < 0)
    {
        Logging::error(destname(), "Could not initialise stream parameters stream #%1 (error '%2').", output_stream->index, ffmpeg_geterror(ret).c_str());
        return ret;
    }
#endif

    STREAMREF stream;

    stream.m_codec_ctx     = output_codec_ctx;
    stream.m_stream        = output_stream;
    stream.m_stream_idx    = output_stream->index;

    m_out.m_album_art.push_back(stream);

    return 0;
}

int FFmpeg_Transcoder::add_albumart_frame(AVStream *output_stream, AVPacket *pkt_in)
{
    AVPacket *tmp_pkt;
    int ret = 0;

#if LAVF_DEP_AV_COPY_PACKET || defined(USING_LIBAV)
    tmp_pkt = av_packet_clone(pkt_in);
    if (tmp_pkt == nullptr)
    {
        ret = AVERROR(ENOMEM);
        Logging::error(destname(), "Could not write album art packet (error '%1').", ffmpeg_geterror(ret).c_str());
        return ret;
    }
#else
    AVPacket pkt;

    tmp_pkt = &pkt;

    ret = av_copy_packet(tmp_pkt, pkt_in);
    if (ret < 0)
    {
        Logging::error(destname(), "Could not write album art packet (error '%1').", ffmpeg_geterror(ret).c_str());
        return ret;
    }
#endif

    Logging::trace(destname(), "Adding album art stream #%u.", output_stream->index);

    tmp_pkt->stream_index = output_stream->index;
    tmp_pkt->flags |= AV_PKT_FLAG_KEY;
    tmp_pkt->pos = 0;
    tmp_pkt->dts = 0;

    ret = store_packet(tmp_pkt, "album art");

#if LAVF_DEP_AV_COPY_PACKET
    av_packet_unref(tmp_pkt);
#else
    av_free_packet(tmp_pkt);
#endif

    return ret;
}

int FFmpeg_Transcoder::open_output_filestreams(Buffer *buffer)
{
    int             ret = 0;

    m_out.m_filetype = m_current_format->filetype();

    Logging::debug(destname(), "Opening format type '%1'.", m_current_format->desttype().c_str());

    // Check if we can copy audio or video.
    m_copy_audio = can_copy_stream(m_in.m_audio.m_stream);
    m_copy_video = can_copy_stream(m_in.m_video.m_stream);

    // Create a new format context for the output container format.
    if (m_current_format->format_name() != "m4a")
    {
        avformat_alloc_output_context2(&m_out.m_format_ctx, nullptr, m_current_format->format_name().c_str(), nullptr);
    }
    else
    {
        avformat_alloc_output_context2(&m_out.m_format_ctx, nullptr, nullptr, ".m4a");
    }
    if (m_out.m_format_ctx == nullptr)
    {
        Logging::error(destname(), "Could not allocate output format context.");
        return AVERROR(ENOMEM);
    }

    if (!m_is_video)
    {
        m_in.m_video.m_stream_idx = INVALID_STREAM;
    }

    //video_codec_id = m_out.m_format_ctx->oformat->video_codec;

    if (m_in.m_video.m_stream_idx != INVALID_STREAM && m_current_format->video_codec_id() != AV_CODEC_ID_NONE)
    {
        if (!m_copy_video)
        {
            ret = add_stream(m_current_format->video_codec_id());
            if (ret < 0)
            {
                return ret;
            }

#ifndef USING_LIBAV
            if (params.m_deinterlace)
            {
                // Init deinterlace filters
#if LAVF_DEP_AVSTREAM_CODEC
                AVPixelFormat pix_fmt = static_cast<AVPixelFormat>(m_out.m_video.m_stream->codecpar->format);
#else
                AVPixelFormat pix_fmt = static_cast<AVPixelFormat>(m_out.m_video.m_stream->codec->pix_fmt);
#endif
                ret = init_deinterlace_filters(m_out.m_video.m_codec_ctx, pix_fmt, m_out.m_video.m_stream->avg_frame_rate, m_out.m_video.m_stream->time_base);
                if (ret < 0)
                {
                    return ret;
                }
            }
#endif // !USING_LIBAV

        }
        else
        {
            Logging::info(filename(), "Copying video stream.");

            ret = add_stream_copy(m_current_format->video_codec_id(), AVMEDIA_TYPE_VIDEO);
            if (ret < 0)
            {
                return ret;
            }
        }
    }

    if (m_in.m_audio.m_stream_idx != INVALID_STREAM && m_current_format->audio_codec_id() != AV_CODEC_ID_NONE)
    {
        if (!m_copy_audio)
        {
            ret = add_stream(m_current_format->audio_codec_id());
            if (ret < 0)
            {
                return ret;
            }
        }
        else
        {
            Logging::info(filename(), "Copying audio stream.");

            ret = add_stream_copy(m_current_format->audio_codec_id(), AVMEDIA_TYPE_AUDIO);
            if (ret < 0)
            {
                return ret;
            }
        }
    }

    if (!params.m_noalbumarts)
    {
        for (size_t n = 0; n < m_in.m_album_art.size(); n++)
        {
            //ret = add_albumart_stream(codec_id, m_in.m_aAlbumArt.at(n).m_codec_ctx->pix_fmt);
            ret = add_albumart_stream(m_in.m_album_art.at(n).m_codec_ctx);
            if (ret < 0)
            {
                return ret;
            }
        }
    }

    const size_t buf_size = 1024*1024;
    unsigned char *iobuffer = static_cast<unsigned char *>(av_malloc(buf_size + FF_INPUT_BUFFER_PADDING_SIZE));
    if (iobuffer== nullptr)
    {
        Logging::error(filename(), "Out of memory opening output file: Unable to allocate I/O buffer.");
        return AVERROR(ENOMEM);
    }

    // open the output file
    m_out.m_format_ctx->pb = avio_alloc_context(
                iobuffer,
                buf_size,
                1,
                static_cast<void *>(buffer),
                nullptr,        // read not required
                output_write,   // write
                (m_current_format->audio_codec_id() != AV_CODEC_ID_OPUS) ? seek : nullptr);          // seek

    // Some formats require the time stamps to start at 0, so if there is a difference between
    // the streams we need to drop audio or video until we are in sync.
    if ((m_out.m_video.m_stream != nullptr) && (m_in.m_audio.m_stream != nullptr))
    {
        // Calculate difference
        m_out.m_video_start_pts = av_rescale_q(m_in.m_audio.m_stream->start_time, m_in.m_audio.m_stream->time_base, m_out.m_video.m_stream->time_base);
    }

    return 0;
}

int FFmpeg_Transcoder::init_resampler()
{
    // Fail save: if channel layout not known assume mono or stereo
    if (!m_in.m_audio.m_codec_ctx->channel_layout)
    {
        m_in.m_audio.m_codec_ctx->channel_layout = static_cast<uint64_t>(av_get_default_channel_layout(m_in.m_audio.m_codec_ctx->channels));
    }
    if (!m_in.m_audio.m_codec_ctx->channel_layout)
    {
        m_in.m_audio.m_codec_ctx->channel_layout = AV_CH_LAYOUT_STEREO;
    }
    // Only initialise the resampler if it is necessary, i.e.,
    // if and only if the sample formats differ.
    if (m_in.m_audio.m_codec_ctx->sample_fmt == m_out.m_audio.m_codec_ctx->sample_fmt &&
            m_in.m_audio.m_codec_ctx->sample_rate == m_out.m_audio.m_codec_ctx->sample_rate &&
            m_in.m_audio.m_codec_ctx->channel_layout == m_out.m_audio.m_codec_ctx->channel_layout)

    {
        // Formats are same
        close_resample();
        return 0;
    }

    if (m_audio_resample_ctx == nullptr ||
            m_cur_sample_fmt != m_in.m_audio.m_codec_ctx->sample_fmt ||
            m_cur_sample_rate != m_in.m_audio.m_codec_ctx->sample_rate ||
            m_cur_channel_layout != m_in.m_audio.m_codec_ctx->channel_layout)
    {
        int ret;

        Logging::info(destname(), "Creating audio resampler: %1 -> %2 / %3 -> %4 / %5 -> %6.",
                      get_sample_fmt_name(m_in.m_audio.m_codec_ctx->sample_fmt).c_str(),
                      get_sample_fmt_name(m_out.m_audio.m_codec_ctx->sample_fmt).c_str(),
                      format_samplerate(m_in.m_audio.m_codec_ctx->sample_rate).c_str(),
                      format_samplerate(m_out.m_audio.m_codec_ctx->sample_rate).c_str(),
                      get_channel_layout_name(m_in.m_audio.m_codec_ctx->channels, m_in.m_audio.m_codec_ctx->channel_layout).c_str(),
                      get_channel_layout_name(m_out.m_audio.m_codec_ctx->channels, m_out.m_audio.m_codec_ctx->channel_layout).c_str());

        close_resample();

        m_cur_sample_fmt        = m_in.m_audio.m_codec_ctx->sample_fmt;
        m_cur_sample_rate       = m_in.m_audio.m_codec_ctx->sample_rate;
        m_cur_channel_layout    = m_in.m_audio.m_codec_ctx->channel_layout;

        // Create a resampler context for the conversion.
        // Set the conversion parameters.
#if LAVR_DEPRECATE
        m_audio_resample_ctx = swr_alloc_set_opts(nullptr,
                                                  static_cast<int64_t>(m_out.m_audio.m_codec_ctx->channel_layout),
                                                  m_out.m_audio.m_codec_ctx->sample_fmt,
                                                  m_out.m_audio.m_codec_ctx->sample_rate,
                                                  static_cast<int64_t>(m_in.m_audio.m_codec_ctx->channel_layout),
                                                  m_in.m_audio.m_codec_ctx->sample_fmt,
                                                  m_in.m_audio.m_codec_ctx->sample_rate,
                                                  0, nullptr);
        if (m_audio_resample_ctx == nullptr)
        {
            Logging::error(destname(), "Could not allocate resample context.");
            return AVERROR(ENOMEM);
        }

        // Open the resampler with the specified parameters.
        ret = swr_init(m_audio_resample_ctx);
        if (ret < 0)
        {
            Logging::error(destname(), "Could not open resampler context (error '%1').", ffmpeg_geterror(ret).c_str());
            swr_free(&m_audio_resample_ctx);
            m_audio_resample_ctx = nullptr;
            return ret;
        }
#else
        // Create a resampler context for the conversion.
        m_audio_resample_ctx = avresample_alloc_context();
        if (m_audio_resample_ctx == nullptr)
        {
            Logging::error(destname(), "Could not allocate resample context.");
            return AVERROR(ENOMEM);
        }

        // Set the conversion parameters.
        // Default channel layouts based on the number of channels
        // are assumed for simplicity (they are sometimes not detected
        // properly by the demuxer and/or decoder).

        av_opt_set_int(m_audio_resample_ctx, "in_channel_layout", av_get_default_channel_layout(m_in.m_audio.m_codec_ctx->channels), 0);
        av_opt_set_int(m_audio_resample_ctx, "out_channel_layout", av_get_default_channel_layout(m_out.m_audio.m_codec_ctx->channels), 0);
        av_opt_set_int(m_audio_resample_ctx, "in_sample_rate", m_in.m_audio.m_codec_ctx->sample_rate, 0);
        av_opt_set_int(m_audio_resample_ctx, "out_sample_rate", m_out.m_audio.m_codec_ctx->sample_rate, 0);
        av_opt_set_int(m_audio_resample_ctx, "in_sample_fmt", m_in.m_audio.m_codec_ctx->sample_fmt, 0);
        av_opt_set_int(m_audio_resample_ctx, "out_sample_fmt", m_out.m_audio.m_codec_ctx->sample_fmt, 0);

        // Open the resampler with the specified parameters.
        ret = avresample_open(m_audio_resample_ctx);
        if (ret < 0)
        {
            Logging::error(destname(), "Could not open resampler context (error '%1').", ffmpeg_geterror(ret).c_str());
            avresample_free(&m_audio_resample_ctx);
            m_audio_resample_ctx = nullptr;
            return ret;
        }
#endif
    }
    return 0;
}

int FFmpeg_Transcoder::init_fifo()
{
    // Create the FIFO buffer based on the specified output sample format.
    m_audio_fifo = av_audio_fifo_alloc(m_out.m_audio.m_codec_ctx->sample_fmt, m_out.m_audio.m_codec_ctx->channels, 1);
    if (m_audio_fifo == nullptr)
    {
        Logging::error(destname(), "Could not allocate FIFO.");
        return AVERROR(ENOMEM);
    }
    return 0;
}

int FFmpeg_Transcoder::update_format(AVDictionary** dict, LPCPROFILE_OPTION option) const
{
    int ret = 0;

    if (option == nullptr)
    {
        return 0;
    }

    for (LPCPROFILE_OPTION p = option; p->m_key != nullptr; p++)
    {
        if ((p->m_options & OPT_AUDIO) && m_out.m_video.m_stream_idx != INVALID_STREAM)
        {
            // Option for audio only, but file contains video stream
            continue;
        }

        if ((p->m_options & OPT_VIDEO) && m_out.m_video.m_stream_idx == INVALID_STREAM)
        {
            // Option for video, but file contains no video stream
            continue;
        }

        Logging::trace(destname(), "Profile format option -%1%2%3.",  p->m_key, *p->m_value ? " " : "", p->m_value);

        ret = av_dict_set_with_check(dict, p->m_key, p->m_value, p->m_flags, destname());
        if (ret < 0)
        {
            break;
        }
    }
    return ret;
}

int FFmpeg_Transcoder::prepare_format(AVDictionary** dict,  FILETYPE filetype) const
{
    int ret = 0;

    for (int n = 0; m_profile[n].m_profile != PROFILE_INVALID; n++)
    {
        if (m_profile[n].m_filetype == filetype && m_profile[n].m_profile == params.m_profile)
        {
            ret = update_format(dict, m_profile[n].m_option_format);
            break;
        }
    }

    if (filetype == FILETYPE_MP4 || filetype == FILETYPE_PRORES || filetype == FILETYPE_TS)
    {
        // All
        av_dict_set_with_check(dict, "flags:a", "+global_header", 0, destname());
        av_dict_set_with_check(dict, "flags:v", "+global_header", 0, destname());
    }

    return ret;
}

int FFmpeg_Transcoder::write_output_file_header()
{
    AVDictionary* dict = nullptr;
    int ret;

    ret = prepare_format(&dict, m_out.m_filetype);
    if (ret < 0)
    {
        return ret;
    }

    ret = avformat_write_header(m_out.m_format_ctx, &dict);
    if (ret < 0)
    {
        Logging::error(destname(), "Could not write output file header (error '%1').", ffmpeg_geterror(ret).c_str());
        return ret;
    }

    if (m_out.m_filetype == FILETYPE_WAV)
    {
        // Insert fake WAV header (fill in size fields with estimated values instead of setting to -1)
        AVIOContext * output_io_context = static_cast<AVIOContext *>(m_out.m_format_ctx->pb);
        Buffer *buffer = static_cast<Buffer *>(output_io_context->opaque);
        size_t pos = buffer->tell();
        WAV_HEADER wav_header;
        WAV_LIST_HEADER list_header;
        WAV_DATA_HEADER data_header;

        buffer->copy(reinterpret_cast<uint8_t*>(&wav_header), 0, sizeof(WAV_HEADER));
        buffer->copy(reinterpret_cast<uint8_t*>(&list_header), sizeof(WAV_HEADER), sizeof(WAV_LIST_HEADER));
        buffer->copy(reinterpret_cast<uint8_t*>(&data_header), sizeof(WAV_HEADER) + sizeof(WAV_LIST_HEADER) + list_header.m_data_bytes - 4, sizeof(WAV_DATA_HEADER));

        wav_header.m_wav_size = static_cast<unsigned int>(m_predicted_size - 8);
        data_header.m_data_bytes = static_cast<unsigned int>(m_predicted_size - (sizeof(WAV_HEADER) + sizeof(WAV_LIST_HEADER) + sizeof(WAV_DATA_HEADER) + list_header.m_data_bytes - 4));

        buffer->seek(0, SEEK_SET);
        buffer->write(reinterpret_cast<uint8_t*>(&wav_header), sizeof(WAV_HEADER));
        buffer->seek(static_cast<long>(sizeof(WAV_HEADER) + sizeof(WAV_LIST_HEADER) + list_header.m_data_bytes - 4), SEEK_SET);
        buffer->write(reinterpret_cast<uint8_t*>(&data_header), sizeof(WAV_DATA_HEADER));
        buffer->seek(static_cast<long>(pos), SEEK_SET);
    }

    return 0;
}

AVFrame *FFmpeg_Transcoder::alloc_picture(AVPixelFormat pix_fmt, int width, int height)
{
    AVFrame *picture;
    int ret;

    picture = av_frame_alloc();
    if (picture == nullptr)
    {
        return nullptr;
    }

    picture->format = pix_fmt;
    picture->width  = width;
    picture->height = height;

    // allocate the buffers for the frame data
    ret = av_frame_get_buffer(picture, 32);
    if (ret < 0)
    {
        Logging::error(destname(), "Could not allocate frame data.");
        av_frame_free(&picture);
        return nullptr;
    }

    return picture;
}

#if LAVC_NEW_PACKET_INTERFACE
int FFmpeg_Transcoder::decode(AVCodecContext *avctx, AVFrame *frame, int *got_frame, const AVPacket *pkt) const
{
    int ret;

    *got_frame = 0;

    if (pkt != nullptr)
    {
        ret = avcodec_send_packet(avctx, pkt);
        // In particular, we don't expect AVERROR(EAGAIN), because we read all
        // decoded frames with avcodec_receive_frame() until done.
        if (ret < 0 && ret != AVERROR_EOF)
        {
            Logging::error(filename(), "Could not send packet to decoder (error '%1').", ffmpeg_geterror(ret).c_str());
            return ret;
        }
    }

    ret = avcodec_receive_frame(avctx, frame);
    if (ret < 0 && ret != AVERROR(EAGAIN) && ret != AVERROR_EOF)
    {
        Logging::error(filename(), "Could not receive packet from decoder (error '%1').", ffmpeg_geterror(ret).c_str());
    }

    *got_frame = (ret >= 0) ? 1 : 0;

    return ret;
}
#endif

int FFmpeg_Transcoder::decode_audio_frame(AVPacket *pkt, int *decoded)
{
    int data_present = 0;
    int ret = 0;

    *decoded = 0;

    // Decode the audio frame stored in the temporary packet.
    // The input audio stream decoder is used to do this.
    // If we are at the end of the file, pass an empty packet to the decoder
    // to flush it.

    // Since FFMpeg version >= 3.2 this is deprecated
#if  !LAVC_NEW_PACKET_INTERFACE
    // Temporary storage of the input samples of the frame read from the file.
    AVFrame *frame = nullptr;

    // Initialise temporary storage for one input frame.
    ret = init_frame(&frame, filename());
    if (ret < 0)
    {
        return ret;
    }

    ret = avcodec_decode_audio4(m_in.m_audio.m_codec_ctx, frame, &data_present, pkt);

    if (ret < 0 && ret != AVERROR(EINVAL))
    {
        Logging::error(filename(), "Could not decode audio frame (error '%1').", ffmpeg_geterror(ret).c_str());
        // unused frame
        av_frame_free(&frame);
        return ret;
    }

    *decoded = ret;
    ret = 0;

    {
#else
    bool again = false;

    data_present = 0;

    // read all the output frames (in general there may be any number of them)
    while (ret >= 0)
    {
        AVFrame *frame = nullptr;

        // Initialise temporary storage for one input frame.
        ret = init_frame(&frame, filename());
        if (ret < 0)
        {
            return ret;
        }

        ret = decode(m_in.m_audio.m_codec_ctx, frame, &data_present, again ? nullptr : pkt);
        if (!data_present)
        {
            // unused frame
            av_frame_free(&frame);
            break;
        }

        if (ret < 0)
        {
            // Anything else is an error, report it!
            Logging::error(filename(), "Could not decode audio frame (error '%1').", ffmpeg_geterror(ret).c_str());
            // unused frame
            av_frame_free(&frame);
            break;
        }

        again = true;

        *decoded += pkt->size;
#endif
        // If there is decoded data, convert and store it
        if (data_present && frame->nb_samples)
        {
            // Temporary storage for the converted input samples.
            uint8_t **converted_input_samples = nullptr;
            int nb_output_samples;
#if LAVR_DEPRECATE
            nb_output_samples = (m_audio_resample_ctx != nullptr) ? swr_get_out_samples(m_audio_resample_ctx, frame->nb_samples) : frame->nb_samples;
#else
            nb_output_samples = (m_audio_resample_ctx != nullptr) ? avresample_get_out_samples(m_audio_resample_ctx, frame->nb_samples) : frame->nb_samples;
#endif

            try
            {
                // Initialise the resampler to be able to convert audio sample formats.
#ifndef USING_LIBAV
                ret = init_resampler();
                if (ret)
                {
                    throw ret;
                }
#endif

                // Store audio frame
                // Initialise the temporary storage for the converted input samples.
                ret = init_converted_samples(&converted_input_samples, nb_output_samples);
                if (ret < 0)
                {
                    throw ret;
                }

                // Convert the input samples to the desired output sample format.
                // This requires a temporary storage provided by converted_input_samples.
                ret = convert_samples(frame->extended_data, frame->nb_samples, converted_input_samples, &nb_output_samples);
                if (ret < 0)
                {
                    throw ret;
                }

                // Add the converted input samples to the FIFO buffer for later processing.
                ret = add_samples_to_fifo(converted_input_samples, nb_output_samples);
                if (ret < 0)
                {
                    throw ret;
                }
                ret = 0;
            }
            catch (int _ret)
            {
                ret = _ret;
            }

            if (converted_input_samples != nullptr)
            {
                av_freep(&converted_input_samples[0]);
                av_free(converted_input_samples);
            }
        }
        av_frame_free(&frame);
    }
    return ret;
}

int FFmpeg_Transcoder::decode_video_frame(AVPacket *pkt, int *decoded)
{
    int data_present;
    int ret = 0;

    *decoded = 0;

    // NOTE1: some codecs are stream based (mpegvideo, mpegaudio)
    // and this is the only method to use them because you cannot
    // know the compressed data size before analysing it.

    // BUT some other codecs (msmpeg4, mpeg4) are inherently frame
    // based, so you must call them with all the data for one
    // frame exactly. You must also initialise 'width' and
    // 'height' before initialising them.

    // NOTE2: some codecs allow the raw parameters (frame size,
    // sample rate) to be changed at any frame. We handle this, so
    // you should also take care of it

    // Since FFMpeg version >= 3.2 this is deprecated
#if !LAVC_NEW_PACKET_INTERFACE
    // Temporary storage of the input samples of the frame read from the file.
    AVFrame *frame = nullptr;

    // Initialise temporary storage for one input frame.
    ret = init_frame(&frame, filename());
    if (ret < 0)
    {
        return ret;
    }

    ret = avcodec_decode_video2(m_in.m_video.m_codec_ctx, frame, &data_present, pkt);

    if (ret < 0 && ret != AVERROR(EINVAL))
    {
        Logging::error(filename(), "Could not decode video frame (error '%1').", ffmpeg_geterror(ret).c_str());
        // unused frame
        av_frame_free(&frame);
        return ret;
    }

    *decoded = ret;
    ret = 0;

    {
#else
    bool again = false;

    data_present = 0;

    // read all the output frames (in general there may be any number of them)
    while (ret >= 0)
    {
        AVFrame *frame = nullptr;

        // Initialise temporary storage for one input frame.
        ret = init_frame(&frame, filename());
        if (ret < 0)
        {
            return ret;
        }

        ret = decode(m_in.m_video.m_codec_ctx, frame, &data_present, again ? nullptr : pkt);

        if (!data_present)
        {
            // unused frame
            av_frame_free(&frame);
            break;
        }

        if (ret < 0)
        {
            // Anything else is an error, report it!
            Logging::error(filename(), "Could not decode audio frame (error '%1').", ffmpeg_geterror(ret).c_str());
            // unused frame
            av_frame_free(&frame);
            break;
        }

        again = true;
        *decoded += pkt->size;
#endif

        // Sometimes only a few packets contain valid dts/pts/pos data, so we keep it
        if (pkt->dts != AV_NOPTS_VALUE)
        {
            int64_t pts = pkt->dts;
            if (pts > m_pts)
            {
                m_pts = pts;
            }
        }
        else if (pkt->pts != AV_NOPTS_VALUE)
        {
            int64_t pts = pkt->pts;
            if (pts > m_pts)
            {
                m_pts = pts;
            }
        }

        if (pkt->pos > -1)
        {
            m_pos = pkt->pos;
        }

        if (data_present)
        {
            if (m_sws_ctx != nullptr)
            {
                AVCodecContext *codec_ctx = m_out.m_video.m_codec_ctx;

                AVFrame * tmp_frame = alloc_picture(codec_ctx->pix_fmt, codec_ctx->width, codec_ctx->height);
                if (tmp_frame == nullptr)
                {
                    return AVERROR(ENOMEM);
                }

                sws_scale(m_sws_ctx,
                          static_cast<const uint8_t * const *>(frame->data), frame->linesize,
                          0, frame->height,
                          tmp_frame->data, tmp_frame->linesize);

                tmp_frame->pts = frame->pts;
#ifndef USING_LIBAV
                tmp_frame->best_effort_timestamp = frame->best_effort_timestamp;
#endif

                av_frame_free(&frame);

                frame = tmp_frame;
            }

#ifndef USING_LIBAV
#if LAVF_DEP_AVSTREAM_CODEC
            int64_t best_effort_timestamp = frame->best_effort_timestamp;
#else
            int64_t best_effort_timestamp = av_frame_get_best_effort_timestamp(frame);
#endif

            if (best_effort_timestamp != AV_NOPTS_VALUE)
            {
                frame->pts = best_effort_timestamp;
            }
#endif

            if (frame->pts == AV_NOPTS_VALUE)
            {
                frame->pts = m_pts;
            }

            if (m_out.m_video.m_stream != nullptr)
            {
                // Rescale to our time base, but only if nessessary
                if (frame->pts != AV_NOPTS_VALUE && (m_in.m_video.m_stream->time_base.den != m_out.m_video.m_stream->time_base.den || m_in.m_video.m_stream->time_base.num != m_out.m_video.m_stream->time_base.num))
                {
                    frame->pts = av_rescale_q_rnd(frame->pts, m_in.m_video.m_stream->time_base, m_out.m_video.m_stream->time_base, static_cast<AVRounding>(AV_ROUND_NEAR_INF | AV_ROUND_PASS_MINMAX));
                }

                frame->quality = m_out.m_video.m_codec_ctx->global_quality;
            }

#ifndef USING_LIBAV
            frame->pict_type = AV_PICTURE_TYPE_NONE;	// other than AV_PICTURE_TYPE_NONE causes warnings
            m_video_fifo.push(send_filters(frame, ret));
#else
            frame->pict_type = (AVPictureType)0;        // other than 0 causes warnings
            m_video_fifo.push(frame);
#endif
        }
        else
        {
            // unused frame
            av_frame_free(&frame);
        }
    }

    return ret;
}

int FFmpeg_Transcoder::store_packet(AVPacket *pkt, const char *type)
{
    int ret = av_interleaved_write_frame(m_out.m_format_ctx, pkt);

    if (ret < 0)
    {
        Logging::error(destname(), "Could not write %1 frame (error '%2').", type, ffmpeg_geterror(ret).c_str());
    }

    return ret;
}

int FFmpeg_Transcoder::decode_frame(AVPacket *pkt)
{
    int ret = 0;

    if (pkt->stream_index == m_in.m_audio.m_stream_idx && m_out.m_audio.m_stream_idx > -1)
    {
        if (!m_copy_audio)
        {
            int decoded = 0;
            ret = decode_audio_frame(pkt, &decoded);
        }
        else
        {
            pkt->stream_index   = m_out.m_audio.m_stream_idx;
            if (pkt->pts != AV_NOPTS_VALUE)
            {
                pkt->pts            = av_rescale_q_rnd(pkt->pts, m_in.m_audio.m_stream->time_base, m_out.m_audio.m_stream->time_base, static_cast<AVRounding>(AV_ROUND_NEAR_INF|AV_ROUND_PASS_MINMAX));
            }
            if (pkt->dts != AV_NOPTS_VALUE)
            {
                pkt->dts            = av_rescale_q_rnd(pkt->dts, m_in.m_audio.m_stream->time_base, m_out.m_audio.m_stream->time_base, static_cast<AVRounding>(AV_ROUND_NEAR_INF|AV_ROUND_PASS_MINMAX));
            }
            if (pkt->duration)
            {
                pkt->duration       = static_cast<int>(av_rescale_q(pkt->duration, m_in.m_audio.m_stream->time_base, m_out.m_audio.m_stream->time_base));
            }
            pkt->pos            = -1;

            ret = store_packet(pkt, "audio");
        }
    }
    else if (pkt->stream_index == m_in.m_video.m_stream_idx && (m_out.m_video.m_stream_idx > -1 || is_frameset()))
    {
        //m_key_seen = (pkt->flags & AV_PKT_FLAG_KEY) ? true : false;

        if (!m_copy_video)
        {
            int decoded = 0;
#if LAVC_NEW_PACKET_INTERFACE
            int lastret = 0;
#endif

            // Can someone tell me why this seems required??? If this is not done some videos become garbled.
            do
            {
                // Decode one frame.
                ret = decode_video_frame(pkt, &decoded);

#if LAVC_NEW_PACKET_INTERFACE
                if ((ret == AVERROR(EAGAIN) && ret == lastret) || ret == AVERROR_EOF)
                {
                    // If EAGAIN reported twice or stream at EOF
                    // quit loop, but this is not an error
                    // (must process all streams).
                    break;
                }

                if (ret < 0 && ret != AVERROR(EAGAIN))
                {
                    Logging::error(filename(), "Could not decode frame (error '%1').", ffmpeg_geterror(ret).c_str());
                    return ret;
                }

                lastret = ret;
#else
                if (ret < 0)
                {
                    Logging::error(filename(), "Could not decode frame (error '%1').", ffmpeg_geterror(ret).c_str());
                    return ret;
                }
#endif
                pkt->data += decoded;
                pkt->size -= decoded;
            }
#if LAVC_NEW_PACKET_INTERFACE
            while (pkt->size > 0 && (ret == 0 || ret == AVERROR(EAGAIN)));
#else
            while (pkt->size > 0);
#endif
            ret = 0;
        }
        else
        {
            pkt->stream_index   = m_out.m_video.m_stream_idx;
            if (pkt->pts != AV_NOPTS_VALUE)
            {
                pkt->pts            = av_rescale_q_rnd(pkt->pts, m_in.m_video.m_stream->time_base, m_out.m_video.m_stream->time_base, static_cast<AVRounding>(AV_ROUND_NEAR_INF|AV_ROUND_PASS_MINMAX));
            }
            if (pkt->dts != AV_NOPTS_VALUE)
            {
                pkt->dts            = av_rescale_q_rnd(pkt->dts, m_in.m_video.m_stream->time_base, m_out.m_video.m_stream->time_base, static_cast<AVRounding>(AV_ROUND_NEAR_INF|AV_ROUND_PASS_MINMAX));
            }
            if (pkt->duration)
            {
                pkt->duration       = static_cast<int>(av_rescale_q(pkt->duration, m_in.m_video.m_stream->time_base, m_out.m_video.m_stream->time_base));
            }
            pkt->pos            = -1;

            ret = store_packet(pkt, "video");
        }
    }
    else
    {
        for (size_t n = 0; n < m_in.m_album_art.size(); n++)
        {
            AVStream *input_stream = m_in.m_album_art.at(n).m_stream;

            // AV_DISPOSITION_ATTACHED_PIC streams already processed in process_albumarts()
            if (pkt->stream_index == input_stream->index && !(input_stream->disposition & AV_DISPOSITION_ATTACHED_PIC))
            {
                AVStream *output_stream = m_out.m_album_art.at(n).m_stream;

                ret = add_albumart_frame(output_stream, pkt);
                break;
            }
        }
    }

    if (!params.m_decoding_errors && ret < 0 && ret != AVERROR(EAGAIN))
    {
        ret = 0;
    }

    return ret;
}

int FFmpeg_Transcoder::init_converted_samples(uint8_t ***converted_input_samples, int frame_size)
{
    int ret;

    // Allocate as many pointers as there are audio channels.
    // Each pointer will later point to the audio samples of the corresponding
    // channels (although it may be nullptr for interleaved formats).

#ifndef USING_LIBAV
    *converted_input_samples = static_cast<uint8_t **>(av_calloc(static_cast<size_t>(m_out.m_audio.m_codec_ctx->channels), sizeof(**converted_input_samples)));
#else
    // Libav does not provide av_calloc
    *converted_input_samples = static_cast<uint8_t **>(av_malloc(m_out.m_audio.m_codec_ctx->channels * sizeof(**converted_input_samples)));
#endif  // !USING_LIBAV

    if (*converted_input_samples == nullptr)
    {
        Logging::error(destname(), "Could not allocate converted input sample pointers.");
        return AVERROR(ENOMEM);
    }

    // Allocate memory for the samples of all channels in one consecutive
    // block for convenience.
    ret = av_samples_alloc(*converted_input_samples, nullptr,
                           m_out.m_audio.m_codec_ctx->channels,
                           frame_size,
                           m_out.m_audio.m_codec_ctx->sample_fmt, 0);
    if (ret < 0)
    {
        Logging::error(destname(), "Could not allocate converted input samples (error '%1').", ffmpeg_geterror(ret).c_str());
        av_freep(&(*converted_input_samples)[0]);
        av_free(*converted_input_samples);
        return ret;
    }
    return 0;
}

#if LAVR_DEPRECATE
int FFmpeg_Transcoder::convert_samples(uint8_t **input_data, int in_samples, uint8_t **converted_data, int *out_samples)
{
    if (m_audio_resample_ctx != nullptr)
    {
        int ret;

        // Convert the samples using the resampler.
        ret = swr_convert(m_audio_resample_ctx, converted_data, *out_samples, const_cast<const uint8_t **>(input_data), in_samples);
        if (ret  < 0)
        {
            Logging::error(destname(), "Could not convert input samples (error '%1').", ffmpeg_geterror(ret).c_str());
            return ret;
        }

        *out_samples = ret;
    }
    else
    {
        // No resampling, just copy samples
        if (!av_sample_fmt_is_planar(m_in.m_audio.m_codec_ctx->sample_fmt))
        {
            memcpy(converted_data[0], input_data[0], static_cast<size_t>(in_samples * av_get_bytes_per_sample(m_out.m_audio.m_codec_ctx->sample_fmt) * m_in.m_audio.m_codec_ctx->channels));
        }
        else
        {
            size_t samples = static_cast<size_t>(in_samples * av_get_bytes_per_sample(m_out.m_audio.m_codec_ctx->sample_fmt));
            for (int n = 0; n < m_in.m_audio.m_codec_ctx->channels; n++)
            {
                memcpy(converted_data[n], input_data[n], samples);
            }
        }
    }
    return 0;
}
#else
int FFmpeg_Transcoder::convert_samples(uint8_t **input_data, const int in_samples, uint8_t **converted_data, int *out_samples)
{
    if (m_audio_resample_ctx != nullptr)
    {
        int ret;

        // Convert the samples using the resampler.
        ret = avresample_convert(m_audio_resample_ctx, converted_data, 0, *out_samples, input_data, 0, in_samples);
        if (ret < 0)
        {
            Logging::error(destname(), "Could not convert input samples (error '%1').", ffmpeg_geterror(ret).c_str());
            return ret;
        }

        *out_samples = ret;

        // Perform a sanity check so that the number of converted samples is
        // not greater than the number of samples to be converted.
        // If the sample rates differ, this case has to be handled differently

        if (avresample_available(m_audio_resample_ctx))
        {
            Logging::error(destname(), "Converted samples left over.");
            return AVERROR_EXIT;
        }
    }
    else
    {
        // No resampling, just copy samples
        if (!av_sample_fmt_is_planar(m_in.m_audio.m_codec_ctx->sample_fmt))
        {
            memcpy(converted_data[0], input_data[0], in_samples * av_get_bytes_per_sample(m_out.m_audio.m_codec_ctx->sample_fmt) * m_in.m_audio.m_codec_ctx->channels);
        }
        else
        {
            for (int n = 0; n < m_in.m_audio.m_codec_ctx->channels; n++)
            {
                memcpy(converted_data[n], input_data[n], in_samples * av_get_bytes_per_sample(m_out.m_audio.m_codec_ctx->sample_fmt));
            }
        }
    }
    return 0;
}
#endif

int FFmpeg_Transcoder::add_samples_to_fifo(uint8_t **converted_input_samples, int frame_size)
{
    int ret;

    // Make the FIFO as large as it needs to be to hold both,
    // the old and the new samples.

    ret = av_audio_fifo_realloc(m_audio_fifo, av_audio_fifo_size(m_audio_fifo) + frame_size);
    if (ret < 0)
    {
        Logging::error(destname(), "Could not reallocate FIFO.");
        return ret;
    }

    // Store the new samples in the FIFO buffer.
    ret = av_audio_fifo_write(m_audio_fifo, reinterpret_cast<void **>(converted_input_samples), frame_size);
    if (ret < frame_size)
    {
        if (ret < 0)
        {
            Logging::error(destname(), "Could not write data to FIFO (error '%1').", ffmpeg_geterror(ret).c_str());
        }
        else
        {
            Logging::error(destname(), "Could not write data to FIFO.");
            ret = AVERROR_EXIT;
        }
        return AVERROR_EXIT;
    }

    return 0;
}

int FFmpeg_Transcoder::flush_frames_all(bool use_flush_packet)
{
    int ret = 0;

    if (m_in.m_audio.m_codec_ctx != nullptr)
    {
        int ret2 = flush_frames_single(m_in.m_audio.m_stream_idx, use_flush_packet);
        if (ret2 < 0)
        {
            ret = ret2;
        }
    }

    if (m_in.m_video.m_codec_ctx != nullptr)
    {
        int ret2 = flush_frames_single(m_in.m_video.m_stream_idx, use_flush_packet);
        if (ret2 < 0)
        {
            ret = ret2;
        }
    }

    return ret;
}

int FFmpeg_Transcoder::flush_frames_single(int stream_index, bool use_flush_packet)
{
    int ret = 0;

    if (stream_index > INVALID_STREAM)
    {
        int (FFmpeg_Transcoder::*decode_frame_ptr)(AVPacket *pkt, int *decoded) = nullptr;

        if (!m_copy_audio && stream_index == m_in.m_audio.m_stream_idx && m_out.m_audio.m_stream_idx > -1)
        {
            decode_frame_ptr = &FFmpeg_Transcoder::decode_audio_frame;
        }
        else if (!m_copy_video && stream_index == m_in.m_video.m_stream_idx && (m_out.m_video.m_stream_idx > -1 || is_frameset()))
        {
            decode_frame_ptr = &FFmpeg_Transcoder::decode_video_frame;
        }

        if (decode_frame_ptr != nullptr)
        {
            AVPacket pkt;
            AVPacket *flush_packet = nullptr;
            int decoded = 0;

            if (use_flush_packet)
            {
                flush_packet = &pkt;

                init_packet(flush_packet);

                flush_packet->data = nullptr;
                flush_packet->size = 0;
                flush_packet->stream_index = stream_index;
            }

            do
            {
                ret = (this->*decode_frame_ptr)(flush_packet, &decoded);
                if (ret < 0 && ret != AVERROR(EAGAIN))
                {
                    break;
                }
            }
            while (decoded);

            if (flush_packet != nullptr)
            {
                av_packet_unref(flush_packet);
            }
        }
    }

    return ret;
}

int FFmpeg_Transcoder::read_decode_convert_and_store(int *finished)
{
    // Packet used for temporary storage.
    AVPacket pkt;
    int ret = 0;

    try
    {
        // Read one frame from the input file into a temporary packet.
        ret = av_read_frame(m_in.m_format_ctx, &pkt);

        if (ret < 0)
        {
            if (ret == AVERROR_EOF)
            {
                // If we are the the end of the file, flush the decoder below.
                *finished = 1;
            }
            else
            {
                Logging::error(destname(), "Could not read frame (error '%1').", ffmpeg_geterror(ret).c_str());
                throw ret;
            }
        }

        if (!*finished)
        {
            // Decode one packet, at least with the old API (!LAV_NEW_PACKET_INTERFACE)
            // it seems a packet can contain more than one frame so loop around it
            // if necessary...
            ret = decode_frame(&pkt);

            if (ret < 0 && ret != AVERROR(EAGAIN))
            {
                throw ret;
            }
        }
        else
        {
            // Flush cached frames, ignoring any errors
            flush_frames_all(true);
        }

        ret = 0;    // Errors will be reported by exception
    }
    catch (int _ret)
    {
        ret = _ret;
    }

    av_packet_unref(&pkt);

    return ret;
}

int FFmpeg_Transcoder::init_audio_output_frame(AVFrame **frame, int frame_size)
{
    int ret;

    // Create a new frame to store the audio samples.
    *frame = av_frame_alloc();
    if (*frame == nullptr)
    {
        Logging::error(destname(), "Could not allocate output frame.");
        return AVERROR_EXIT;
    }

    //
    // Set the frame's parameters, especially its size and format.
    // av_frame_get_buffer needs this to allocate memory for the
    // audio samples of the frame.
    // Default channel layouts based on the number of channels
    // are assumed for simplicity.

    (*frame)->nb_samples     = frame_size;
    (*frame)->channel_layout = m_out.m_audio.m_codec_ctx->channel_layout;
    (*frame)->format         = m_out.m_audio.m_codec_ctx->sample_fmt;

    // Allocate the samples of the created frame. This call will make
    // sure that the audio frame can hold as many samples as specified.

    ret = av_frame_get_buffer(*frame, 32);
    if (ret < 0)
    {
        Logging::error(destname(), "Could allocate output frame samples (error '%1').", ffmpeg_geterror(ret).c_str());
        av_frame_free(frame);
        return ret;
    }

    return 0;
}

void FFmpeg_Transcoder::produce_audio_dts(AVPacket *pkt, int64_t *pts)
{
    //    if ((pkt->pts == 0 || pkt->pts == AV_NOPTS_VALUE) && pkt->dts == AV_NOPTS_VALUE)
    {
        int64_t duration;
        // Some encoders to not produce dts/pts.
        // So we make some up.
        if (pkt->duration)
        {
            duration = pkt->duration;

            if (m_out.m_audio.m_codec_ctx->codec_id == AV_CODEC_ID_OPUS)
            {
                /** @todo: Is this a FFmpeg bug or am I too stupid?
                 * OPUS is a bit strange. Whatever we feed into the encoder, the result will always be floating point planar
                 * at 48 K sampling rate.
                 * For some reason the duration calculated by the FFMpeg API is wrong. We have to rescale it to the correct value
                 */
                if (duration > 0 && CODECPAR(m_out.m_audio.m_stream)->sample_rate > 0)
                {
                    pkt->duration = duration = static_cast<int>(av_rescale(duration, static_cast<int64_t>(m_out.m_audio.m_stream->time_base.den) * m_out.m_audio.m_codec_ctx->ticks_per_frame, CODECPAR(m_out.m_audio.m_stream)->sample_rate * static_cast<int64_t>(m_out.m_audio.m_stream->time_base.num)));
                }
            }

        }
        else
        {
            duration = 1;
        }

        pkt->dts = *pts - 1;
        pkt->pts = *pts;

        *pts += duration;
    }
}

int FFmpeg_Transcoder::encode_audio_frame(const AVFrame *frame, int *data_present)
{
    // Packet used for temporary storage.
    AVPacket pkt;
    int ret;

    init_packet(&pkt);

    // Encode the audio frame and store it in the temporary packet.
    // The output audio stream encoder is used to do this.
#if !LAVC_NEW_PACKET_INTERFACE
    ret = avcodec_encode_audio2(m_out.m_audio.m_codec_ctx, &pkt, frame, data_present);

    if (ret < 0)
    {
        Logging::error(destname(), "Could not encode audio frame (error '%1').", ffmpeg_geterror(ret).c_str());
        av_packet_unref(&pkt);
        return ret;
    }

    {
#else
    *data_present = 0;

    // send the frame for encoding
    ret = avcodec_send_frame(m_out.m_audio.m_codec_ctx, frame);
    if (ret < 0 && ret != AVERROR_EOF)
    {
        Logging::error(destname(), "Could not encode audio frame (error '%1').", ffmpeg_geterror(ret).c_str());
        av_packet_unref(&pkt);
        return ret;
    }

    // read all the available output packets (in general there may be any number of them)
    while (ret >= 0)
    {
        *data_present = 0;

        ret = avcodec_receive_packet(m_out.m_audio.m_codec_ctx, &pkt);
        if (ret == AVERROR(EAGAIN) || ret == AVERROR_EOF)
        {
            av_packet_unref(&pkt);
            return ret;
        }
        else if (ret < 0)
        {
            Logging::error(destname(), "Could not encode audio frame (error '%1').", ffmpeg_geterror(ret).c_str());
            av_packet_unref(&pkt);
            return ret;
        }

        *data_present = 1;
#endif
        // Write one audio frame from the temporary packet to the output buffer.
        if (*data_present)
        {
            pkt.stream_index = m_out.m_audio.m_stream_idx;

            produce_audio_dts(&pkt, &m_out.m_audio_pts);

            ret = store_packet(&pkt, "audio");
            if (ret < 0)
            {
                av_packet_unref(&pkt);
                return ret;
            }
        }

        av_packet_unref(&pkt);
    }

    return 0;
}

int FFmpeg_Transcoder::encode_image_frame(const AVFrame *frame, int *data_present)
{
    *data_present = 0;

    if (frame == nullptr || m_skip_next_frame)
    {
        // This called internally to flush frames. We do not have a cache to flush, so simply ignore that.
        // After seek oprations we need to skip the first frame.
        m_skip_next_frame = false;
        return 0;
    }

    if (m_current_format == nullptr)
    {
        Logging::error(destname(), "Internal - missing format.");
        return AVERROR(EINVAL);
    }

    if (m_buffer == nullptr)
    {
        Logging::error(destname(), "Internal - cache not open.");
        return AVERROR(EINVAL);
    }

    AVPacket pkt;
    int ret = 0;
    try
    {
        av_init_packet(&pkt);

        pkt.data = nullptr;
        pkt.size = 0;

        uint32_t frame_no = pts_to_frame(m_in.m_video.m_stream, frame->pts);

#if !LAVC_NEW_PACKET_INTERFACE
        ret = avcodec_encode_video2(m_out.m_video.m_codec_ctx, &pkt, frame, data_present);
        if (ret < 0)
        {
            Logging::error(destname(), "Could not encode video frame (error '%1').", ffmpeg_geterror(ret).c_str());
            throw ret;
        }

        {
#else
        *data_present = 0;

        // send the frame for encoding
        ret = avcodec_send_frame(m_out.m_video.m_codec_ctx, frame);
        if (ret < 0 && ret != AVERROR_EOF)
        {
            Logging::error(destname(), "Could not encode video frame (error '%1').", ffmpeg_geterror(ret).c_str());
            throw ret;
        }

        // read all the available output packets (in general there may be any number of them
        while (ret >= 0)
        {
            *data_present = 0;

            ret = avcodec_receive_packet(m_out.m_video.m_codec_ctx, &pkt);
            if (ret == AVERROR(EAGAIN) || ret == AVERROR_EOF)
            {
                throw ret;
            }
            else if (ret < 0)
            {
                Logging::error(destname(), "Could not encode video frame (error '%1').", ffmpeg_geterror(ret).c_str());
                throw ret;
            }

            *data_present = 1;
#endif
            // Write one video frame from the temporary packet to the output buffer.
            if (*data_present)
            {
                // Store current video PTS
                m_current_write_pts = pkt.pts;
                m_buffer->write_frame(pkt.data, static_cast<size_t>(pkt.size), frame_no);

                {
                    // uint32_t current_frame_no = pts_to_frame(m_in.m_video.m_stream, m_current_write_pts);

                    if (m_last_seek_frame_no == frame_no)    // Skip frames until seek pos
                    {
                        m_last_seek_frame_no = 0;
                    }
                }

            }

            av_packet_unref(&pkt);
        }
    }
    catch (int _ret)
    {
        av_packet_unref(&pkt);
        ret = _ret;
    }

    return ret;
}

int FFmpeg_Transcoder::encode_video_frame(const AVFrame *frame, int *data_present)
{
    // Packet used for temporary storage.
    if (frame != nullptr)
    {
#if LAVF_DEP_AVSTREAM_CODEC
        if (frame->interlaced_frame)
        {
            if (m_out.m_video.m_codec_ctx->codec->id == AV_CODEC_ID_MJPEG)
            {
                m_out.m_video.m_stream->codecpar->field_order = frame->top_field_first ? AV_FIELD_TT:AV_FIELD_BB;
            }
            else
            {
                m_out.m_video.m_stream->codecpar->field_order = frame->top_field_first ? AV_FIELD_TB:AV_FIELD_BT;
            }
        }
        else
        {
            m_out.m_video.m_stream->codecpar->field_order = AV_FIELD_PROGRESSIVE;
        }
#endif
    }

    AVPacket pkt;
    int ret = 0;

    try
    {
        init_packet(&pkt);

        // Encode the video frame and store it in the temporary packet.
        // The output video stream encoder is used to do this.
#if !LAVC_NEW_PACKET_INTERFACE
        ret = avcodec_encode_video2(m_out.m_video.m_codec_ctx, &pkt, frame, data_present);

        if (ret < 0)
        {
            Logging::error(destname(), "Could not encode video frame (error '%1').", ffmpeg_geterror(ret).c_str());
            av_packet_unref(&pkt);
            throw ret;
        }

        {
#else
        *data_present = 0;

        // send the frame for encoding
        ret = avcodec_send_frame(m_out.m_video.m_codec_ctx, frame);
        if (ret < 0 && ret != AVERROR_EOF)
        {
            Logging::error(destname(), "Could not encode video frame (error '%1').", ffmpeg_geterror(ret).c_str());
            throw ret;
        }

        // read all the available output packets (in general there may be any number of them
        while (ret >= 0)
        {
            *data_present = 0;

            ret = avcodec_receive_packet(m_out.m_video.m_codec_ctx, &pkt);
            if (ret == AVERROR(EAGAIN) || ret == AVERROR_EOF)
            {
                throw ret;
            }
            else if (ret < 0)
            {
                Logging::error(destname(), "Could not encode video frame (error '%1').", ffmpeg_geterror(ret).c_str());
                throw ret;
            }

            *data_present = 1;
#endif

            // Write one video frame from the temporary packet to the output buffer.
            if (*data_present)
            {
                if (pkt.pts != AV_NOPTS_VALUE)
                {
                    pkt.pts -=  m_out.m_video_start_pts;
                }

                if (pkt.dts != AV_NOPTS_VALUE)
                {
                    pkt.dts -=  m_out.m_video_start_pts;
                }

                if (!(m_out.m_format_ctx->oformat->flags & AVFMT_NOTIMESTAMPS))
                {
                    if (pkt.dts != AV_NOPTS_VALUE &&
                            pkt.pts != AV_NOPTS_VALUE &&
                            pkt.dts > pkt.pts)
                    {

                        Logging::warning(destname(), "Invalid DTS: %1 PTS: %2 in video output, replacing by guess.", pkt.dts, pkt.pts);

                        pkt.pts =
                                pkt.dts = pkt.pts + pkt.dts + m_out.m_last_mux_dts + 1
                                - FFMIN3(pkt.pts, pkt.dts, m_out.m_last_mux_dts + 1)
                                - FFMAX3(pkt.pts, pkt.dts, m_out.m_last_mux_dts + 1);
                    }

                    if (pkt.dts != AV_NOPTS_VALUE && m_out.m_last_mux_dts != AV_NOPTS_VALUE)
                    {
                        int64_t max = m_out.m_last_mux_dts + !(m_out.m_format_ctx->oformat->flags & AVFMT_TS_NONSTRICT);
                        //                    AVRational avg_frame_rate = { m_out.m_video.m_stream->avg_frame_rate.den, m_out.m_video.m_stream->avg_frame_rate.num };
                        //                    int64_t max = m_out.m_last_mux_dts + av_rescale_q(1, avg_frame_rate, m_out.m_video.m_stream->time_base);

                        if (pkt.dts < max)
                        {
                            Logging::trace(destname(), "Non-monotonous DTS in video output stream; previous: %1, current: %2; changing to %3. This may result in incorrect timestamps in the output.", m_out.m_last_mux_dts, pkt.dts, max);

                            if (pkt.pts >= pkt.dts)
                            {
                                pkt.pts = FFMAX(pkt.pts, max);
                            }
                            pkt.dts = max;
                        }
                    }
                }

                m_out.m_last_mux_dts = pkt.dts;

                // Write packet to buffer
<<<<<<< HEAD
                ret = av_interleaved_write_frame(m_out.m_format_ctx, &pkt);
=======
                ret = store_packet(&pkt, "video");
>>>>>>> 74c47142
                if (ret < 0)
                {
                    throw ret;
                }
            }

            av_packet_unref(&pkt);
        }
    }
    catch (int _ret)
    {
        av_packet_unref(&pkt);
        ret = _ret;
    }

    return ret;
}

int FFmpeg_Transcoder::load_encode_and_write(int frame_size)
{
    // Temporary storage of the output samples of the frame written to the file.
    AVFrame *output_frame;
    int ret = 0;

    // Use the maximum number of possible samples per frame.
    // If there is less than the maximum possible frame size in the FIFO
    // buffer use this number. Otherwise, use the maximum possible frame size

    frame_size = FFMIN(av_audio_fifo_size(m_audio_fifo), frame_size);
    int data_written;

    // Initialise temporary storage for one output frame.
    ret = init_audio_output_frame(&output_frame, frame_size);
    if (ret < 0)
    {
        return ret;
    }

    // Read as many samples from the FIFO buffer as required to fill the frame.
    // The samples are stored in the frame temporarily.

    ret = av_audio_fifo_read(m_audio_fifo, reinterpret_cast<void **>(output_frame->data), frame_size);
    if (ret < frame_size)
    {
        if (ret < 0)
        {
            Logging::error(destname(), "Could not read data from FIFO (error '%1').", ffmpeg_geterror(ret).c_str());
        }
        else
        {
            Logging::error(destname(), "Could not read data from FIFO.");
            ret = AVERROR_EXIT;
        }
        av_frame_free(&output_frame);
        return ret;
    }

    // Encode one frame worth of audio samples.
    ret = encode_audio_frame(output_frame, &data_written);
#if !LAVC_NEW_PACKET_INTERFACE
    if (ret < 0)
#else
    if (ret < 0 && ret != AVERROR(EAGAIN))
#endif
    {
        av_frame_free(&output_frame);
        return ret;
    }
    av_frame_free(&output_frame);
    return 0;
}

int FFmpeg_Transcoder::write_output_file_trailer()
{
    int ret;

    ret = av_write_trailer(m_out.m_format_ctx);
    if (ret < 0)
    {
        Logging::error(destname(), "Could not write output file trailer (error '%1').", ffmpeg_geterror(ret).c_str());
        return ret;
    }

    return 0;
}

time_t FFmpeg_Transcoder::mtime() const
{
    return m_mtime;
}

#define tagcpy(dst, src)    \
    for (char *p1 = (dst), *pend = p1 + sizeof(dst), *p2 = (src); *p2 && p1 < pend; p1++, p2++) \
    *p1 = *p2      /**< @brief Save copy from FFmpeg tag dictionary to IDv3 tag */

void FFmpeg_Transcoder::copy_metadata(AVDictionary **metadata_out, const AVDictionary *metadata_in)
{
    AVDictionaryEntry *tag = nullptr;

    while ((tag = av_dict_get(metadata_in, "", tag, AV_DICT_IGNORE_SUFFIX)))
    {
        av_dict_set_with_check(metadata_out, tag->key, tag->value, 0, destname());

        if (m_out.m_filetype == FILETYPE_MP3)
        {
            // For MP3 fill in ID3v1 structure
            if (!strcasecmp(tag->key, "ARTIST"))
            {
                tagcpy(m_out.m_id3v1.m_artist, tag->value);
            }
            else if (!strcasecmp(tag->key, "TITLE"))
            {
                tagcpy(m_out.m_id3v1.m_title, tag->value);
            }
            else if (!strcasecmp(tag->key, "ALBUM"))
            {
                tagcpy(m_out.m_id3v1.m_album, tag->value);
            }
            else if (!strcasecmp(tag->key, "COMMENT"))
            {
                tagcpy(m_out.m_id3v1.m_comment, tag->value);
            }
            else if (!strcasecmp(tag->key, "YEAR") || !strcasecmp(tag->key, "DATE"))
            {
                tagcpy(m_out.m_id3v1.m_year, tag->value);
            }
            else if (!strcasecmp(tag->key, "TRACK"))
            {
                m_out.m_id3v1.m_title_no = static_cast<char>(atoi(tag->value));
            }
        }
    }
}

int FFmpeg_Transcoder::process_metadata()
{
    Logging::trace(destname(), "Processing metadata.");

    if (m_in.m_audio.m_stream != nullptr && CODECPAR(m_in.m_audio.m_stream)->codec_id == AV_CODEC_ID_VORBIS)
    {
        // For some formats (namely ogg) FFmpeg returns the tags, odd enough, with streams...
        copy_metadata(&m_out.m_format_ctx->metadata, m_in.m_audio.m_stream->metadata);
    }

    copy_metadata(&m_out.m_format_ctx->metadata, m_in.m_format_ctx->metadata);

    if (m_out.m_audio.m_stream != nullptr && m_in.m_audio.m_stream != nullptr)
    {
        // Copy audio stream meta data
        copy_metadata(&m_out.m_audio.m_stream->metadata, m_in.m_audio.m_stream->metadata);
    }

    if (m_out.m_video.m_stream != nullptr && m_in.m_video.m_stream != nullptr)
    {
        // Copy video stream meta data
        copy_metadata(&m_out.m_video.m_stream->metadata, m_in.m_video.m_stream->metadata);
    }

    // Also copy album art meta tags
    for (size_t n = 0; n < m_in.m_album_art.size(); n++)
    {
        AVStream *input_stream = m_in.m_album_art.at(n).m_stream;
        AVStream *output_stream = m_out.m_album_art.at(n).m_stream;

        copy_metadata(&output_stream->metadata, input_stream->metadata);
    }

    return 0;
}

int FFmpeg_Transcoder::process_albumarts()
{
    int ret = 0;

    for (size_t n = 0; n < m_in.m_album_art.size(); n++)
    {
        AVStream *input_stream = m_in.m_album_art.at(n).m_stream;

        if (input_stream->disposition & AV_DISPOSITION_ATTACHED_PIC)
        {
            AVStream *output_stream = m_out.m_album_art.at(n).m_stream;

            ret = add_albumart_frame(output_stream, &input_stream->attached_pic);
            if (ret < 0)
            {
                break;
            }
        }
    }

    return ret;
}

void FFmpeg_Transcoder::flush_buffers()
{
    if (m_in.m_audio.m_codec_ctx != nullptr)
    {
        avcodec_flush_buffers(m_in.m_audio.m_codec_ctx);
    }
    if (m_in.m_video.m_codec_ctx != nullptr)
    {
        avcodec_flush_buffers(m_in.m_video.m_codec_ctx);
    }
}

int FFmpeg_Transcoder::do_seek_frame(uint32_t frame_no)
{
    int ret = -1;

    m_have_seeked           = true;     // Note that we have seeked, thus skipped frames. We need to start transcoding over to fill any gaps.

    //m_skip_next_frame = true;/**< @todo: params.m_deinterlace beachten */

    if (m_skip_next_frame)
    {
        --frame_no;
    }

    int64_t pts = frame_to_pts(m_in.m_video.m_stream, frame_no);

    ret = av_seek_frame(m_in.m_format_ctx, m_in.m_video.m_stream_idx, pts, AVSEEK_FLAG_BACKWARD);

    //flush_buffers();

    return ret;
}

int FFmpeg_Transcoder::skip_decoded_frames(uint32_t frame_no, bool forced_seek)
{
    int ret = 0;
    uint32_t next_frame_no = frame_no;
    // Seek next undecoded frame
    for (; m_buffer->have_frame(next_frame_no); next_frame_no++)
    {
        sleep(0);
    }

    if (next_frame_no > m_video_frame_count)
    {
        // Reached end of file
        // Set PTS to end of file
        m_current_write_pts = m_in.m_video.m_stream->duration;
        // Seek to end of file to force AVERROR_EOF from next av_read_frame() call.
        ret = av_seek_frame(m_in.m_format_ctx, m_in.m_video.m_stream_idx, m_current_write_pts, AVSEEK_FLAG_ANY);
        return 0;
    }

    uint32_t last_frame_no = pts_to_frame(m_in.m_video.m_stream, m_current_write_pts);

    // Ignore seek if target is within the next 25 frames
    if (next_frame_no >= last_frame_no /*+ 1*/ && next_frame_no <= last_frame_no + 25)
    {
        return 0;
    }

    if (forced_seek || (frame_no != next_frame_no && next_frame_no > 1))
    {
        // If frame changed, skip to it
        ret = do_seek_frame(next_frame_no);

        if (ret < 0)
        {
            Logging::error(destname(), "Could not encode audio frame: Seek to frame #%1 failed (error '%2').", next_frame_no, ffmpeg_geterror(ret).c_str());
        }
    }

    return ret;
}

int FFmpeg_Transcoder::process_single_fr(int &status)
{
    int finished = 0;
    int ret = 0;

    status = 0;

    try
    {
        if (m_in.m_video.m_stream != nullptr && is_frameset())
        {
            if (!m_last_seek_frame_no)
            {
                // No current seek frame, check if new seek frame was stacked.
                {
                    std::lock_guard<std::recursive_mutex> lck (m_mutex);

                    while (!m_seek_frame_fifo.empty())
                    {
                        uint32_t frame_no = m_seek_frame_fifo.front();
                        m_seek_frame_fifo.pop();

                        if (!m_buffer->have_frame(frame_no))
                        {
                            // Frame not yet decoded, so skip to it.
                            m_last_seek_frame_no = frame_no;
                            break;
                        }
                    }
                }

                if (m_last_seek_frame_no)
                {
                    // The first frame that FFmpeg API returns after av_seek_frame is wrong (the last frame before seek).
                    // We are unable to detect that because the pts seems correct (the one that we requested).
                    // So we position before the frame requested, and simply throw the first away.

                    //#define PRESCAN_FRAMES  3
#ifdef PRESCAN_FRAMES
                    int64_t seek_frame_no = m_last_seek_frame_noX;
                    if (seek_frame_no > PRESCAN_FRAMES)
                    {
                        seek_frame_no -= PRESCAN_FRAMES;
                        //m_skip_next_frame = true;/**< @todo: params.m_deinterlace beachten */
                    }
                    else
                    {
                        seek_frame_no = 1;
                    }

                    ret = skip_decoded_frames(seek_frame_no, true);
#else
                    ret = skip_decoded_frames(m_last_seek_frame_no, true);
#endif

                    if (ret == AVERROR_EOF)
                    {
                        status = 1;
                        return 0;
                    }

                    if (ret < 0)
                    {
                        throw ret;
                    }
                }
            }
        }

        if (!m_copy_audio && m_out.m_audio.m_stream_idx > -1)
        {
            int output_frame_size;

            if (m_out.m_audio.m_codec_ctx->codec->capabilities & AV_CODEC_CAP_VARIABLE_FRAME_SIZE)
            {
                // Encode supports variable frame size, use an arbitrary value
                output_frame_size =  10000;
            }
            else
            {
                // Use the encoder's desired frame size for processing.
                output_frame_size = m_out.m_audio.m_codec_ctx->frame_size;
            }

            // Make sure that there is one frame worth of samples in the FIFO
            // buffer so that the encoder can do its work.
            // Since the decoder's and the encoder's frame size may differ, we
            // need to FIFO buffer to store as many frames worth of input samples
            // that they make up at least one frame worth of output samples.

            while (av_audio_fifo_size(m_audio_fifo) < output_frame_size)
            {
                // Decode one frame worth of audio samples, convert it to the
                // output sample format and put it into the FIFO buffer.

                ret = read_decode_convert_and_store(&finished);
                if (ret < 0)
                {
                    throw ret;
                }

                // If we are at the end of the input file, we continue
                // encoding the remaining audio samples to the output file.

                if (finished)
                {
                    break;
                }
            }

            // If we have enough samples for the encoder, we encode them.
            // At the end of the file, we pass the remaining samples to
            // the encoder.

            while (av_audio_fifo_size(m_audio_fifo) >= output_frame_size || (finished && av_audio_fifo_size(m_audio_fifo) > 0))
            {
                // Take one frame worth of audio samples from the FIFO buffer,
                // encode it and write it to the output file.

                ret = load_encode_and_write(output_frame_size);
                if (ret < 0)
                {
                    throw ret;
                }
            }

            // If we are at the end of the input file and have encoded
            // all remaining samples, we can exit this loop and finish.

            if (finished)
            {
                if (m_out.m_audio.m_codec_ctx != nullptr)
                {
                    // Flush the encoder as it may have delayed frames.
                    int data_written = 0;
                    do
                    {
                        ret = encode_audio_frame(nullptr, &data_written);
#if LAVC_NEW_PACKET_INTERFACE
                        if (ret == AVERROR_EOF)
                        {
                            // Not an error
                            break;
                        }

                        if (ret < 0 && ret != AVERROR(EAGAIN))
                        {
                            Logging::error(destname(), "Could not encode audio frame (error '%1').", ffmpeg_geterror(ret).c_str());
                            throw ret;
                        }
#else
                        if (ret < 0)
                        {
                            Logging::error(destname(), "Could not encode audio frame (error '%1').", ffmpeg_geterror(ret).c_str());
                            throw ret;
                        }
#endif
                    }
                    while (data_written);
                }

                status = 1;
            }
        }
        else
        {
            // If we have no audio stream, we'll only get video data
            // or we simply copy audio and/or video frames into the packet queue
            ret = read_decode_convert_and_store(&finished);
            if (ret < 0)
            {
                throw ret;
            }

            if (finished)
            {
                status = 1;
            }
        }

        if (!m_copy_video)
        {
            while (!m_video_fifo.empty())
            {
                AVFrame *output_frame = m_video_fifo.front();
                m_video_fifo.pop();

                // Encode one video frame.
                int data_written = 0;
<<<<<<< HEAD
                output_frame->key_frame = 0;    // Leave that decision to decoder

                if (!is_frameset())
                {
                    ret = encode_video_frame(output_frame, &data_written);
                }
                else
                {
                    ret = encode_image_frame(output_frame, &data_written);
                }
=======
                output_frame->key_frame = 0;    // Leave that decision to encoder
                ret = encode_video_frame(output_frame, &data_written);
>>>>>>> 74c47142
#if !LAVC_NEW_PACKET_INTERFACE
                if (ret < 0)
#else
                if (ret < 0 && ret != AVERROR(EAGAIN))
#endif
                {
                    av_frame_free(&output_frame);
                    throw ret;
                }
                av_frame_free(&output_frame);
            }

#if LAVC_NEW_PACKET_INTERFACE
            ret = 0;    // May be AVERROR(EAGAIN)
#endif

            // If we are at the end of the input file and have encoded
            // all remaining samples, we can exit this loop and finish.

            if (finished)
            {
                if (m_out.m_video.m_codec_ctx != nullptr)
                {
                    // Flush the encoder as it may have delayed frames.
                    int data_written = 0;
                    do
                    {
                        if (!is_frameset())
                        {
                            // Encode regluar frame
                            ret = encode_video_frame(nullptr, &data_written);
                        }
                        else
                        {
                            // Encode seperate image frame
                            ret = encode_image_frame(nullptr, &data_written);
                        }
#if LAVC_NEW_PACKET_INTERFACE
                        if (ret == AVERROR_EOF)
                        {
                            // Not an error
                            break;
                        }
                        if (ret < 0 && ret != AVERROR(EAGAIN))
                        {
                            Logging::error(destname(), "Could not encode video frame (error '%1').", ffmpeg_geterror(ret).c_str());
                            throw ret;
                        }
#else
                        if (ret < 0)
                        {
                            throw ret;
                        }
#endif
                    }
                    while (data_written);
                }

                status = 1;
            }
        }
    }
    catch (int _ret)
    {
        status = -1;
        return _ret;
    }

    return 0;
}

BITRATE FFmpeg_Transcoder::get_prores_bitrate(int width, int height, const AVRational &framerate, int interleaved, int profile)
{
    unsigned int mindist;
    int match = -1;

    // Find best match resolution
    mindist = UINT_MAX;
    for (int i = 0; m_prores_bitrate[i].m_width; i++)
    {
        unsigned int x = static_cast<unsigned int>(width - m_prores_bitrate[i].m_width);
        unsigned int y = static_cast<unsigned int>(height - m_prores_bitrate[i].m_height);
        unsigned int dist = (x * x) + (y * y);

        if (dist < mindist)
        {
            mindist = dist;
            match = i;
        }

        if (!dist)
        {
            // Exact match, won't find a better one.
            break;
        }
    }

    width   = m_prores_bitrate[match].m_width;
    height  = m_prores_bitrate[match].m_height;

    // Find best match framerate
    double framerateX = av_q2d(framerate);
    mindist = UINT_MAX;
    for (int i = match; width == m_prores_bitrate[i].m_width && height == m_prores_bitrate[i].m_height; i++)
    {
        unsigned int dist = UINT_MAX;
        for (int j = 0; j < MAX_PRORES_FRAMERATE && m_prores_bitrate[i].m_framerate[j].m_framerate; j++)
        {
            unsigned int x = static_cast<unsigned int>(framerateX - m_prores_bitrate[i].m_framerate[j].m_framerate);
            unsigned int y = static_cast<unsigned int>(interleaved - m_prores_bitrate[i].m_framerate[j].m_interleaved);

            dist = (x * x) + (y * y);

            if (dist < mindist)
            {
                mindist = dist;
                match = i;
            }

            if (!dist)
            {
                // Exact match, won't find a better one.
                break;
            }
        }

        if (!dist)
        {
            // Exact match, won't find a better one.
            break;
        }
    }

    if (match < 0)
    {
        return 0;
    }

    return m_prores_bitrate[match].m_bitrate[profile] * (1000 * 1000);
}

bool FFmpeg_Transcoder::audio_size(size_t *filesize, AVCodecID codec_id, BITRATE bit_rate, int64_t duration, int channels, int sample_rate)
{
    BITRATE output_audio_bit_rate;
    int output_sample_rate;
    bool success = true;

    get_output_bit_rate(bit_rate, params.m_audiobitrate, &output_audio_bit_rate);
    get_output_sample_rate(sample_rate, params.m_audiosamplerate, &output_sample_rate);

    switch (codec_id)
    {
    case AV_CODEC_ID_AAC:
    {
        // Try to predict the size of the AAC stream (this is fairly accurate, sometimes a bit larger, sometimes a bit too small
        *filesize += static_cast<size_t>(duration * output_audio_bit_rate / (8LL * AV_TIME_BASE));
        *filesize = static_cast<size_t>(1025 * (*filesize) / 1000); // add 2.5% for overhead
        break;
    }
    case AV_CODEC_ID_MP3:
    {
        // Kbps = bits per second / 8 = Bytes per second x 60 seconds = Bytes per minute x 60 minutes = Bytes per hour
        // This is the sum of the size of
        // ID3v2, ID3v1, and raw MP3 data. This is theoretically only approximate
        // but in practice gives excellent answers, usually exactly correct.
        // Cast to 64-bit int to avoid overflow.

        *filesize += static_cast<size_t>(duration * output_audio_bit_rate / (8LL * AV_TIME_BASE)) + ID3V1_TAG_LENGTH;
        break;
    }
    case AV_CODEC_ID_PCM_S16LE:
    case AV_CODEC_ID_PCM_S16BE:
    {
        //        bits_per_sample = av_get_bits_per_sample(ctx->codec_id);
        //        bit_rate = bits_per_sample ? ctx->sample_rate * (int64_t)ctx->channels * bits_per_sample : ctx->bit_rate;

        int bytes_per_sample    = av_get_bytes_per_sample(AV_SAMPLE_FMT_S16);

        // File size:
        // file duration * sample rate (HZ) * channels * bytes per sample
        // + WAV_HEADER + DATA_HEADER + (with FFMpeg always) LIST_HEADER
        // The real size of the list header is unkown as we don't know the contents (meta tags)
        *filesize += static_cast<size_t>(duration * sample_rate * (channels > 2 ? 2 : 1) * bytes_per_sample / AV_TIME_BASE) + sizeof(WAV_HEADER) + sizeof(WAV_LIST_HEADER) + sizeof(WAV_DATA_HEADER);
        break;
    }
    case AV_CODEC_ID_VORBIS:
    {
        // Kbps = bits per second / 8 = Bytes per second x 60 seconds = Bytes per minute x 60 minutes = Bytes per hour
        *filesize += static_cast<size_t>(duration * output_audio_bit_rate / (8LL * AV_TIME_BASE));
        *filesize = static_cast<size_t>(1025 * (*filesize) / 1000); // add 2.5% for overhead
        break;
    }
    case AV_CODEC_ID_OPUS:
    {
        // Kbps = bits per second / 8 = Bytes per second x 60 seconds = Bytes per minute x 60 minutes = Bytes per hour
        *filesize += static_cast<size_t>(duration * output_audio_bit_rate / (8LL * AV_TIME_BASE));
        *filesize = static_cast<size_t>(1150 * (*filesize) / 1000); // add 15% for overhead
        break;
    }
    case AV_CODEC_ID_ALAC:
    {
        int bytes_per_sample    = av_get_bytes_per_sample(AV_SAMPLE_FMT_S16);

        // File size:
        // Apple Lossless Audio Coding promises a compression rate of 60-70%. We estimate 65 % of the original WAV size.
        *filesize += static_cast<size_t>(duration * sample_rate * (channels > 2 ? 2 : 1) * bytes_per_sample / AV_TIME_BASE) * 100 / 65;
        break;
    }
    case AV_CODEC_ID_AC3:
    {
        // Kbps = bits per second / 8 = Bytes per second x 60 seconds = Bytes per minute x 60 minutes = Bytes per hour
        *filesize += static_cast<size_t>(duration * output_audio_bit_rate / (8LL * AV_TIME_BASE));
        *filesize = static_cast<size_t>(1150 * (*filesize) / 1000); // add 15% for overhead
        break;
    }
    case AV_CODEC_ID_NONE:
    {
        break;
    }
    default:
    {
        success = false;
        break;
    }
    }
    return success;
}

bool FFmpeg_Transcoder::video_size(size_t *filesize, AVCodecID codec_id, BITRATE bit_rate, int64_t duration, int width, int height, int interleaved, const AVRational &framerate)
{
    BITRATE out_video_bit_rate;
    bool success = true;

    get_output_bit_rate(bit_rate, params.m_videobitrate, &out_video_bit_rate);

    switch (codec_id)
    {
    case AV_CODEC_ID_H264:
    {
        *filesize += static_cast<size_t>(duration * out_video_bit_rate / (8LL * AV_TIME_BASE));
        *filesize = static_cast<size_t>(1100 * (*filesize) / 1000); // add 10.0% for overhead
        break;
    }
    case AV_CODEC_ID_THEORA:
    {
        *filesize += static_cast<size_t>(duration * out_video_bit_rate / (8LL * AV_TIME_BASE));
        *filesize = static_cast<size_t>(1025 * (*filesize) / 1000); // add 2.5% for overhead
        break;
    }
    case AV_CODEC_ID_VP9:
    {
        *filesize += static_cast<size_t>(duration * out_video_bit_rate / (8LL * AV_TIME_BASE));
        *filesize = static_cast<size_t>(1150 * (*filesize) / 1000); // add 15% for overhead
        break;
    }
    case AV_CODEC_ID_PRORES:
    {
        *filesize += static_cast<size_t>(duration * get_prores_bitrate(width, height, framerate, interleaved, params.m_level) / (8LL * AV_TIME_BASE));
        break;
    }
    case AV_CODEC_ID_PNG:
    case AV_CODEC_ID_BMP:
    case AV_CODEC_ID_MJPEG:
    {
        *filesize += static_cast<size_t>(width * height * 24 / 8);   // Get the max. size
        break;
    }
    case AV_CODEC_ID_NONE:
    {
        break;
    }
    default:
    {
        success = false;
        break;
    }
    }
    return success;
}

size_t FFmpeg_Transcoder::calculate_predicted_filesize() const
{
    if (m_in.m_format_ctx == nullptr)
    {
        return 0;
    }

    if (m_current_format == nullptr)
    {
        // Should ever happen, but better check this to avoid crashes.
        return 0;
    }

    size_t filesize = 0;

    int64_t duration = m_in.m_format_ctx->duration != AV_NOPTS_VALUE ? m_in.m_format_ctx->duration : 0;
    BITRATE input_audio_bit_rate = 0;
    int input_sample_rate = 0;
    BITRATE input_video_bit_rate = 0;

    if (m_fileio->duration() != AV_NOPTS_VALUE)
    {
        duration = m_fileio->duration();
    }

    if (m_in.m_audio.m_stream_idx > -1)
    {
        input_sample_rate = CODECPAR(m_in.m_audio.m_stream)->sample_rate;
        input_audio_bit_rate = (CODECPAR(m_in.m_audio.m_stream)->bit_rate != 0) ? CODECPAR(m_in.m_audio.m_stream)->bit_rate : m_in.m_format_ctx->bit_rate;
    }

    if (m_in.m_video.m_stream_idx > -1)
    {
        input_video_bit_rate = (CODECPAR(m_in.m_video.m_stream)->bit_rate != 0) ? CODECPAR(m_in.m_video.m_stream)->bit_rate : m_in.m_format_ctx->bit_rate;
    }

    if (input_audio_bit_rate)
    {
        int channels = m_in.m_audio.m_codec_ctx->channels;

        if (!audio_size(&filesize, m_current_format->audio_codec_id(), input_audio_bit_rate, duration, channels, input_sample_rate))
        {
            Logging::warning(filename(), "Unsupported audio codec '%1' for format %2.", get_codec_name(m_current_format->audio_codec_id(), 0), m_current_format->desttype().c_str());
        }
    }

    if (input_video_bit_rate)
    {
        if (m_is_video)
        {
            int width = CODECPAR(m_in.m_video.m_stream)->width;
            int height = CODECPAR(m_in.m_video.m_stream)->height;
#ifdef USING_LIBAV
            int interleaved = 0;    /** @todo: Check source if not deinterlace is on */
#else
            int interleaved = params.m_deinterlace ? 0 : (CODECPAR(m_in.m_video.m_stream)->field_order != AV_FIELD_PROGRESSIVE);
#endif // !USING_LIBAV
#if LAVF_DEP_AVSTREAM_CODEC
            AVRational framerate = m_in.m_video.m_stream->avg_frame_rate;
#else
            AVRational framerate = m_in.m_video.m_stream->codec->framerate;
#endif
            if (!video_size(&filesize, m_current_format->video_codec_id(), input_video_bit_rate, duration, width, height, interleaved, framerate))
            {
                Logging::warning(filename(), "Unsupported video codec '%1' for format %2.", get_codec_name(m_current_format->video_codec_id(), 0), m_current_format->desttype().c_str());
            }
        }
        // else      /** @todo: Feature #2260: Add picture size */
        // {
        // }
    }

    return filesize;
}

size_t FFmpeg_Transcoder::predicted_filesize()
{
    return m_predicted_size;
}

uint32_t FFmpeg_Transcoder::video_frame_count() const
{
    return m_video_frame_count;
}

int FFmpeg_Transcoder::encode_finish()
{
    int ret = 0;

    if (!is_frameset())
    {
        // If not a frame set, write trailer

        // Write the trailer of the output file container.
        ret = write_output_file_trailer();
        if (ret < 0)
        {
            Logging::error(destname(), "Error writing trailer (error '%1').", ffmpeg_geterror(ret).c_str());
        }
    }

    return ret;
}

const ID3v1 * FFmpeg_Transcoder::id3v1tag() const
{
    return &m_out.m_id3v1;
}

int FFmpeg_Transcoder::input_read(void * opaque, unsigned char * data, int size)
{
    FileIO * io = static_cast<FileIO *>(opaque);

    if (io == nullptr)
    {
        Logging::error(nullptr, "input_read(): Internal error: FileIO is NULL!");
        return AVERROR(EINVAL);
    }

    if (io->eof())
    {
        // At EOF
        return AVERROR_EOF;
    }

    int read = static_cast<int>(io->read(reinterpret_cast<char *>(data), static_cast<size_t>(size)));

    if (read != size && io->error())
    {
        // Read failed
        return AVERROR(io->error());
    }

    return read;
}

int FFmpeg_Transcoder::output_write(void * opaque, unsigned char * data, int size)
{
    Buffer * buffer = static_cast<Buffer *>(opaque);

    if (buffer == nullptr)
    {
        Logging::error(nullptr, "input_write(): Internal error: FileIO is NULL!");
        return AVERROR(EINVAL);
    }

    int written = static_cast<int>(buffer->write(static_cast<const uint8_t*>(data), static_cast<size_t>(size)));
    if (written != size)
    {
        // Write error
        return (AVERROR(errno));
    }
    return written;
}

int64_t FFmpeg_Transcoder::seek(void * opaque, int64_t offset, int whence)
{
    FileIO * io = static_cast<FileIO *>(opaque);
    int64_t res_offset = 0;

    if (io == nullptr)
    {
        Logging::error(nullptr, "seek(): Internal error: FileIO is NULL!");
        return AVERROR(EINVAL);
    }

    if (whence & AVSEEK_SIZE)
    {
        // Return file size
        res_offset = static_cast<int64_t>(io->size());
    }
    else
    {
        whence &= ~(AVSEEK_SIZE | AVSEEK_FORCE);

        if (!io->seek(offset, whence))
        {
            // OK: Return position
            res_offset = offset;
        }
        else
        {
            // Error
            res_offset = AVERROR(errno);
        }
    }

    return res_offset;
}

bool FFmpeg_Transcoder::close_resample()
{
    if (m_audio_resample_ctx)
    {
#if LAVR_DEPRECATE
        swr_free(&m_audio_resample_ctx);
#else
        avresample_close(m_audio_resample_ctx);
        avresample_free(&m_audio_resample_ctx);
#endif
        m_audio_resample_ctx = nullptr;
        return true;
    }

    return false;
}

bool FFmpeg_Transcoder::close_output_file(std::string *outfile, int *audio_samples_left, size_t *video_frames_left)
{
    bool closed = false;

    if (m_audio_fifo)
    {
        if (audio_samples_left != nullptr)
        {
            *audio_samples_left = av_audio_fifo_size(m_audio_fifo);
        }
        else
        {
            av_audio_fifo_size(m_audio_fifo);
        }
        av_audio_fifo_free(m_audio_fifo);
        m_audio_fifo = nullptr;
        closed = true;
    }

    if (video_frames_left != nullptr)
    {
        *video_frames_left = m_video_fifo.size();
    }
    else
    {
        m_video_fifo.size();
    }

    while (m_video_fifo.size())
    {
        AVFrame *output_frame = m_video_fifo.front();
        m_video_fifo.pop();

        av_frame_free(&output_frame);
        closed = true;
    }

    if (close_resample())
    {
        closed = true;
    }

    if (m_sws_ctx != nullptr)
    {
        sws_freeContext(m_sws_ctx);
        m_sws_ctx = nullptr;
        closed = true;
    }

    // Close output file
#if !LAVF_DEP_AVSTREAM_CODEC
    if (m_out.m_audio.m_codec_ctx)
    {
        avcodec_close(m_out.m_audio.m_codec_ctx);
        m_out.m_audio.m_codec_ctx = nullptr;
        closed = true;
    }

    if (m_out.m_video.m_codec_ctx)
    {
        avcodec_close(m_out.m_video.m_codec_ctx);
        m_out.m_video.m_codec_ctx = nullptr;
        closed = true;
    }
#else
    if (m_out.m_audio.m_codec_ctx)
    {
        avcodec_free_context(&m_out.m_audio.m_codec_ctx);
        m_out.m_audio.m_codec_ctx = nullptr;
        closed = true;
    }

    if (m_out.m_video.m_codec_ctx)
    {
        avcodec_free_context(&m_out.m_video.m_codec_ctx);
        m_out.m_video.m_codec_ctx = nullptr;
        closed = true;
    }
#endif

    while (m_out.m_album_art.size())
    {
        AVCodecContext *codec_ctx = m_out.m_album_art.back().m_codec_ctx;
        m_out.m_album_art.pop_back();
        if (codec_ctx != nullptr)
        {
#if !LAVF_DEP_AVSTREAM_CODEC
            avcodec_close(codec_ctx);
#else
            avcodec_free_context(&codec_ctx);
#endif
            closed = true;
        }
    }

    if (m_out.m_format_ctx != nullptr)
    {
#if LAVF_DEP_FILENAME
        if (m_out.m_format_ctx->url != nullptr && outfile != nullptr)
        {
            *outfile = m_out.m_format_ctx->url;
        }
#else
        if (outfile != nullptr)
        {
            // lavf 58.7.100 - avformat.h - deprecated
            *outfile = m_out.m_format_ctx->filename;
        }
#endif

        if (m_out.m_format_ctx->pb != nullptr)
        {
            // 2017-09-01 - xxxxxxx - lavf 57.80.100 / 57.11.0 - avio.h
            //  Add avio_context_free(). From now on it must be used for freeing AVIOContext.
#if (LIBAVFORMAT_VERSION_INT >= AV_VERSION_INT(57, 80, 0))
            av_freep(&m_out.m_format_ctx->pb->buffer);
            avio_context_free(&m_out.m_format_ctx->pb);
#else
            av_freep(m_out.m_format_ctx->pb);
#endif
            m_out.m_format_ctx->pb = nullptr;
        }

        avformat_free_context(m_out.m_format_ctx);

        m_out.m_format_ctx = nullptr;
        closed = true;
    }

    return closed;
}

bool FFmpeg_Transcoder::close_input_file(std::string *infile)
{
    bool closed = false;

#if !LAVF_DEP_AVSTREAM_CODEC
    if (m_in.m_audio.m_codec_ctx)
    {
        avcodec_close(m_in.m_audio.m_codec_ctx);
        m_in.m_audio.m_codec_ctx = nullptr;
        closed = true;
    }

    if (m_in.m_video.m_codec_ctx)
    {
        avcodec_close(m_in.m_video.m_codec_ctx);
        m_in.m_video.m_codec_ctx = nullptr;
        closed = true;
    }
#else
    if (m_in.m_audio.m_codec_ctx)
    {
        avcodec_free_context(&m_in.m_audio.m_codec_ctx);
        m_in.m_audio.m_codec_ctx = nullptr;
        closed = true;
    }

    if (m_in.m_video.m_codec_ctx)
    {
        avcodec_free_context(&m_in.m_video.m_codec_ctx);
        m_in.m_video.m_codec_ctx = nullptr;
        closed = true;
    }
#endif

    while (m_in.m_album_art.size())
    {
        AVCodecContext *codec_ctx = m_in.m_album_art.back().m_codec_ctx;
        m_in.m_album_art.pop_back();
        if (codec_ctx != nullptr)
        {
#if !LAVF_DEP_AVSTREAM_CODEC
            avcodec_close(codec_ctx);
#else
            avcodec_free_context(&codec_ctx);
#endif
            closed = true;
        }
    }

    if (m_in.m_format_ctx != nullptr)
    {
#if LAVF_DEP_FILENAME
        if (m_in.m_format_ctx->url != nullptr && infile != nullptr)
        {
            *infile = m_in.m_format_ctx->url;
        }
#else
        if (infile != nullptr)
        {
            // lavf 58.7.100 - avformat.h - deprecated
            *infile = m_in.m_format_ctx->filename;
        }
#endif

        //if (!(m_in.m_format_ctx->oformat->flags & AVFMT_NOFILE))
        {
            if (m_close_fileio && m_fileio != nullptr)
            {
                m_fileio->close();
                delete m_fileio;
                m_fileio = nullptr;
            }

            if (m_in.m_format_ctx->pb != nullptr)
            {
                // 2017-09-01 - xxxxxxx - lavf 57.80.100 / 57.11.0 - avio.h
                //  Add avio_context_free(). From now on it must be used for freeing AVIOContext.
#if (LIBAVFORMAT_VERSION_INT >= AV_VERSION_INT(57, 80, 0))
                avio_context_free(&m_in.m_format_ctx->pb);
#else
                av_freep(m_in.m_format_ctx->pb);
#endif
                m_in.m_format_ctx->pb = nullptr;
            }
        }

        avformat_close_input(&m_in.m_format_ctx);
        m_in.m_format_ctx = nullptr;
        closed = true;
    }

#ifndef USING_LIBAV
    free_filters();
#endif  // !USING_LIBAV

    return closed;
}

void FFmpeg_Transcoder::close()
{
    int audio_samples_left = 0;
    size_t video_frames_left = 0;
    std::string infile;
    std::string outfile;
    bool closed = false;

    // Close output file
    closed |= close_input_file(&infile);

    // Close input file
    closed |= close_output_file(&outfile, &audio_samples_left, &video_frames_left);

    if (closed)
    {
        const char *p = outfile.empty() ? nullptr : outfile.c_str();
        if (audio_samples_left)
        {
            Logging::warning(p, "%1 audio samples left in buffer and not written to target file!", audio_samples_left);
        }

        if (video_frames_left)
        {
            Logging::warning(p, "%1 video frames left in buffer and not written to target file!", video_frames_left);
        }

        // Closed anything...
        Logging::trace(p, "FFmpeg transcoder closed.");
    }
}

const char *FFmpeg_Transcoder::filename() const
{
    return m_in.m_filename.c_str();
}

const char *FFmpeg_Transcoder::destname() const
{
    return m_out.m_filename.c_str();
}

#ifndef USING_LIBAV
// create
int FFmpeg_Transcoder::init_deinterlace_filters(AVCodecContext *output_codec_context, AVPixelFormat pix_fmt, const AVRational & avg_frame_rate, const AVRational & time_base)
{
    const char * filters;
    char args[1024];
    const AVFilter * buffer_src     = avfilter_get_by_name("buffer");
    const AVFilter * buffer_sink    = avfilter_get_by_name("buffersink");
    AVFilterInOut * outputs         = avfilter_inout_alloc();
    AVFilterInOut * inputs          = avfilter_inout_alloc();
    //enum AVPixelFormat pix_fmts[] = { AV_PIX_FMT_GRAY8, AV_PIX_FMT_NONE };
    int ret = 0;

    m_buffer_sink_context = nullptr;
    m_buffer_source_context = nullptr;
    m_filter_graph = nullptr;

    try
    {
        if (!avg_frame_rate.den && !avg_frame_rate.num)
        {
            // No framerate, so this video "stream" has only one picture
            throw static_cast<int>(AVERROR(EINVAL));
        }

        m_filter_graph = avfilter_graph_alloc();

        AVBufferSinkParams buffer_sink_params;
        enum AVPixelFormat pixel_fmts[3];

        if (outputs == nullptr || inputs == nullptr || m_filter_graph == nullptr)
        {
            throw static_cast<int>(AVERROR(ENOMEM));
        }

        // buffer video source: the decoded frames from the decoder will be inserted here.
        snprintf(args, sizeof(args), "video_size=%dx%d:pix_fmt=%d:time_base=%d/%d:pixel_aspect=%d/%d",
                 output_codec_context->width, output_codec_context->height, pix_fmt,
                 time_base.num, time_base.den,
                 output_codec_context->sample_aspect_ratio.num, FFMAX(output_codec_context->sample_aspect_ratio.den, 1));

        //AVRational fr = av_guess_frame_rate(m_m_out.m_format_ctx, m_pVideoStream, nullptr);
        //if (fr.num && fr.den)
        //{
        //    av_strlcatf(buffersrc_args, sizeof(buffersrc_args), ":framerate=%d/%d", fr.num, fr.den);
        //}
        //
        //args.sprintf("%d:%d:%d:%d:%d", m_pCodecContext->width, m_pCodecContext->height, m_pCodecContext->format, 0, 0); //  0, 0 ok?

        ret = avfilter_graph_create_filter(&m_buffer_source_context, buffer_src, "in", args, nullptr, m_filter_graph);
        if (ret < 0)
        {
            Logging::error(destname(), "Cannot create buffer source (error '%1').", ffmpeg_geterror(ret).c_str());
            throw  ret;
        }

        //av_opt_set(m_pBufferSourceContext, "thread_type", "slice", AV_OPT_SEARCH_CHILDREN);
        //av_opt_set_int(m_pBufferSourceContext, "threads", FFMAX(1, av_cpu_count()), AV_OPT_SEARCH_CHILDREN);
        //av_opt_set_int(m_pBufferSourceContext, "threads", 16, AV_OPT_SEARCH_CHILDREN);

        // buffer video sink: to terminate the filter chain.

        if (pix_fmt == AV_PIX_FMT_NV12)
        {
            pixel_fmts[0] = AV_PIX_FMT_NV12;
            pixel_fmts[1] = AV_PIX_FMT_YUV420P;
        }

        else
        {
            pixel_fmts[0] = pix_fmt;
            pixel_fmts[1] = AV_PIX_FMT_NONE;
        }

        pixel_fmts[2] = AV_PIX_FMT_NONE;

        buffer_sink_params.pixel_fmts = pixel_fmts;

        ret = avfilter_graph_create_filter(&m_buffer_sink_context, buffer_sink, "out", nullptr, &buffer_sink_params, m_filter_graph);

        if (ret < 0)
        {
            Logging::error(destname(), "Cannot create buffer sink (error '%1').", ffmpeg_geterror(ret).c_str());
            throw  ret;
        }

        // Cannot change FFmpeg's API, so we hide this warning
#pragma GCC diagnostic push
#pragma GCC diagnostic ignored "-Wconversion"
#pragma GCC diagnostic ignored "-Wsign-conversion"
        ret = av_opt_set_int_list(m_buffer_sink_context, "pix_fmts", pixel_fmts, AV_PIX_FMT_NONE, AV_OPT_SEARCH_CHILDREN);
#pragma GCC diagnostic pop

        if (ret < 0)
        {
            Logging::error(nullptr, "Cannot set output pixel format (error '%1').", ffmpeg_geterror(ret).c_str());
            throw  ret;
        }

        // Endpoints for the filter graph.
        outputs->name          = av_strdup("in");
        outputs->filter_ctx    = m_buffer_source_context;
        outputs->pad_idx       = 0;
        outputs->next          = nullptr;
        inputs->name           = av_strdup("out");
        inputs->filter_ctx     = m_buffer_sink_context;
        inputs->pad_idx        = 0;
        inputs->next           = nullptr;

        // args "null"      passthrough (dummy) filter for video
        // args "anull"     passthrough (dummy) filter for audio

        // https://stackoverflow.com/questions/31163120/c-applying-filter-in-ffmpeg
        //filters = "yadif=mode=send_frame:parity=auto:deint=interlaced";
        filters = "yadif=mode=send_frame:parity=auto:deint=all";
        //filters = "yadif=0:-1:0";
        //filters = "bwdif=mode=send_frame:parity=auto:deint=all";
        //filters = "kerndeint=thresh=10:map=0:order=0:sharp=1:twoway=1";
        //filters = "zoompan=z='min(max(zoom,pzoom)+0.0015,1.5)':d=1:x='iw/2-(iw/zoom/2)':y='ih/2-(ih/zoom/2)'";

        ret = avfilter_graph_parse_ptr(m_filter_graph, filters, &inputs, &outputs, nullptr);
        if (ret < 0)
        {
            Logging::error(destname(), "avfilter_graph_parse_ptr failed (error '%1').", ffmpeg_geterror(ret).c_str());
            throw  ret;
        }

        ret = avfilter_graph_config(m_filter_graph, nullptr);
        if (ret < 0)
        {
            Logging::error(destname(), "avfilter_graph_config failed (error '%1').", ffmpeg_geterror(ret).c_str());
            throw  ret;
        }

        Logging::debug(destname(), "Deinterlacing initialised with filters '%1'.", filters);
    }
    catch (int _ret)
    {
        ret = _ret;
    }

    if (inputs != nullptr)
    {
        avfilter_inout_free(&inputs);
    }
    if (outputs != nullptr)
    {
        avfilter_inout_free(&outputs);
    }

    return ret;
}

AVFrame *FFmpeg_Transcoder::send_filters(AVFrame * srcframe, int & ret)
{
    AVFrame *tgtframe = srcframe;

    ret = 0;

    if (m_buffer_source_context != nullptr /*&& srcframe->interlaced_frame*/)
    {
        try
        {
            AVFrame * filterframe   = nullptr;

            //pFrame->pts = av_frame_get_best_effort_timestamp(pFrame);
            // push the decoded frame into the filtergraph

            if ((ret = ::av_buffersrc_add_frame_flags(m_buffer_source_context, srcframe, AV_BUFFERSRC_FLAG_KEEP_REF)) < 0)
            {
                Logging::warning(destname(), "Error while feeding the frame to filtergraph (error '%1').", ffmpeg_geterror(ret).c_str());
                throw ret;
            }

            filterframe = ::av_frame_alloc();
            if (filterframe == nullptr)
            {
                ret = AVERROR(ENOMEM);
                Logging::error(destname(), "Unable to allocate filter frame (error '%1').", ffmpeg_geterror(ret).c_str());
                throw ret;
            }

            // pull filtered frames from the filtergraph
            ret = ::av_buffersink_get_frame(m_buffer_sink_context, filterframe);
            if (ret == AVERROR(EAGAIN) || ret == AVERROR_EOF)
            {
                // Not an error, go on
                ::av_frame_free(&filterframe);
                ret = 0;
            }
            else if (ret < 0)
            {
                Logging::error(destname(), "Error while getting frame from filtergraph (error '%1').", ffmpeg_geterror(ret).c_str());
                ::av_frame_free(&filterframe);
                throw ret;
            }
            else
            {
                // All OK; copy filtered frame and unref original
                tgtframe = filterframe;

                tgtframe->pts = srcframe->pts;
#if LAVF_DEP_AVSTREAM_CODEC
                tgtframe->best_effort_timestamp = srcframe->best_effort_timestamp;
#else
                tgtframe->best_effort_timestamp = av_frame_get_best_effort_timestamp(srcframe);
#endif
                ::av_frame_free(&srcframe);
            }
        }
        catch (int _ret)
        {
            ret = _ret;
        }
    }

    return tgtframe;
}

// free

void FFmpeg_Transcoder::free_filters()
{
    if (m_buffer_sink_context != nullptr)
    {
        ::avfilter_free(m_buffer_sink_context);
        m_buffer_sink_context = nullptr;
    }

    if (m_buffer_source_context != nullptr)
    {
        ::avfilter_free(m_buffer_source_context);
        m_buffer_source_context = nullptr;
    }

    if (m_filter_graph != nullptr)
    {
        ::avfilter_graph_free(&m_filter_graph);
        m_filter_graph = nullptr;
    }
}
#endif  // !USING_LIBAV

int FFmpeg_Transcoder::seek_frame(uint32_t frame_no)
{
    if (frame_no > 0 && frame_no <= m_video_frame_count)
    {
        std::lock_guard<std::recursive_mutex> lck (m_mutex);
        m_seek_frame_fifo.push(frame_no);  // Seek to this frame next decoding operation
        return 0;
    }
    else
    {
        errno = EINVAL;
        Logging::error(destname(), "seek_frame failed: Frame %1 was requested, but is out of range (1...%2)", frame_no, m_video_frame_count);
        return AVERROR(EINVAL);
    }
}

bool FFmpeg_Transcoder::is_multiformat() const
{
    if (m_current_format == nullptr)
    {
        return false;
    }
    else
    {
        return m_current_format->is_multiformat();
    }
}


bool FFmpeg_Transcoder::is_frameset() const
{
    if (m_current_format == nullptr)
    {
        return false;
    }
    else
    {
        return m_current_format->is_frameset();
    }
}

bool FFmpeg_Transcoder::have_seeked() const
{
    return m_have_seeked;
}<|MERGE_RESOLUTION|>--- conflicted
+++ resolved
@@ -1313,7 +1313,7 @@
         video_stream_setup(output_codec_ctx, output_stream, m_in.m_video.m_codec_ctx, m_in.m_video.m_stream->codec->framerate);
 #endif
 
-        AVRational sample_aspect_ratio                  = CODECPAR(m_in.m_video.m_stream)->sample_aspect_ratio;
+        AVRational sample_aspect_ratio                      = CODECPAR(m_in.m_video.m_stream)->sample_aspect_ratio;
 
         if (output_codec_ctx->codec_id != AV_CODEC_ID_VP9)
         {
@@ -3363,11 +3363,7 @@
                 m_out.m_last_mux_dts = pkt.dts;
 
                 // Write packet to buffer
-<<<<<<< HEAD
-                ret = av_interleaved_write_frame(m_out.m_format_ctx, &pkt);
-=======
                 ret = store_packet(&pkt, "video");
->>>>>>> 74c47142
                 if (ret < 0)
                 {
                     throw ret;
@@ -3826,8 +3822,7 @@
 
                 // Encode one video frame.
                 int data_written = 0;
-<<<<<<< HEAD
-                output_frame->key_frame = 0;    // Leave that decision to decoder
+                output_frame->key_frame = 0;    // Leave that decision to encoder
 
                 if (!is_frameset())
                 {
@@ -3837,10 +3832,6 @@
                 {
                     ret = encode_image_frame(output_frame, &data_written);
                 }
-=======
-                output_frame->key_frame = 0;    // Leave that decision to encoder
-                ret = encode_video_frame(output_frame, &data_written);
->>>>>>> 74c47142
 #if !LAVC_NEW_PACKET_INTERFACE
                 if (ret < 0)
 #else
