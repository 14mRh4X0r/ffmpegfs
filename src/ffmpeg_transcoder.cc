/*
 * Copyright (C) 2017-2019 Norbert Schlia (nschlia@oblivion-software.de)
 *
 * This program is free software; you can redistribute it and/or modify
 * it under the terms of the GNU General Public License as published by
 * the Free Software Foundation; either version 3 of the License, or
 * (at your option) any later version.
 *
 * This program is distributed in the hope that it will be useful,
 * but WITHOUT ANY WARRANTY; without even the implied warranty of
 * MERCHANTABILITY or FITNESS FOR A PARTICULAR PURPOSE.  See the
 * GNU General Public License for more details.
 *
 * You should have received a copy of the GNU General Public License
 * along with this program; if not, write to the Free Software
 * Foundation, Inc., 675 Mass Ave, Cambridge, MA 02139, USA.
 */

/**
 * @file
 * @brief FFmpeg_Transcoder class implementation
 *
 * @ingroup ffmpegfs
 *
 * @author Norbert Schlia (nschlia@oblivion-software.de)
 * @copyright Copyright (C) 2017-2019 Norbert Schlia (nschlia@oblivion-software.de)
 */

#include "ffmpeg_transcoder.h"
#include "transcode.h"
#include "buffer.h"
#include "wave.h"
#include "logging.h"

#include <assert.h>

// Disable annoying warnings outside our code
#pragma GCC diagnostic push
#pragma GCC diagnostic ignored "-Wconversion"
#pragma GCC diagnostic ignored "-Wsign-conversion"
#ifdef __GNUC__
#  include <features.h>
#  if __GNUC_PREREQ(5,0) || defined(__clang__)
// GCC >= 5.0
#     pragma GCC diagnostic ignored "-Wfloat-conversion"
#  elif __GNUC_PREREQ(4,8)
// GCC >= 4.8
#  else
#     error("GCC < 4.8 not supported");
#  endif
#endif
#ifdef __cplusplus
extern "C" {
#endif
#include <libswscale/swscale.h>
#if LAVR_DEPRECATE
#include <libswresample/swresample.h>
#else
#include <libavresample/avresample.h>
#endif
#include <libavutil/imgutils.h>
#include <libavutil/opt.h>
#include <libavutil/audio_fifo.h>
#include <libavfilter/avfilter.h>
#include <libavfilter/buffersink.h>
#include <libavfilter/buffersrc.h>
#ifdef __cplusplus
}
#endif
#pragma GCC diagnostic pop

const FFmpeg_Transcoder::PRORES_BITRATE FFmpeg_Transcoder::m_prores_bitrate[] =
{
    // SD
    {	720,	486,	{ {	24,	0 }                   },	{	10,     23,     34,     50,     75,     113     }	},
    {	720,	486,	{ {	60,	1 },	{   30,	0 }   },	{	12,     29,     42,     63,     94,     141     }	},

    {	720,	576,	{ {	50,	1 },	{   25,	0 }   },	{	12,     28,     41,     61,     92,     138     }	},

    {	960,	720,	{ {	24,	0 }                   },	{	15,     35,     50,     75,     113,	170     }	},
    {	960,	720,	{ {	25,	0 }                   },	{	16,     36,     52,     79,     118,	177     }	},
    {	960,	720,	{ {	30,	0 }                   },	{	19,     44,     63,     94,     141,	212     }	},
    {	960,	720,	{ {	50,	0 }                   },	{	32,     73,     105,	157,	236,	354     }	},
    {	960,	720,	{ {	60,	0 }                   },	{	38,     87,     126,	189,	283,	424     }	},
    // HD
    {	1280,	720,	{ {	24,	0 }                   },	{	18,     41,     59,     88,     132,	198     }	},
    {	1280,	720,	{ {	25,	0 }                   },	{	19,     42,     61,     92,     138,	206     }	},
    {	1280,	720,	{ {	30,	0 }                   },	{	23,     51,     73,     110,	165,	247     }	},
    {	1280,	720,	{ {	50,	0 }                   },	{	38,     84,     122,	184,	275,	413     }	},
    {	1280,	720,	{ {	60,	0 }                   },	{	45,     101,	147,	220,	330,	495     }	},

    {	1280,	1080,	{ {	24,	0 }                   },	{	31,     70,     101,	151,	226,	339     }	},
    {	1280,	1080,	{ {	60,	1 },	{   30,	0 }   },	{	38,     87,     126,	189,	283,	424     }	},

    {	1440,	1080,	{ {	24,	0 }                   },	{	31,     70,     101,	151,	226,	339     }	},
    {	1440,	1080,	{ {	50,	1 },	{   25,	0 }   },	{	32,     73,     105,	157,	236,	354     }	},
    {	1440,	1080,	{ {	60,	1 },	{   30,	0 }   },	{	38,     87,     126,	189,	283,	424     }	},
    // Full HD
    {	1920,	1080,	{ {	24,	0 }                   },	{	36,     82,     117,	176,	264,	396     }	},
    {	1920,	1080,	{ {	50,	1 },	{   25,	0 }   },	{	38,     85,     122,	184,	275,	413     }	},
    {	1920,	1080,	{ {	60,	1 },	{   30,	0 }   },	{	45,     102,	147,	220,	330,	495     }	},
    {	1920,	1080,	{ {	50,	0 }                   },	{	76,     170,	245,	367,	551,	826     }	},
    {	1920,	1080,	{ {	60,	0 }                   },	{	91,     204,	293,	440,	660,	990     }	},
    // 2K
    {	2048,	1080,	{ {	24,	0 }                   },	{	41,     93,     134,	201,	302,	453     }	},
    {	2048,	1080,	{ {	25,	0 }                   },	{	43,     97,     140,	210,	315,	472     }	},
    {	2048,	1080,	{ {	30,	0 }                   },	{	52,     116,	168,	251,	377,	566     }	},
    {	2048,	1080,	{ {	50,	0 }                   },	{	86,     194,	280,	419,	629,	944     }	},
    {	2048,	1080,	{ {	60,	0 }                   },	{	103,	232,	335,	503,	754,	1131	}	},
    // 2K
    {	2048,	1556,	{ {	24,	0 }                   },	{	56,     126,	181,	272,	407,	611     }	},
    {	2048,	1556,	{ {	25,	0 }                   },	{	58,     131,	189,	283,	425,	637     }	},
    {	2048,	1556,	{ {	30,	0 }                   },	{	70,     157,	226,	340,	509,	764     }	},
    {	2048,	1556,	{ {	50,	0 }                   },	{	117,	262,	377,	567,	850,	1275	}	},
    {	2048,	1556,	{ {	60,	0 }                   },	{	140,	314,	452,	679,	1019,	1528	}	},
    // QFHD
    {	3840,	2160,	{ {	24,	0 }                   },	{	145,	328,	471,	707,	1061,	1591	}	},
    {	3840,	2160,	{ {	25,	0 }                   },	{	151,	342,	492,	737,	1106,	1659	}	},
    {	3840,	2160,	{ {	30,	0 }                   },	{	182,	410,	589,	884,	1326,	1989	}	},
    {	3840,	2160,	{ {	50,	0 }                   },	{	303,	684,	983,	1475,	2212,	3318	}	},
    {	3840,	2160,	{ {	60,	0 }                   },	{	363,	821,	1178,	1768,	2652,	3977	}	},
    // 4K
    {	4096,	2160,	{ {	24,	0 }                   },	{	155,	350,	503,	754,	1131,	1697	}	},
    {	4096,	2160,	{ {	25,	0 }                   },	{	162,	365,	524,	786,	1180,	1769	}	},
    {	4096,	2160,	{ {	30,	0 }                   },	{	194,	437,	629,	943,	1414,	2121	}	},
    {	4096,	2160,	{ {	50,	0 }                   },	{	323,	730,	1049,	1573,	2359,	3539	}	},
    {	4096,	2160,	{ {	60,	0 }                   },	{	388,	875,	1257,	1886,	2828,	4242	}	},
    // 5K
    {	5120,	2700,	{ {	24,	0 }                   },	{	243,	547,	786,	1178,	1768,	2652	}	},
    {	5120,	2700,	{ {	25,	0 }                   },	{	253,	570,	819,	1229,	1843,	2765	}	},
    {	5120,	2700,	{ {	30,	0 }                   },	{	304,	684,	982,	1473,	2210,	3314	}	},
    {	5120,	2700,	{ {	50,	0 }                   },	{	507,	1140,	1638,	2458,	3686,	5530	}	},
    {	5120,	2700,	{ {	60,	0 }                   },	{	608,	1367,	1964,	2946,	4419,	6629	}	},
    // 6K
    {	6144,	3240,	{ {	24,	0 }                   },	{	350,	788,	1131,	1697,	2545,	3818	}	},
    {	6144,	3240,	{ {	25,	0 }                   },	{	365,	821,	1180,	1769,	2654,	3981	}	},
    {	6144,	3240,	{ {	30,	0 }                   },	{	437,	985,	1414,	2121,	3182,	4772	}	},
    {	6144,	3240,	{ {	50,	0 }                   },	{	730,	1643,	2359,	3539,	5308,	7962	}	},
    {	6144,	3240,	{ {	60,	0 }                   },	{	875,	1969,	2828,	4242,	6364,	9545	}	},
    // 8K
    {	8192,	4320,	{ {	24,	0 }                   },	{	622,	1400,	2011,	3017,	4525,	6788	}	},
    {	8192,	4320,	{ {	25,	0 }                   },	{	649,	1460,	2097,	3146,	4719,	7078	}	},
    {	8192,	4320,	{ {	30,	0 }                   },	{	778,	1750,	2514,	3771,	5657,	8485	}	},
    {	8192,	4320,	{ {	50,	0 }                   },	{	1298,	2920,	4194,	6291,	9437,	14156	}	},
    {	8192,	4320,	{ {	60,	0 }                   },	{	1556,	3500,	5028,	7542,	11313,	16970	}	},
    // That's it
    {   0,     0,     {                               },	{	0 }	},
};

#pragma GCC diagnostic push
#pragma GCC diagnostic ignored "-Wmissing-field-initializers"
FFmpeg_Transcoder::FFmpeg_Transcoder()
    : m_fileio(nullptr)
    , m_close_fileio(true)
    , m_predicted_size(0)
    , m_video_frame_count(AV_NOPTS_VALUE)
    , m_is_video(false)
    , m_cur_sample_fmt(AV_SAMPLE_FMT_NONE)
    , m_cur_sample_rate(-1)
    , m_cur_channel_layout(0)
    , m_audio_resample_ctx(nullptr)
    , m_audio_fifo(nullptr)
    , m_sws_ctx(nullptr)
    #ifndef USING_LIBAV
    , m_buffer_sink_context(nullptr)
    , m_buffer_source_context(nullptr)
    , m_filter_graph(nullptr)
    #endif
    , m_pts(AV_NOPTS_VALUE)
    , m_pos(AV_NOPTS_VALUE)
    , m_copy_audio(false)
    , m_copy_video(false)
    , m_current_format(nullptr)
    , m_frame_no(0)
    , m_buffer(nullptr)
{
#pragma GCC diagnostic pop
    Logging::trace(nullptr, "FFmpeg trancoder ready to initialise.");

    // Initialise ID3v1.1 tag structure
    init_id3v1(&m_out.m_id3v1);
}

FFmpeg_Transcoder::~FFmpeg_Transcoder()
{
    // Close fifo and resample context
    close();

    Logging::trace(nullptr, "FFmpeg trancoder object destroyed.");
}

bool FFmpeg_Transcoder::is_video() const
{
    bool is_video = false;

    if (m_in.m_video.m_codec_ctx != nullptr && m_in.m_video.m_stream != nullptr)
    {
        if (is_album_art(m_in.m_video.m_codec_ctx->codec_id))
        {
            is_video = false;

#ifdef USING_LIBAV
            if (m_in.m_video.m_stream->avg_frame_rate.den)
            {
                double dbFrameRate = static_cast<double>(m_in.m_video.m_stream->avg_frame_rate.num) / m_in.m_video.m_stream->avg_frame_rate.den;

                // If frame rate is < 100 fps this should be a video
                if (dbFrameRate < 100)
                {
                    is_video = true;
                }
            }
#else
            if (m_in.m_video.m_stream->r_frame_rate.den)
            {
                double dbFrameRate = static_cast<double>(m_in.m_video.m_stream->r_frame_rate.num) / m_in.m_video.m_stream->r_frame_rate.den;

                // If frame rate is < 100 fps this should be a video
                if (dbFrameRate < 100)
                {
                    is_video = true;
                }
            }
#endif
        }
        else
        {
            // If the source codec is not PNG or JPG we can safely assume it's a video stream
            is_video = true;
        }
    }

    return is_video;
}

bool FFmpeg_Transcoder::is_open() const
{
    return (m_in.m_format_ctx != nullptr);
}

int FFmpeg_Transcoder::open_input_file(LPVIRTUALFILE virtualfile, FileIO *fio)
{
    AVDictionary * opt = nullptr;
    int ret;

    m_in.m_filename     = virtualfile->m_origfile;
    m_mtime             = virtualfile->m_st.st_mtime;
    m_current_format    = params.current_format(virtualfile);

    if (is_open())
    {
        Logging::warning(filename(), "File is already open.");
        return 0;
    }

    //    This allows selecting if the demuxer should consider all streams to be
    //    found after the first PMT and add further streams during decoding or if it rather
    //    should scan all that are within the analyze-duration and other limits

    ret = av_dict_set_with_check(&opt, "scan_all_pmts", "1", AV_DICT_DONT_OVERWRITE);
    if (ret < 0)
    {
        return ret;
    }

    //    ret = av_dict_set_with_check(&opt, "avioflags", "direct", AV_DICT_DONT_OVERWRITE);
    //    if (ret < 0)
    //    {
    //        return ret;
    //    }

    // defaults to 5,000,000 microseconds = 5 seconds.
    //    ret = av_dict_set_with_check(&opt, "analyzeduration", "5000000", 0);    // <<== honored
    //    if (ret < 0)
    //    {
    //        return ret;
    //    }

    //  5000000 by default.
    ret = av_dict_set_with_check(&opt, "probesize", "15000000", 0);          // <<== honoured;
    if (ret < 0)
    {
        return ret;
    }

    // using own I/O
    if (fio == nullptr)
    {
        // Open new file io
        m_fileio = FileIO::alloc(virtualfile->m_type);
        m_close_fileio = true;  // do not close and delete
    }
    else
    {
        // Use already open file io
        m_fileio = fio;
        m_close_fileio = false; // must not close or delete
    }

    if (m_fileio == nullptr)
    {
        Logging::error(filename(), "Out of memory opening file.");
        return AVERROR(ENOMEM);
    }

    ret = m_fileio->open(virtualfile);
    if (ret)
    {
        return AVERROR(ret);
    }

    m_in.m_format_ctx = avformat_alloc_context();
    if (m_in.m_format_ctx == nullptr)
    {
        Logging::error(filename(), "Out of memory opening file: Unable to allocate format context.");
        return AVERROR(ENOMEM);
    }

    unsigned char *iobuffer = static_cast<unsigned char *>(::av_malloc(m_fileio->bufsize() + FF_INPUT_BUFFER_PADDING_SIZE));
    if (iobuffer == nullptr)
    {
        Logging::error(filename(), "Out of memory opening file: Unable to allocate I/O buffer.");
        avformat_free_context(m_in.m_format_ctx);
        m_in.m_format_ctx = nullptr;
        return AVERROR(ENOMEM);
    }

    AVIOContext * pb = avio_alloc_context(
                iobuffer,
                static_cast<int>(m_fileio->bufsize()),
                0,
                static_cast<void *>(m_fileio),
                input_read,
                nullptr,    // input_write
                seek);      // input_seek
    m_in.m_format_ctx->pb = pb;

    //    m_in.m_format_ctx->probesize = 15000000;

    AVInputFormat * infmt = nullptr;

#ifdef USE_LIBVCD
    if (virtualfile->m_type == VIRTUALTYPE_VCD)
    {
        Logging::debug(filename(), "Forcing mpeg format for VCD source to avoid misdetections.");
        infmt = av_find_input_format("mpeg");
    }
#endif // USE_LIBVCD
#ifdef USE_LIBDVD
    if (virtualfile->m_type == VIRTUALTYPE_DVD)
    {
        Logging::debug(filename(), "Forcing mpeg format for DVD source to avoid misdetections.");
        infmt = av_find_input_format("mpeg");
    }
#endif // USE_LIBDVD
#ifdef USE_LIBBLURAY
    if (virtualfile->m_type == VIRTUALTYPE_BLURAY)
    {
        Logging::debug(filename(), "Forcing mpegts format for Bluray source to avoid misdetections.");
        infmt = av_find_input_format("mpegts");
    }
#endif // USE_LIBBLURAY

    // Open the input file to read from it.
    ret = avformat_open_input(&m_in.m_format_ctx, filename(), infmt, &opt);
    if (ret < 0)
    {
        Logging::error(filename(), "Could not open input file (error '%1').", ffmpeg_geterror(ret).c_str());
        return ret;
    }

    m_in.m_filetype = get_filetype_from_list(m_in.m_format_ctx->iformat->name);

    ret = av_dict_set_with_check(&opt, "scan_all_pmts", nullptr, AV_DICT_MATCH_CASE, filename());
    if (ret < 0)
    {
        return ret;
    }

    AVDictionaryEntry * t = av_dict_get(opt, "", nullptr, AV_DICT_IGNORE_SUFFIX);
    if (t != nullptr)
    {
        Logging::error(filename(), "Option %1 not found.", t->key);
        return -1; // Couldn't open file
    }

#if HAVE_AV_FORMAT_INJECT_GLOBAL_SIDE_DATA
    av_format_inject_global_side_data(m_in.m_format_ctx);
#endif

    // Get information on the input file (number of streams etc.).
    ret = avformat_find_stream_info(m_in.m_format_ctx, nullptr);
    if (ret < 0)
    {
        Logging::error(filename(), "Could not find stream info (error '%1').", ffmpeg_geterror(ret).c_str());
        return ret;
    }

#ifdef USE_LIBDVD
    if (virtualfile->m_type == VIRTUALTYPE_DVD)
    {
        // FFmpeg API calculcates a wrong duration, so use value from IFO
        m_in.m_format_ctx->duration = m_fileio->duration();
    }
#endif // USE_LIBDVD
#ifdef USE_LIBBLURAY
    if (virtualfile->m_type == VIRTUALTYPE_BLURAY)
    {
        // FFmpeg API calculcates a wrong duration, so use value from Bluray directory
        m_in.m_format_ctx->duration = m_fileio->duration();
    }
#endif // USE_LIBBLURAY

    // Open best match video codec
    ret = open_bestmatch_codec_context(&m_in.m_video.m_codec_ctx, &m_in.m_video.m_stream_idx, m_in.m_format_ctx, AVMEDIA_TYPE_VIDEO, filename());
    if (ret < 0 && ret != AVERROR_STREAM_NOT_FOUND)    // Not an error
    {
        Logging::error(filename(), "Failed to open video codec (error '%1').", ffmpeg_geterror(ret).c_str());
        return ret;
    }

    virtualfile->m_duration = m_in.m_format_ctx->duration;

    if (m_in.m_video.m_stream_idx >= 0)
    {
        // We have a video stream
        m_in.m_video.m_stream               = m_in.m_format_ctx->streams[m_in.m_video.m_stream_idx];

#ifdef USE_LIBDVD
        if (virtualfile->m_type == VIRTUALTYPE_DVD)
        {
            // FFmpeg API calculcates a wrong duration, so use value from IFO
            m_in.m_video.m_stream->duration = av_rescale_q(m_in.m_format_ctx->duration, av_get_time_base_q(), m_in.m_video.m_stream->time_base);
        }
#endif // USE_LIBDVD
#ifdef USE_LIBBLURAY
        if (virtualfile->m_type == VIRTUALTYPE_BLURAY)
        {
            // FFmpeg API calculcates a wrong duration, so use value from Bluray
            m_in.m_video.m_stream->duration = av_rescale_q(m_in.m_format_ctx->duration, av_get_time_base_q(), m_in.m_video.m_stream->time_base);
        }
#endif // USE_LIBBLURAY

        video_info(false, m_in.m_format_ctx, m_in.m_video.m_stream);

        m_is_video = is_video();

#ifdef AV_CODEC_CAP_TRUNCATED
        if (m_in.m_video.m_codec_ctx->codec->capabilities & AV_CODEC_CAP_TRUNCATED)
        {
            m_in.m_video.m_codec_ctx->flags|= AV_CODEC_FLAG_TRUNCATED; // we do not send complete frames
        }
#else
#warning "Your FFMPEG distribution is missing AV_CODEC_CAP_TRUNCATED flag. Probably requires fixing!"
#endif
    }

    // Open best match audio codec
    ret = open_bestmatch_codec_context(&m_in.m_audio.m_codec_ctx, &m_in.m_audio.m_stream_idx, m_in.m_format_ctx, AVMEDIA_TYPE_AUDIO, filename());
    if (ret < 0 && ret != AVERROR_STREAM_NOT_FOUND)    // Not an error
    {
        Logging::error(filename(), "Failed to open audio codec (error '%1').", ffmpeg_geterror(ret).c_str());
        return ret;
    }

    if (m_in.m_audio.m_stream_idx >= 0)
    {
        // We have an audio stream
        m_in.m_audio.m_stream = m_in.m_format_ctx->streams[m_in.m_audio.m_stream_idx];

#ifdef USE_LIBDVD
        if (virtualfile->m_type == VIRTUALTYPE_DVD)
        {
            // FFmpeg API calculcates a wrong duration, so use value from IFO
            m_in.m_audio.m_stream->duration = av_rescale_q(m_in.m_format_ctx->duration, av_get_time_base_q(), m_in.m_audio.m_stream->time_base);
        }
#endif // USE_LIBDVD
#ifdef USE_LIBBLURAY
        if (virtualfile->m_type == VIRTUALTYPE_BLURAY)
        {
            // FFmpeg API calculcates a wrong duration, so use value from Bluray directory
            m_in.m_audio.m_stream->duration = av_rescale_q(m_in.m_format_ctx->duration, av_get_time_base_q(), m_in.m_audio.m_stream->time_base);
        }
#endif // USE_LIBBLURAY

        audio_info(false, m_in.m_format_ctx, m_in.m_audio.m_stream);
    }

    if (m_in.m_audio.m_stream_idx == -1 && m_in.m_video.m_stream_idx == -1)
    {
        Logging::error(filename(), "File contains neither a video nor an audio stream.");
        return AVERROR(EINVAL);
    }

    m_predicted_size = calculate_predicted_filesize();

    // Predict size of transcoded file as exact as possible
    virtualfile->m_predicted_size = m_predicted_size;

    // Calulcate number or video frames in file based on duration and fram rate
    if (m_in.m_video.m_stream != nullptr && m_in.m_video.m_stream->avg_frame_rate.den)
    {
        // Number of frames: should be quite accurate
        m_video_frame_count = av_rescale_q(m_in.m_video.m_stream->duration, m_in.m_video.m_stream->time_base, av_inv_q(m_in.m_video.m_stream->avg_frame_rate)) + 1;
    }

    virtualfile->m_video_frame_count = m_video_frame_count;

    // Make sure this is set, although should already have happened
    virtualfile->m_format_idx = params.guess_format_idx(filename());

    // Unfortunately it is too late to do this here, the filename has already been selected and cannot be changed.
    //    if (!params.smart_transcode())
    //    {
    //        // Not smart encoding: use first format (video file)
    //        virtualfile->m_format_idx = 0;
    //    }
    //    else
    //    {
    //        // Smart transcoding
    //        if (m_is_video)
    //        {
    //            // Is a video: use first format (video file)
    //            virtualfile->m_format_idx = 0;

    //            Logging::debug(filename(), "Smart transcode: using video format.");
    //        }
    //        else
    //        {
    //            // For audio only, use second format (audio only file)
    //            virtualfile->m_format_idx = 1;

    //            Logging::debug(filename(), "Smart transcode: using audio format.");
    //        }
    //    }

    // Open album art streams if present and supported by both source and target
    if (!params.m_noalbumarts && m_in.m_audio.m_stream != nullptr &&
            supports_albumart(m_in.m_filetype) && supports_albumart(get_filetype(m_current_format->desttype())))
    {
        Logging::trace(filename(), "Processing album arts.");

        for (int stream_idx = 0; stream_idx < static_cast<int>(m_in.m_format_ctx->nb_streams); stream_idx++)
        {
            AVStream *input_stream = m_in.m_format_ctx->streams[stream_idx];
            AVCodecID codec_id;

            codec_id = CODECPAR(input_stream)->codec_id;

            if (is_album_art(codec_id))
            {
                STREAMREF streamref;
                AVCodecContext * input_codec_ctx;

                ret = open_codec_context(&input_codec_ctx, stream_idx, m_in.m_format_ctx, AVMEDIA_TYPE_VIDEO, filename());
                if (ret < 0)
                {
                    Logging::error(filename(), "Failed to open album art codec (error '%1').", ffmpeg_geterror(ret).c_str());
                    return ret;
                }

                streamref.m_codec_ctx  = input_codec_ctx;
                streamref.m_stream     = input_stream;
                streamref.m_stream_idx = input_stream->index;

                m_in.m_album_art.push_back(streamref);
            }
        }
    }

    return 0;
}

bool FFmpeg_Transcoder::can_copy_stream(const AVStream *stream) const
{
    if (params.m_autocopy == AUTOCOPY_OFF)
    {
        // Auto copy disabled
        return false;
    }

    if (stream == nullptr)
    {
        // Should normally not happen: Input stream stream unknown, no way to check - no auto copy
        return false;
    }

    if ((params.m_autocopy == AUTOCOPY_MATCH || params.m_autocopy == AUTOCOPY_MATCHLIMIT))
    {
        // Any codec supported by output format OK
        AVOutputFormat* oformat = av_guess_format(nullptr, destname(), nullptr);
        if (oformat->codec_tag == nullptr ||
                av_codec_get_tag(oformat->codec_tag, CODECPAR(stream)->codec_id) <= 0)
        {
            // Codec not supported - no auto copy
            return false;
        }
    }
    else if ((params.m_autocopy == AUTOCOPY_STRICT || params.m_autocopy == AUTOCOPY_STRICTLIMIT))
    {
        // Output codec must strictly match
        if (CODECPAR(stream)->codec_id != m_current_format->audio_codec_id())
        {
            // Different codecs - no auto copy
            return false;
        }
    }

    if (params.m_autocopy == AUTOCOPY_MATCHLIMIT || params.m_autocopy == AUTOCOPY_STRICTLIMIT)
    {
        BITRATE orig_bit_rate = (CODECPAR(stream)->bit_rate != 0) ? CODECPAR(stream)->bit_rate : m_in.m_format_ctx->bit_rate;
        if (get_output_bit_rate(orig_bit_rate, params.m_audiobitrate))
        {
            // Bit rate changed, no auto copy
            Logging::info(destname(), "Bit rate changed, no auto copy possible.");
            return false;
        }
    }

    return true;
}

int FFmpeg_Transcoder::open_output_file(Buffer *buffer)
{
    assert(buffer != nullptr);

    get_destname(&m_out.m_filename, m_in.m_filename);

    m_out.m_filetype    = m_current_format->filetype();

    Logging::info(destname(), "Opening output file.");
    Logging::debug(destname(), "Opening format type '%1'.", m_current_format->desttype().c_str());

    // Pre-allocate the predicted file size to reduce memory reallocations
    if (!buffer->reserve(predicted_filesize()))
    {
        Logging::error(filename(), "Out of memory pre-allocating buffer.");
        return AVERROR(ENOMEM);
    }

    if (!m_current_format->export_frames())
    {
        return open_output(buffer);
    }
    else
    {
        return open_output_frame_set(buffer);
    }
}

int FFmpeg_Transcoder::open_output_frame_set(Buffer *buffer)
{
    AVCodec* codec = nullptr;
    AVCodecContext* output_codec_ctx = nullptr;
    int ret = 0;

    m_frame_no          = 0;
    m_buffer            = buffer;

    codec = avcodec_find_encoder(m_current_format->video_codec_id());
    if (codec == nullptr)
    {
        Logging::error(destname(), "Codec not found");
        return AVERROR(EINVAL);
    }

    output_codec_ctx = avcodec_alloc_context3(codec);
    if (output_codec_ctx == nullptr)
    {
        Logging::error(destname(), "Could not allocate video codec context");
        return AVERROR(ENOMEM);
    }

    output_codec_ctx->bit_rate             = 400000;   /**  @todo: per commandline setzen */
    output_codec_ctx->width                = m_in.m_video.m_codec_ctx->width;
    output_codec_ctx->height               = m_in.m_video.m_codec_ctx->height;
    output_codec_ctx->time_base            = {1, 25};

    // TODO: av_find_best_pix_fmt_of_2
    //for (const AVPixelFormat *pix_fmt = codec->pix_fmts; *pix_fmt != AV_PIX_FMT_NONE; pix_fmt++)
    //{
    //    Logging::debug(destname(), "FORMAT %1", get_pix_fmt_name(*pix_fmt).c_str());
    //}

    // JPG
    //  FORMAT yuvj420p
    //  FORMAT yuvj422p
    //  FORMAT yuvj444p

    // PNG
    //  FORMAT rgb24
    //  FORMAT rgba
    //  FORMAT rgb48be
    //  FORMAT rgba64be
    //  FORMAT pal8
    //  FORMAT gray
    //  FORMAT ya8
    //  FORMAT gray16be
    //  FORMAT ya16be
    //  FORMAT monob

    // BMP
    //  FORMAT bgra
    //  FORMAT bgr24
    //  FORMAT rgb565le
    //  FORMAT rgb555le
    //  FORMAT rgb444le
    //  FORMAT rgb8
    //  FORMAT bgr8
    //  FORMAT rgb4_byte
    //  FORMAT bgr4_byte
    //  FORMAT gray
    //  FORMAT pal8
    //  FORMAT monob

    switch (m_current_format->video_codec_id())
    {
    case AV_CODEC_ID_MJPEG:
    {
        output_codec_ctx->pix_fmt   = AV_PIX_FMT_YUVJ444P;
        break;
    }
    case AV_CODEC_ID_PNG:
    {
        output_codec_ctx->pix_fmt   = AV_PIX_FMT_RGB24;
        break;
    }
    case AV_CODEC_ID_BMP:
    {
        output_codec_ctx->pix_fmt   = AV_PIX_FMT_BGR24;
        break;
    }
    default:
    {
        assert(false);
        break;
    }
    }
    //codec_context->sample_aspect_ratio  = frame->sample_aspect_ratio;
    //codec_context->sample_aspect_ratio  = m_in.m_video.m_codec_ctx->sample_aspect_ratio;

    ret = avcodec_open2(output_codec_ctx, codec, nullptr);
    if (ret < 0)
    {
        Logging::error(destname(), "Could not open image codec.");
        return ret;
    }

    // Initialise pixel format conversion and rescaling if necessary
#if LAVF_DEP_AVSTREAM_CODEC
    AVPixelFormat in_pix_fmt = static_cast<AVPixelFormat>(m_in.m_video.m_stream->codecpar->format);
#else
    AVPixelFormat in_pix_fmt = static_cast<AVPixelFormat>(m_in.m_video.m_stream->codec->pix_fmt);
#endif
    if (in_pix_fmt == AV_PIX_FMT_NONE)
    {
        // If input's stream pixel format is unknown, use same as output (may not work but at least will not crash FFmpeg)
        in_pix_fmt = output_codec_ctx->pix_fmt;
    }

    ret = init_rescaler(in_pix_fmt, CODECPAR(m_in.m_video.m_stream)->width, CODECPAR(m_in.m_video.m_stream)->height, output_codec_ctx->pix_fmt, output_codec_ctx->width, output_codec_ctx->height);
    if (ret < 0)
    {
        return ret;
    }

#ifndef USING_LIBAV
    if (params.m_deinterlace)
    {
        // Init deinterlace filters
        ret = init_deinterlace_filters(output_codec_ctx, output_codec_ctx->pix_fmt, output_codec_ctx->time_base, output_codec_ctx->time_base);
        if (ret < 0)
        {
            return ret;
        }
    }
#endif // !USING_LIBAV

    m_out.m_video.m_codec_ctx               = output_codec_ctx;
    m_out.m_video.m_stream_idx              = -1;
    m_out.m_video.m_stream                  = nullptr;

    // No audio
    m_out.m_audio.m_codec_ctx               = nullptr;
    m_out.m_audio.m_stream_idx              = -1;
    m_out.m_audio.m_stream                  = nullptr;

    return 0;
}

int FFmpeg_Transcoder::open_output(Buffer *buffer)
{
    int ret = 0;

    // Open the output file for writing.
    ret = open_output_filestreams(buffer);
    if (ret)
    {
        return ret;
    }

    if (m_out.m_audio.m_stream_idx > -1)
    {
        audio_info(true, m_out.m_format_ctx, m_out.m_audio.m_stream);

#ifdef USING_LIBAV
        ret = init_resampler();
        if (ret)
        {
            return ret;
        }
#endif

        if (m_out.m_audio.m_codec_ctx != nullptr)
        {
            // If not just copying the stream, initialise the FIFO buffer to store audio samples to be encoded.
            ret = init_fifo();
            if (ret)
            {
                return ret;
            }
        }
    }

    if (m_out.m_video.m_stream_idx > -1)
    {
        video_info(true, m_out.m_format_ctx, m_out.m_video.m_stream);
    }

    // Process metadata. The decoder will call the encoder to set appropriate
    // tag values for the output file.
    ret = process_metadata();
    if (ret)
    {
        return ret;
    }

    // Write the header of the output file container.
    ret = write_output_file_header();
    if (ret)
    {
        return ret;
    }

    // Process album arts: copy all from source file to target.
    ret = process_albumarts();
    if (ret)
    {
        return ret;
    }

    return 0;
}

bool FFmpeg_Transcoder::get_output_sample_rate(int input_sample_rate, int max_sample_rate, int *output_sample_rate /*= nullptr*/)
{
    if (input_sample_rate > max_sample_rate)
    {
        if (output_sample_rate != nullptr)
        {
            *output_sample_rate = max_sample_rate;
        }
        return true;
    }
    else
    {
        if (output_sample_rate != nullptr)
        {
            *output_sample_rate = input_sample_rate;
        }
        return false;
    }
}

bool FFmpeg_Transcoder::get_output_bit_rate(BITRATE input_bit_rate, BITRATE max_bit_rate, BITRATE * output_bit_rate /*= nullptr*/)
{
    if (input_bit_rate > max_bit_rate)
    {
        if (output_bit_rate != nullptr)
        {
            *output_bit_rate = max_bit_rate;
        }
        return true;
    }
    else
    {
        if (output_bit_rate != nullptr)
        {
            *output_bit_rate = input_bit_rate;
        }
        return false;
    }
}

bool FFmpeg_Transcoder::get_aspect_ratio(int width, int height, const AVRational & sar, AVRational *ar) const
{
    // Try to determine display aspect ratio
    AVRational dar;
    ::av_reduce(&dar.num, &dar.den,
                width  * sar.num,
                height * sar.den,
                1024 * 1024);

    ar->num = ar->den = 0;

    if (dar.num && dar.den)
    {
        *ar = dar;
    }

    // If that fails, try sample aspect ratio instead
    if (!ar->den && sar.num != 0 && sar.den != 0)
    {
        *ar = sar;
    }

    // If even that fails, try to use video size
    if (!ar->den && height)
    {
        ar->num = width;
        ar->den = height;
    }

    if (!ar->den)
    {
        // Return false if all above failed
        return false;
    }

    ::av_reduce(&ar->num, &ar->den,
                ar->num,
                ar->den,
                1024 * 1024);

    return true;
}

bool FFmpeg_Transcoder::get_video_size(int *output_width, int *output_height) const
{
    if (!params.m_videowidth && !params.m_videoheight)
    {
        // No options, leave as is
        return false;
    }

    int input_width     = CODECPAR(m_in.m_video.m_stream)->width;
    int input_height    = CODECPAR(m_in.m_video.m_stream)->height;
    AVRational sar      = CODECPAR(m_in.m_video.m_stream)->sample_aspect_ratio;

    if (params.m_videowidth && params.m_videoheight)
    {
        // Both width/source set. May look strange, but this is an order...
        *output_width   = params.m_videowidth;
        *output_height  = params.m_videoheight;
    }
    else if (params.m_videowidth)
    {
        // Only video width
        AVRational ar;

        *output_width      = params.m_videowidth;

        if (!get_aspect_ratio(input_width, input_height, sar, &ar))
        {
            *output_height = input_height;
        }
        else
        {
            *output_height = static_cast<int>(params.m_videowidth / av_q2d(ar));
            *output_height &= ~(static_cast<int>(0x1)); // height must be multiple of 2
        }
    }
    else //if (params.m_videoheight)
    {
        // Only video height
        AVRational ar;

        if (!get_aspect_ratio(input_width, input_height, sar, &ar))
        {
            *output_width  = input_width;
        }
        else
        {
            *output_width  = static_cast<int>(params.m_videoheight / av_q2d(ar));
            *output_width  &= ~(static_cast<int>(0x1)); // width must be multiple of 2
        }
        *output_height     = params.m_videoheight;
    }

    return (input_width > *output_width || input_height > *output_height);
}

int FFmpeg_Transcoder::update_codec(void *opt, LPCPROFILE_OPTION profile_option) const
{
    int ret = 0;

    if (profile_option == nullptr)
    {
        return 0;
    }

    for (LPCPROFILE_OPTION p = profile_option; p->m_key != nullptr; p++)
    {
        Logging::trace(destname(), "Profile codec option -%1%2%3.", p->m_key, *p->m_value ? " " : "", p->m_value);

        ret = av_opt_set_with_check(opt, p->m_key, p->m_value, p->m_flags, destname());
        if (ret < 0)
        {
            break;
        }
    }
    return ret;
}

int FFmpeg_Transcoder::prepare_codec(void *opt, FILETYPE filetype) const
{
    int ret = 0;

    for (int n = 0; m_profile[n].m_profile != PROFILE_INVALID; n++)
    {
        if (m_profile[n].m_filetype == filetype && m_profile[n].m_profile == params.m_profile)
        {
            ret = update_codec(opt, m_profile[n].m_option_codec);
            break;
        }
    }

    return ret;
}

int FFmpeg_Transcoder::init_rescaler(AVPixelFormat in_pix_fmt, int in_width, int in_height, AVPixelFormat out_pix_fmt, int out_width, int out_height)
{
    if (in_pix_fmt != out_pix_fmt || in_width != out_width || in_height != out_height)
    {
        // Rescale image if required
        if (in_pix_fmt != out_pix_fmt)
        {
            Logging::trace(destname(), "Initialising pixel format conversion from %1 to %2.", get_pix_fmt_name(in_pix_fmt).c_str(), get_pix_fmt_name(out_pix_fmt).c_str());
        }

        if (in_width != out_width || in_height != out_height)
        {
            Logging::debug(destname(), "Rescaling video size from %1:%2 to %3:%4.",
                           in_width, in_height,
                           out_width, out_height);
        }

        m_sws_ctx = sws_getContext(
                    // Source settings
                    in_width,               // width
                    in_height,              // height
                    in_pix_fmt,             // format
                    // Target settings
                    out_width,              // width
                    out_height,             // height
                    out_pix_fmt,            // format
                    SWS_FAST_BILINEAR, nullptr, nullptr, nullptr);    // Maybe SWS_LANCZOS | SWS_ACCURATE_RND
        if (m_sws_ctx == nullptr)
        {
            Logging::error(destname(), "Could not allocate scaling/conversion context.");
            return AVERROR(ENOMEM);
        }
    }

    return 0;
}

int FFmpeg_Transcoder::add_stream(AVCodecID codec_id)
{
    AVCodecContext *output_codec_ctx    = nullptr;
    AVStream *      output_stream       = nullptr;
    AVCodec *       output_codec        = nullptr;
    AVDictionary *  opt                 = nullptr;
    int ret;

    // find the encoder
    output_codec = avcodec_find_encoder(codec_id);
    if (output_codec == nullptr)
    {
        Logging::error(destname(), "Could not find encoder '%1'.", avcodec_get_name(codec_id));
        return AVERROR(EINVAL);
    }

    output_stream = avformat_new_stream(m_out.m_format_ctx, output_codec);
    if (output_stream == nullptr)
    {
        Logging::error(destname(), "Could not allocate stream for encoder '%1'.",  avcodec_get_name(codec_id));
        return AVERROR(ENOMEM);
    }
    output_stream->id = static_cast<int>(m_out.m_format_ctx->nb_streams - 1);

#if FFMPEG_VERSION3 // Check for FFmpeg 3
    output_codec_ctx = avcodec_alloc_context3(output_codec);
    if (output_codec_ctx == nullptr)
    {
        Logging::error(destname(), "Could not alloc an encoding context.");
        return AVERROR(ENOMEM);
    }
#else
    output_codec_ctx = output_stream->codec;
#endif

    switch (output_codec->type)
    {
    case AVMEDIA_TYPE_AUDIO:
    {
        BITRATE orig_bit_rate;
        int orig_sample_rate;

        // Set the basic encoder parameters
        orig_bit_rate = (CODECPAR(m_in.m_audio.m_stream)->bit_rate != 0) ? CODECPAR(m_in.m_audio.m_stream)->bit_rate : m_in.m_format_ctx->bit_rate;
        if (get_output_bit_rate(orig_bit_rate, params.m_audiobitrate, &output_codec_ctx->bit_rate))
        {
            // Limit bit rate
            Logging::trace(destname(), "Limiting audio bit rate from %1 to %2.",
                           format_bitrate(orig_bit_rate).c_str(),
                           format_bitrate(output_codec_ctx->bit_rate).c_str());
        }

        output_codec_ctx->channels              = m_in.m_audio.m_codec_ctx->channels > 2 ? 2 : m_in.m_audio.m_codec_ctx->channels;
        output_codec_ctx->channel_layout        = static_cast<uint64_t>(av_get_default_channel_layout(output_codec_ctx->channels));
        output_codec_ctx->sample_rate           = m_in.m_audio.m_codec_ctx->sample_rate;
        orig_sample_rate                        = m_in.m_audio.m_codec_ctx->sample_rate;
        if (get_output_sample_rate(CODECPAR(m_in.m_audio.m_stream)->sample_rate, params.m_audiosamplerate, &output_codec_ctx->sample_rate))
        {
            // Limit sample rate
            Logging::trace(destname(), "Limiting audio sample rate from %1 to %2.",
                           format_samplerate(orig_sample_rate).c_str(),
                           format_samplerate(output_codec_ctx->sample_rate).c_str());
            orig_sample_rate = output_codec_ctx->sample_rate;
        }

        if (output_codec->supported_samplerates != nullptr)
        {
            // Go through supported sample rates and adjust if necessary
            bool supported = false;

            for (int n = 0; output_codec->supported_samplerates[n] !=0; n++)
            {
                if (output_codec->supported_samplerates[n] == output_codec_ctx->sample_rate)
                {
                    // Is supported
                    supported = true;
                    break;
                }
            }

            if (!supported)
            {
                int min_samplerate = 0;
                int max_samplerate = INT_MAX;

                // Find next lower sample rate in probably unsorted list
                for (int n = 0; output_codec->supported_samplerates[n] != 0; n++)
                {
                    if (min_samplerate <= output_codec->supported_samplerates[n] && output_codec_ctx->sample_rate >= output_codec->supported_samplerates[n])
                    {
                        min_samplerate = output_codec->supported_samplerates[n];
                    }
                }

                // Find next higher sample rate in probably unsorted list
                for (int n = 0; output_codec->supported_samplerates[n] != 0; n++)
                {
                    if (max_samplerate >= output_codec->supported_samplerates[n] && output_codec_ctx->sample_rate <= output_codec->supported_samplerates[n])
                    {
                        max_samplerate = output_codec->supported_samplerates[n];
                    }
                }

                if (min_samplerate != 0 && max_samplerate != INT_MAX)
                {
                    // set to nearest value
                    if (output_codec_ctx->sample_rate - min_samplerate < max_samplerate - output_codec_ctx->sample_rate)
                    {
                        output_codec_ctx->sample_rate = min_samplerate;
                    }
                    else
                    {
                        output_codec_ctx->sample_rate = max_samplerate;
                    }
                }
                else if (min_samplerate != 0)
                {
                    // No higher sample rate, use next lower
                    output_codec_ctx->sample_rate = min_samplerate;
                }
                else if (max_samplerate != INT_MAX)
                {
                    // No lower sample rate, use higher lower
                    output_codec_ctx->sample_rate = max_samplerate;
                }
                else
                {
                    // Should never happen... There must at least be one.
                    Logging::error(destname(), "Audio sample rate to %1 not supported by codec.", format_samplerate(output_codec_ctx->sample_rate).c_str());
                    return AVERROR(EINVAL);
                }

                Logging::info(destname(), "Changed audio sample rate from %1 to %2 because requested value is not supported by codec.",
                              format_samplerate(orig_sample_rate).c_str(),
                              format_samplerate(output_codec_ctx->sample_rate).c_str());
            }
        }

        if (output_codec->sample_fmts != nullptr)
        {
            // Check if input sample format is supported and if so, use it (avoiding resampling)
            output_codec_ctx->sample_fmt        = AV_SAMPLE_FMT_NONE;

            for (int n = 0; output_codec->sample_fmts[n] != -1; n++)
            {
                if (output_codec->sample_fmts[n] == m_in.m_audio.m_codec_ctx->sample_fmt)
                {
                    output_codec_ctx->sample_fmt    = m_in.m_audio.m_codec_ctx->sample_fmt;
                    break;
                }
            }

            // If none of the supported formats match use the first supported
            if (output_codec_ctx->sample_fmt == AV_SAMPLE_FMT_NONE)
            {
                output_codec_ctx->sample_fmt        = output_codec->sample_fmts[0];
            }
        }
        else
        {
            // If suppported sample formats are unknown simply take input format and cross our fingers it works...
            output_codec_ctx->sample_fmt        = m_in.m_audio.m_codec_ctx->sample_fmt;
        }

        // Set the sample rate for the container.
        output_stream->time_base.den        = output_codec_ctx->sample_rate;
        output_stream->time_base.num        = 1;
        output_codec_ctx->time_base         = output_stream->time_base;

#if !FFMPEG_VERSION3 | defined(USING_LIBAV) // Check for FFmpeg 3
        // set -strict -2 for aac (required for FFmpeg 2)
        av_dict_set_with_check(&opt, "strict", "-2", 0);

        // Allow the use of the experimental AAC encoder
        output_codec_ctx->strict_std_compliance = FF_COMPLIANCE_EXPERIMENTAL;
#endif

        // Set duration as hint for muxer
        if (m_in.m_audio.m_stream->duration != AV_NOPTS_VALUE)
        {
            output_stream->duration             = av_rescale_q(m_in.m_audio.m_stream->duration, m_in.m_audio.m_stream->time_base, output_stream->time_base);
        }
        else if (m_in.m_format_ctx->duration != AV_NOPTS_VALUE)
        {
            output_stream->duration             = av_rescale_q(m_in.m_format_ctx->duration, av_get_time_base_q(), output_stream->time_base);
        }

        //av_dict_set_int(&output_stream->metadata, "DURATION", output_stream->duration, AV_DICT_IGNORE_SUFFIX);

        // Save the encoder context for easier access later.
        m_out.m_audio.m_codec_ctx               = output_codec_ctx;
        // Save the stream index
        m_out.m_audio.m_stream_idx              = output_stream->index;
        // Save output audio stream for faster reference
        m_out.m_audio.m_stream                  = output_stream;
        break;
    }
    case AVMEDIA_TYPE_VIDEO:
    {
        BITRATE orig_bit_rate;

        output_codec_ctx->codec_id = codec_id;

        // Set the basic encoder parameters
        orig_bit_rate = (CODECPAR(m_in.m_video.m_stream)->bit_rate != 0) ? CODECPAR(m_in.m_video.m_stream)->bit_rate : m_in.m_format_ctx->bit_rate;
        if (get_output_bit_rate(orig_bit_rate, params.m_videobitrate, &output_codec_ctx->bit_rate))
        {
            // Limit sample rate
            Logging::trace(destname(), "Limiting video bit rate from %1 to %2.",
                           format_bitrate(orig_bit_rate).c_str(),
                           format_bitrate(output_codec_ctx->bit_rate).c_str());
        }

        int width = 0;
        int height = 0;
        if (get_video_size(&width, &height))
        {
            Logging::trace(destname(), "Changing video size from %1/%2 to %3/%4.", output_codec_ctx->width, output_codec_ctx->height, width, height);
            output_codec_ctx->width             = width;
            output_codec_ctx->height            = height;
        }
        else
        {
            output_codec_ctx->width             = CODECPAR(m_in.m_video.m_stream)->width;
            output_codec_ctx->height            = CODECPAR(m_in.m_video.m_stream)->height;
        }

#if LAVF_DEP_AVSTREAM_CODEC
        video_stream_setup(output_codec_ctx, output_stream, m_in.m_video.m_codec_ctx, m_in.m_video.m_stream->avg_frame_rate);
#else
        video_stream_setup(output_codec_ctx, output_stream, m_in.m_video.m_codec_ctx, m_in.m_video.m_stream->codec->framerate);
#endif

        AVRational sample_aspect_ratio                  = CODECPAR(m_in.m_video.m_stream)->sample_aspect_ratio;

        if (output_codec_ctx->codec_id != AV_CODEC_ID_VP9)
        {
            output_codec_ctx->sample_aspect_ratio           = sample_aspect_ratio;
            CODECPAR(output_stream)->sample_aspect_ratio    = sample_aspect_ratio;
        }

        else
        {
            // WebM does not respect the aspect ratio and always uses 1:1 so we need to rescale "manually".
            // TODO: The ffmpeg actually *can* transcode while presevering the SAR. Need to find out what I am doing wrong here...

            output_codec_ctx->sample_aspect_ratio           = { 1, 1 };
            CODECPAR(output_stream)->sample_aspect_ratio    = { 1, 1 };

            // Make sure we do not zero width
            if (sample_aspect_ratio.num && sample_aspect_ratio.den)
            {
                output_codec_ctx->width                       = output_codec_ctx->width * sample_aspect_ratio.num / sample_aspect_ratio.den;
            }
            //output_codec_ctx->height                        *= sample_aspect_ratio.den;
        }

        // Set up optimisations
        switch (output_codec_ctx->codec_id)
        {
        case AV_CODEC_ID_H264:
        {
            ret = prepare_codec(output_codec_ctx->priv_data, FILETYPE_MP4);
            if (ret < 0)
            {
                Logging::error(destname(), "Could not set profile for %1 output codec %2 (error '%3').", get_media_type_string(output_codec->type), get_codec_name(codec_id, false), ffmpeg_geterror(ret).c_str());
                return ret;
            }

            // Avoid mismatches for H264 and profile

            uint8_t   *out_val;
            ret = av_opt_get(output_codec_ctx->priv_data, "profile", 0, &out_val);
            if (!ret)
            {
                if (!strcasecmp(reinterpret_cast<const char *>(out_val), "high"))
                {
                    av_free(out_val);

                    switch (output_codec_ctx->pix_fmt)
                    {
                    case AV_PIX_FMT_YUYV422:
                    case AV_PIX_FMT_YUV422P:
                    case AV_PIX_FMT_YUVJ422P:
                    case AV_PIX_FMT_UYVY422:
                    case AV_PIX_FMT_YUV422P16LE:
                    case AV_PIX_FMT_YUV422P16BE:
                    case AV_PIX_FMT_YUV422P10BE:
                    case AV_PIX_FMT_YUV422P10LE:
                    case AV_PIX_FMT_YUV422P9BE:
                    case AV_PIX_FMT_YUV422P9LE:
                    case AV_PIX_FMT_YUVA422P9BE:
                    case AV_PIX_FMT_YUVA422P9LE:
                    case AV_PIX_FMT_YUVA422P10BE:
                    case AV_PIX_FMT_YUVA422P10LE:
                    case AV_PIX_FMT_YUVA422P16BE:
                    case AV_PIX_FMT_YUVA422P16LE:
                    case AV_PIX_FMT_NV16:
                    case AV_PIX_FMT_NV20LE:
                    case AV_PIX_FMT_NV20BE:
                    case AV_PIX_FMT_YVYU422:
                    case AV_PIX_FMT_YUVA422P:
#ifndef USING_LIBAV
                    case AV_PIX_FMT_YUV422P12BE:
                    case AV_PIX_FMT_YUV422P12LE:
                    case AV_PIX_FMT_YUV422P14BE:
                    case AV_PIX_FMT_YUV422P14LE:
#endif
                    {
                        ret = av_opt_set(output_codec_ctx->priv_data, "profile", "high422", 0);
                        break;
                    }
                    case AV_PIX_FMT_YUV444P:
                    case AV_PIX_FMT_YUVJ444P:
                    case AV_PIX_FMT_YUV444P16LE:
                    case AV_PIX_FMT_YUV444P16BE:
                    case AV_PIX_FMT_RGB444LE:
                    case AV_PIX_FMT_RGB444BE:
                    case AV_PIX_FMT_BGR444LE:
                    case AV_PIX_FMT_BGR444BE:
                    case AV_PIX_FMT_YUV444P9BE:
                    case AV_PIX_FMT_YUV444P9LE:
                    case AV_PIX_FMT_YUV444P10BE:
                    case AV_PIX_FMT_YUV444P10LE:
                    case AV_PIX_FMT_GBRP:
                    case AV_PIX_FMT_GBRP9BE:
                    case AV_PIX_FMT_GBRP9LE:
                    case AV_PIX_FMT_GBRP10BE:
                    case AV_PIX_FMT_GBRP10LE:
                    case AV_PIX_FMT_GBRP16BE:
                    case AV_PIX_FMT_GBRP16LE:
                    case AV_PIX_FMT_YUVA444P9BE:
                    case AV_PIX_FMT_YUVA444P9LE:
                    case AV_PIX_FMT_YUVA444P10BE:
                    case AV_PIX_FMT_YUVA444P10LE:
                    case AV_PIX_FMT_YUVA444P16BE:
                    case AV_PIX_FMT_YUVA444P16LE:
                    case AV_PIX_FMT_XYZ12LE:
                    case AV_PIX_FMT_XYZ12BE:
                    case AV_PIX_FMT_YUVA444P:
                    case AV_PIX_FMT_GBRAP:
                    case AV_PIX_FMT_GBRAP16BE:
                    case AV_PIX_FMT_GBRAP16LE:
#ifndef USING_LIBAV
                    case AV_PIX_FMT_YUV444P12BE:
                    case AV_PIX_FMT_YUV444P12LE:
                    case AV_PIX_FMT_YUV444P14BE:
                    case AV_PIX_FMT_YUV444P14LE:
                    case AV_PIX_FMT_GBRP12BE:
                    case AV_PIX_FMT_GBRP12LE:
                    case AV_PIX_FMT_GBRP14BE:
                    case AV_PIX_FMT_GBRP14LE:
                    case AV_PIX_FMT_AYUV64LE:
                    case AV_PIX_FMT_AYUV64BE:
#endif
                    {
                        ret = av_opt_set(output_codec_ctx->priv_data, "profile", "high444", 0);
                        break;
                    }
                    default:
                    {
                        break;
                    }
                    }
                }
            }
            break;
        }
        case AV_CODEC_ID_VP9:
        {
            ret = prepare_codec(output_codec_ctx->priv_data, FILETYPE_WEBM);
            if (ret < 0)
            {
                Logging::error(destname(), "Could not set profile for %1 output codec %2 (error '%3').", get_media_type_string(output_codec->type), get_codec_name(codec_id, false), ffmpeg_geterror(ret).c_str());
                return ret;
            }
            break;
        }
        case AV_CODEC_ID_PRORES:
        {
            ret = prepare_codec(output_codec_ctx->priv_data, FILETYPE_PRORES);
            if (ret < 0)
            {
                Logging::error(destname(), "Could not set profile for %1 output codec %2 (error '%3').", get_media_type_string(output_codec->type), get_codec_name(codec_id, false), ffmpeg_geterror(ret).c_str());
                return ret;
            }

            //        0=‘proxy’,
            //        1=‘lt’,
            //        2=‘standard’,
            //        3=‘hq’
            output_codec_ctx->profile = params.m_level;
            break;
        }
        default:
        {
            break;
        }
        }

        // Initialise pixel format conversion and rescaling if necessary
#if LAVF_DEP_AVSTREAM_CODEC
        AVPixelFormat in_pix_fmt = static_cast<AVPixelFormat>(m_in.m_video.m_stream->codecpar->format);
#else
        AVPixelFormat in_pix_fmt = static_cast<AVPixelFormat>(m_in.m_video.m_stream->codec->pix_fmt);
#endif
        if (in_pix_fmt == AV_PIX_FMT_NONE)
        {
            // If input's stream pixel format is unknown, use same as output (may not work but at least will not crash FFmpeg)
            in_pix_fmt = output_codec_ctx->pix_fmt;
        }

        ret = init_rescaler(in_pix_fmt, CODECPAR(m_in.m_video.m_stream)->width, CODECPAR(m_in.m_video.m_stream)->height, output_codec_ctx->pix_fmt, output_codec_ctx->width, output_codec_ctx->height);
        if (ret < 0)
        {
            return ret;
        }

#ifdef _DEBUG
        print_stream_info(output_stream);
#endif // _DEBUG

        // Set duration as hint for muxer
        if (m_in.m_video.m_stream->duration != AV_NOPTS_VALUE)
        {
            output_stream->duration             = av_rescale_q(m_in.m_video.m_stream->duration, m_in.m_video.m_stream->time_base, output_stream->time_base);
        }
        else if (m_in.m_format_ctx->duration != AV_NOPTS_VALUE)
        {
            output_stream->duration             = av_rescale_q(m_in.m_format_ctx->duration, av_get_time_base_q(), output_stream->time_base);
        }

        //av_dict_set_int(&output_stream->metadata, "DURATION", output_stream->duration, AV_DICT_IGNORE_SUFFIX);

        // Save the encoder context for easier access later.
        m_out.m_video.m_codec_ctx               = output_codec_ctx;
        // Save the stream index
        m_out.m_video.m_stream_idx              = output_stream->index;
        // Save output video stream for faster reference
        m_out.m_video.m_stream                  = output_stream;

        break;
    }
    default:
        break;
    }

    // Although docs state this is "Demuxing only", this is actually used by encoders like Matroska/WebM, so we need to set this here.
    m_out.m_format_ctx->duration = m_in.m_format_ctx->duration;
#ifndef USING_LIBAV
    av_dict_set_int(&m_out.m_format_ctx->metadata, "DURATION", m_out.m_format_ctx->duration, AV_DICT_IGNORE_SUFFIX);
#endif // !USING_LIBAV

    // Some formats want stream headers to be separate.
    if (m_out.m_format_ctx->oformat->flags & AVFMT_GLOBALHEADER)
    {
        output_codec_ctx->flags |= AV_CODEC_FLAG_GLOBAL_HEADER;
    }

    if (!av_dict_get(opt, "threads", nullptr, 0))
    {
        Logging::trace(destname(), "Setting threads to auto for codec %1.", get_codec_name(output_codec_ctx->codec_id, false));
        av_dict_set_with_check(&opt, "threads", "auto", 0, destname());
    }

    // Open the encoder for the audio stream to use it later.
    ret = avcodec_open2(output_codec_ctx, output_codec, &opt);
    if (ret < 0)
    {
        Logging::error(destname(), "Could not open %1 output codec %2 (error '%3').", get_media_type_string(output_codec->type), get_codec_name(codec_id, false), ffmpeg_geterror(ret).c_str());
        return ret;
    }

    Logging::debug(destname(), "Opened %1 output codec %2 for stream #%3.", get_media_type_string(output_codec->type), get_codec_name(codec_id, true), output_stream->index);

#if FFMPEG_VERSION3 // Check for FFmpeg 3
    ret = avcodec_parameters_from_context(output_stream->codecpar, output_codec_ctx);
    if (ret < 0)
    {
        Logging::error(destname(), "Could not initialise stream parameters (error '%1').", ffmpeg_geterror(ret).c_str());
        return ret;
    }
#endif

    return 0;
}

int FFmpeg_Transcoder::add_stream_copy(AVCodecID codec_id, AVMediaType codec_type)
{
    AVStream *      output_stream       = nullptr;
    int ret;


    output_stream = avformat_new_stream(m_out.m_format_ctx, nullptr);
    if (output_stream == nullptr)
    {
        Logging::error(destname(), "Could not allocate stream for encoder '%1'.",  avcodec_get_name(codec_id));
        return AVERROR(ENOMEM);
    }
    output_stream->id = static_cast<int>(m_out.m_format_ctx->nb_streams - 1);

    switch (codec_type)
    {
    case AVMEDIA_TYPE_AUDIO:
    {
#if FFMPEG_VERSION3 // Check for FFmpeg 3

        ret = avcodec_parameters_copy(output_stream->codecpar, m_in.m_audio.m_stream->codecpar);
        if (ret < 0)
        {
            Logging::error(destname(), "Could not alloc an encoding context (error '%2').", ffmpeg_geterror(ret).c_str());
            return ret;
        }
#else
        AVCodecContext *output_codec_ctx = output_stream->codec;

        ret = avcodec_copy_context(output_codec_ctx /*output_stream->codec*/, m_in.m_audio.m_stream->codec);
        if (ret != 0)
        {
            return ret;
        }
#endif

        // Set the sample rate for the container.
        output_stream->time_base                = m_in.m_audio.m_stream->time_base;

        // Set duration as hint for muxer
        output_stream->duration                 = av_rescale_q(m_in.m_audio.m_stream->duration, m_in.m_audio.m_stream->time_base, output_stream->time_base);

        // Save the encoder context for easier access later.
        m_out.m_audio.m_codec_ctx               = nullptr;
        // Save the stream index
        m_out.m_audio.m_stream_idx              = output_stream->index;
        // Save output audio stream for faster reference
        m_out.m_audio.m_stream                  = output_stream;
        break;
    }
    case AVMEDIA_TYPE_VIDEO:
    {
#if FFMPEG_VERSION3 // Check for FFmpeg 3

        ret = avcodec_parameters_copy(output_stream->codecpar, m_in.m_video.m_stream->codecpar);
        if (ret < 0)
        {
            Logging::error(destname(), "Could not alloc an encoding context (error '%2').", ffmpeg_geterror(ret).c_str());
            return ret;
        }
#else
        AVCodecContext *output_codec_ctx = output_stream->codec;

        ret = avcodec_copy_context(output_codec_ctx /*output_stream->codec*/, m_in.m_video.m_stream->codec);
        if (ret != 0)
        {
            return ret;
        }
#endif
        output_stream->time_base                = m_in.m_video.m_stream->time_base;

#ifdef _DEBUG
        print_stream_info(output_stream);
#endif // _DEBUG

        // Set duration as hint for muxer
        output_stream->duration                 = av_rescale_q(m_in.m_video.m_stream->duration, m_in.m_video.m_stream->time_base, output_stream->time_base);

        // Save the encoder context for easier access later.
        m_out.m_video.m_codec_ctx               = nullptr;
        // Save the stream index
        m_out.m_video.m_stream_idx              = output_stream->index;
        // Save output video stream for faster reference
        m_out.m_video.m_stream                  = output_stream;

        break;
    }
    default:
        break;
    }

    CODECPAR(output_stream)->codec_tag = 0;

    return 0;
}

int FFmpeg_Transcoder::add_albumart_stream(const AVCodecContext * input_codec_ctx)
{
    AVCodecContext * output_codec_ctx   = nullptr;
    AVStream * output_stream            = nullptr;
    const AVCodec * input_codec         = input_codec_ctx->codec;
    const AVCodec * output_codec        = nullptr;
    AVDictionary *  opt                 = nullptr;
    int ret;

    // find the encoder
    output_codec = avcodec_find_encoder(input_codec->id);
    if (output_codec == nullptr)
    {
        Logging::error(destname(), "Could not find encoder '%1'.", avcodec_get_name(input_codec->id));
        return AVERROR(EINVAL);
    }

    // Must be a video codec
    if (output_codec->type != AVMEDIA_TYPE_VIDEO)
    {
        Logging::error(destname(), "INTERNAL TROUBLE! Encoder '%1' is not a video codec.", avcodec_get_name(input_codec->id));
        return AVERROR(EINVAL);
    }

    output_stream = avformat_new_stream(m_out.m_format_ctx, output_codec);
    if (output_stream == nullptr)
    {
        Logging::error(destname(), "Could not allocate stream for encoder '%1'.", avcodec_get_name(input_codec->id));
        return AVERROR(ENOMEM);
    }
    output_stream->id = static_cast<int>(m_out.m_format_ctx->nb_streams - 1);

#if FFMPEG_VERSION3 // Check for FFmpeg 3
    output_codec_ctx = avcodec_alloc_context3(output_codec);
    if (output_codec_ctx == nullptr)
    {
        Logging::error(destname(), "Could not alloc an encoding context.");
        return AVERROR(ENOMEM);
    }
#else
    output_codec_ctx = output_stream->codec;
#endif

    // Ignore missing width/height when adding album arts
    m_out.m_format_ctx->oformat->flags |= AVFMT_NODIMENSIONS;

    // This is required for some reason (let encoder decide?)
    // If not set, write header will fail!
    //    output_codec_ctx->codec_tag = 0; //av_codec_get_tag(of->codec_tag, codec->codec_id);

    //    output_stream->codec->framerate = { 1, 0 };

    // TODO: ALBUM ARTS
    // mp4 album arts do not work with ipod profile. Set mp4.
    //    if (m_out.m_format_ctx->oformat->mime_type != nullptr && (!strcmp(m_out.m_format_ctx->oformat->mime_type, "application/mp4") || !strcmp(m_out.m_format_ctx->oformat->mime_type, "video/mp4")))
    //    {
    //        m_out.m_format_ctx->oformat->name = "mp4";
    //        m_out.m_format_ctx->oformat->mime_type = "application/mp4";
    //    }

    // copy disposition
    // output_stream->disposition = input_stream->disposition;
    output_stream->disposition = AV_DISPOSITION_ATTACHED_PIC;

    // copy estimated duration as a hint to the muxer
    if (output_stream->duration <= 0 && m_in.m_audio.m_stream->duration > 0)
    {
        output_stream->duration = av_rescale_q(m_in.m_audio.m_stream->duration, m_in.m_audio.m_stream->time_base, output_stream->time_base);
    }

    output_codec_ctx->time_base = { 1, 90000 };
    output_stream->time_base    = { 1, 90000 };

    output_codec_ctx->pix_fmt   = input_codec_ctx->pix_fmt;
    output_codec_ctx->width     = input_codec_ctx->width;
    output_codec_ctx->height    = input_codec_ctx->height;

    // Some formats want stream headers to be separate.
    if (m_out.m_format_ctx->oformat->flags & AVFMT_GLOBALHEADER)
    {
        output_codec_ctx->flags |= AV_CODEC_FLAG_GLOBAL_HEADER;
    }

    // Open the encoder for the audio stream to use it later.
    ret = avcodec_open2(output_codec_ctx, output_codec, &opt);
    if (ret < 0)
    {
        Logging::error(destname(), "Could not open %1 output codec %2 for stream #%3 (error '%4').", get_media_type_string(output_codec->type), get_codec_name(input_codec->id, false), output_stream->index, ffmpeg_geterror(ret).c_str());
        return ret;
    }

    Logging::debug(destname(), "Opened album art output codec %1 for stream #%2 (dimensions %3x%4).", get_codec_name(input_codec->id, true), output_stream->index, output_codec_ctx->width, output_codec_ctx->height);

#if FFMPEG_VERSION3 // Check for FFmpeg 3
    ret = avcodec_parameters_from_context(output_stream->codecpar, output_codec_ctx);
    if (ret < 0)
    {
        Logging::error(destname(), "Could not initialise stream parameters stream #%1 (error '%2').", output_stream->index, ffmpeg_geterror(ret).c_str());
        return ret;
    }
#endif

    STREAMREF stream;

    stream.m_codec_ctx     = output_codec_ctx;
    stream.m_stream        = output_stream;
    stream.m_stream_idx    = output_stream->index;

    m_out.m_album_art.push_back(stream);

    return 0;
}

int FFmpeg_Transcoder::add_albumart_frame(AVStream *output_stream, AVPacket *pkt_in)
{
    AVPacket *tmp_pkt;
    int ret = 0;

#if LAVF_DEP_AV_COPY_PACKET || defined(USING_LIBAV)
    tmp_pkt = av_packet_clone(pkt_in);
    if (tmp_pkt == nullptr)
    {
        ret = AVERROR(ENOMEM);
        Logging::error(destname(), "Could not write album art packet (error '%1').", ffmpeg_geterror(ret).c_str());
        return ret;
    }
#else
    AVPacket pkt;

    tmp_pkt = &pkt;

    ret = av_copy_packet(tmp_pkt, pkt_in);
    if (ret < 0)
    {
        Logging::error(destname(), "Could not write album art packet (error '%1').", ffmpeg_geterror(ret).c_str());
        return ret;
    }
#endif

    Logging::trace(destname(), "Adding album art stream #%u.", output_stream->index);

    tmp_pkt->stream_index = output_stream->index;
    tmp_pkt->flags |= AV_PKT_FLAG_KEY;
    tmp_pkt->pos = 0;
    tmp_pkt->dts = 0;

    ret = av_interleaved_write_frame(m_out.m_format_ctx, tmp_pkt);

    if (ret < 0)
    {
        Logging::error(destname(), "Could not write album art packet (error '%1').", ffmpeg_geterror(ret).c_str());
    }

#if LAVF_DEP_AV_COPY_PACKET
    av_packet_unref(tmp_pkt);
#else
    av_free_packet(tmp_pkt);
#endif

    return ret;
}

int FFmpeg_Transcoder::open_output_filestreams(Buffer *buffer)
{
    int             ret = 0;

    m_out.m_filetype = m_current_format->filetype();

    Logging::debug(destname(), "Opening format type '%1'.", m_current_format->desttype().c_str());

    // Check if we can copy audio or video.
    m_copy_audio = can_copy_stream(m_in.m_audio.m_stream);
    m_copy_video = can_copy_stream(m_in.m_video.m_stream);

    // Create a new format context for the output container format.
    avformat_alloc_output_context2(&m_out.m_format_ctx, nullptr, m_current_format->format_name().c_str(), nullptr);
    if (m_out.m_format_ctx == nullptr)
    {
        Logging::error(destname(), "Could not allocate output format context.");
        return AVERROR(ENOMEM);
    }

    if (!m_is_video)
    {
        m_in.m_video.m_stream_idx = INVALID_STREAM;
    }

    //video_codec_id = m_out.m_format_ctx->oformat->video_codec;

    if (m_in.m_video.m_stream_idx != INVALID_STREAM && m_current_format->video_codec_id() != AV_CODEC_ID_NONE)
    {
        if (!m_copy_video)
        {
            ret = add_stream(m_current_format->video_codec_id());
            if (ret < 0)
            {
                return ret;
            }

#ifndef USING_LIBAV
            if (params.m_deinterlace)
            {
                // Init deinterlace filters
#if LAVF_DEP_AVSTREAM_CODEC
                AVPixelFormat pix_fmt = static_cast<AVPixelFormat>(m_out.m_video.m_stream->codecpar->format);
#else
                AVPixelFormat pix_fmt = static_cast<AVPixelFormat>(m_out.m_video.m_stream->codec->pix_fmt);
#endif
                ret = init_deinterlace_filters(m_out.m_video.m_codec_ctx, pix_fmt, m_out.m_video.m_stream->avg_frame_rate, m_out.m_video.m_stream->time_base);
                if (ret < 0)
                {
                    return ret;
                }
            }
#endif // !USING_LIBAV

        }
        else
        {
            Logging::info(filename(), "Copying video stream.");

            ret = add_stream_copy(m_current_format->video_codec_id(), AVMEDIA_TYPE_VIDEO);
            if (ret < 0)
            {
                return ret;
            }
        }
    }

    if (m_in.m_audio.m_stream_idx != INVALID_STREAM && m_current_format->audio_codec_id() != AV_CODEC_ID_NONE)
    {
        if (!m_copy_audio)
        {
            ret = add_stream(m_current_format->audio_codec_id());
            if (ret < 0)
            {
                return ret;
            }
        }
        else
        {
            Logging::info(filename(), "Copying audio stream.");

            ret = add_stream_copy(m_current_format->audio_codec_id(), AVMEDIA_TYPE_AUDIO);
            if (ret < 0)
            {
                return ret;
            }
        }
    }

    if (!params.m_noalbumarts)
    {
        for (size_t n = 0; n < m_in.m_album_art.size(); n++)
        {
            //ret = add_albumart_stream(codec_id, m_in.m_aAlbumArt.at(n).m_codec_ctx->pix_fmt);
            ret = add_albumart_stream(m_in.m_album_art.at(n).m_codec_ctx);
            if (ret < 0)
            {
                return ret;
            }
        }
    }

    const size_t buf_size = 1024*1024;
    unsigned char *iobuffer = static_cast<unsigned char *>(av_malloc(buf_size + FF_INPUT_BUFFER_PADDING_SIZE));
    if (iobuffer== nullptr)
    {
        Logging::error(filename(), "Out of memory opening output file: Unable to allocate I/O buffer.");
        return AVERROR(ENOMEM);
    }

    // open the output file
    m_out.m_format_ctx->pb = avio_alloc_context(
                iobuffer,
                buf_size,
                1,
                static_cast<void *>(buffer),
                nullptr,        // read not required
                output_write,   // write
                (m_current_format->audio_codec_id() != AV_CODEC_ID_OPUS) ? seek : nullptr);          // seek

    // Some formats require the time stamps to start at 0, so if there is a difference between
    // the streams we need to drop audio or video until we are in sync.
    if ((m_out.m_video.m_stream != nullptr) && (m_in.m_audio.m_stream != nullptr))
    {
        // Calculate difference
        m_out.m_video_start_pts = av_rescale_q(m_in.m_audio.m_stream->start_time, m_in.m_audio.m_stream->time_base, m_out.m_video.m_stream->time_base);
    }

    return 0;
}

int FFmpeg_Transcoder::init_resampler()
{
    // Fail save: if channel layout not known assume mono or stereo
    if (!m_in.m_audio.m_codec_ctx->channel_layout)
    {
        m_in.m_audio.m_codec_ctx->channel_layout = static_cast<uint64_t>(av_get_default_channel_layout(m_in.m_audio.m_codec_ctx->channels));
    }
    if (!m_in.m_audio.m_codec_ctx->channel_layout)
    {
        m_in.m_audio.m_codec_ctx->channel_layout = AV_CH_LAYOUT_STEREO;
    }
    // Only initialise the resampler if it is necessary, i.e.,
    // if and only if the sample formats differ.
    if (m_in.m_audio.m_codec_ctx->sample_fmt == m_out.m_audio.m_codec_ctx->sample_fmt &&
            m_in.m_audio.m_codec_ctx->sample_rate == m_out.m_audio.m_codec_ctx->sample_rate &&
            m_in.m_audio.m_codec_ctx->channel_layout == m_out.m_audio.m_codec_ctx->channel_layout)

    {
        // Formats are same
        close_resample();
        return 0;
    }

    if (m_audio_resample_ctx == nullptr ||
            m_cur_sample_fmt != m_in.m_audio.m_codec_ctx->sample_fmt ||
            m_cur_sample_rate != m_in.m_audio.m_codec_ctx->sample_rate ||
            m_cur_channel_layout != m_in.m_audio.m_codec_ctx->channel_layout)
    {
        int ret;

        Logging::info(destname(), "Creating audio resampler: %1 -> %2 / %3 -> %4 / %5 -> %6.",
                      get_sample_fmt_name(m_in.m_audio.m_codec_ctx->sample_fmt).c_str(),
                      get_sample_fmt_name(m_out.m_audio.m_codec_ctx->sample_fmt).c_str(),
                      format_samplerate(m_in.m_audio.m_codec_ctx->sample_rate).c_str(),
                      format_samplerate(m_out.m_audio.m_codec_ctx->sample_rate).c_str(),
                      get_channel_layout_name(m_in.m_audio.m_codec_ctx->channels, m_in.m_audio.m_codec_ctx->channel_layout).c_str(),
                      get_channel_layout_name(m_out.m_audio.m_codec_ctx->channels, m_out.m_audio.m_codec_ctx->channel_layout).c_str());

        close_resample();

        m_cur_sample_fmt        = m_in.m_audio.m_codec_ctx->sample_fmt;
        m_cur_sample_rate       = m_in.m_audio.m_codec_ctx->sample_rate;
        m_cur_channel_layout    = m_in.m_audio.m_codec_ctx->channel_layout;

        // Create a resampler context for the conversion.
        // Set the conversion parameters.
#if LAVR_DEPRECATE
        m_audio_resample_ctx = swr_alloc_set_opts(nullptr,
                                                  static_cast<int64_t>(m_out.m_audio.m_codec_ctx->channel_layout),
                                                  m_out.m_audio.m_codec_ctx->sample_fmt,
                                                  m_out.m_audio.m_codec_ctx->sample_rate,
                                                  static_cast<int64_t>(m_in.m_audio.m_codec_ctx->channel_layout),
                                                  m_in.m_audio.m_codec_ctx->sample_fmt,
                                                  m_in.m_audio.m_codec_ctx->sample_rate,
                                                  0, nullptr);
        if (m_audio_resample_ctx == nullptr)
        {
            Logging::error(destname(), "Could not allocate resample context.");
            return AVERROR(ENOMEM);
        }

        // Open the resampler with the specified parameters.
        ret = swr_init(m_audio_resample_ctx);
        if (ret < 0)
        {
            Logging::error(destname(), "Could not open resampler context (error '%1').", ffmpeg_geterror(ret).c_str());
            swr_free(&m_audio_resample_ctx);
            m_audio_resample_ctx = nullptr;
            return ret;
        }
#else
        // Create a resampler context for the conversion.
        m_audio_resample_ctx = avresample_alloc_context();
        if (m_audio_resample_ctx == nullptr)
        {
            Logging::error(destname(), "Could not allocate resample context.");
            return AVERROR(ENOMEM);
        }

        // Set the conversion parameters.
        // Default channel layouts based on the number of channels
        // are assumed for simplicity (they are sometimes not detected
        // properly by the demuxer and/or decoder).

        av_opt_set_int(m_audio_resample_ctx, "in_channel_layout", av_get_default_channel_layout(m_in.m_audio.m_codec_ctx->channels), 0);
        av_opt_set_int(m_audio_resample_ctx, "out_channel_layout", av_get_default_channel_layout(m_out.m_audio.m_codec_ctx->channels), 0);
        av_opt_set_int(m_audio_resample_ctx, "in_sample_rate", m_in.m_audio.m_codec_ctx->sample_rate, 0);
        av_opt_set_int(m_audio_resample_ctx, "out_sample_rate", m_out.m_audio.m_codec_ctx->sample_rate, 0);
        av_opt_set_int(m_audio_resample_ctx, "in_sample_fmt", m_in.m_audio.m_codec_ctx->sample_fmt, 0);
        av_opt_set_int(m_audio_resample_ctx, "out_sample_fmt", m_out.m_audio.m_codec_ctx->sample_fmt, 0);

        // Open the resampler with the specified parameters.
        ret = avresample_open(m_audio_resample_ctx);
        if (ret < 0)
        {
            Logging::error(destname(), "Could not open resampler context (error '%1').", ffmpeg_geterror(ret).c_str());
            avresample_free(&m_audio_resample_ctx);
            m_audio_resample_ctx = nullptr;
            return ret;
        }
#endif
    }
    return 0;
}

int FFmpeg_Transcoder::init_fifo()
{
    // Create the FIFO buffer based on the specified output sample format.
    m_audio_fifo = av_audio_fifo_alloc(m_out.m_audio.m_codec_ctx->sample_fmt, m_out.m_audio.m_codec_ctx->channels, 1);
    if (m_audio_fifo == nullptr)
    {
        Logging::error(destname(), "Could not allocate FIFO.");
        return AVERROR(ENOMEM);
    }
    return 0;
}

int FFmpeg_Transcoder::update_format(AVDictionary** dict, LPCPROFILE_OPTION option) const
{
    int ret = 0;

    if (option == nullptr)
    {
        return 0;
    }

    for (LPCPROFILE_OPTION p = option; p->m_key != nullptr; p++)
    {
        if ((p->m_options & OPT_AUDIO) && m_out.m_video.m_stream_idx != INVALID_STREAM)
        {
            // Option for audio only, but file contains video stream
            continue;
        }

        if ((p->m_options & OPT_VIDEO) && m_out.m_video.m_stream_idx == INVALID_STREAM)
        {
            // Option for video, but file contains no video stream
            continue;
        }

        Logging::trace(destname(), "Profile format option -%1%2%3.",  p->m_key, *p->m_value ? " " : "", p->m_value);

        ret = av_dict_set_with_check(dict, p->m_key, p->m_value, p->m_flags, destname());
        if (ret < 0)
        {
            break;
        }
    }
    return ret;
}

int FFmpeg_Transcoder::prepare_format(AVDictionary** dict,  FILETYPE filetype) const
{
    int ret = 0;

    for (int n = 0; m_profile[n].m_profile != PROFILE_INVALID; n++)
    {
        if (m_profile[n].m_filetype == filetype && m_profile[n].m_profile == params.m_profile)
        {
            ret = update_format(dict, m_profile[n].m_option_format);
            break;
        }
    }

    if (filetype == FILETYPE_MP4 || filetype == FILETYPE_PRORES)
    {
        // All
        av_dict_set_with_check(dict, "flags:a", "+global_header", 0, destname());
        av_dict_set_with_check(dict, "flags:v", "+global_header", 0, destname());
    }

    return ret;
}

int FFmpeg_Transcoder::write_output_file_header()
{
    AVDictionary* dict = nullptr;
    int ret;

    ret = prepare_format(&dict, m_out.m_filetype);
    if (ret < 0)
    {
        return ret;
    }

    ret = avformat_write_header(m_out.m_format_ctx, &dict);
    if (ret < 0)
    {
        Logging::error(destname(), "Could not write output file header (error '%1').", ffmpeg_geterror(ret).c_str());
        return ret;
    }

    if (m_out.m_filetype == FILETYPE_WAV)
    {
        // Insert fake WAV header (fill in size fields with estimated values instead of setting to -1)
        AVIOContext * output_io_context = static_cast<AVIOContext *>(m_out.m_format_ctx->pb);
        Buffer *buffer = static_cast<Buffer *>(output_io_context->opaque);
        size_t pos = buffer->tell();
        WAV_HEADER wav_header;
        WAV_LIST_HEADER list_header;
        WAV_DATA_HEADER data_header;

        buffer->copy(reinterpret_cast<uint8_t*>(&wav_header), 0, sizeof(WAV_HEADER));
        buffer->copy(reinterpret_cast<uint8_t*>(&list_header), sizeof(WAV_HEADER), sizeof(WAV_LIST_HEADER));
        buffer->copy(reinterpret_cast<uint8_t*>(&data_header), sizeof(WAV_HEADER) + sizeof(WAV_LIST_HEADER) + list_header.m_data_bytes - 4, sizeof(WAV_DATA_HEADER));

        wav_header.m_wav_size = static_cast<unsigned int>(m_predicted_size - 8);
        data_header.m_data_bytes = static_cast<unsigned int>(m_predicted_size - (sizeof(WAV_HEADER) + sizeof(WAV_LIST_HEADER) + sizeof(WAV_DATA_HEADER) + list_header.m_data_bytes - 4));

        buffer->seek(0, SEEK_SET);
        buffer->write(reinterpret_cast<uint8_t*>(&wav_header), sizeof(WAV_HEADER));
        buffer->seek(static_cast<long>(sizeof(WAV_HEADER) + sizeof(WAV_LIST_HEADER) + list_header.m_data_bytes - 4), SEEK_SET);
        buffer->write(reinterpret_cast<uint8_t*>(&data_header), sizeof(WAV_DATA_HEADER));
        buffer->seek(static_cast<long>(pos), SEEK_SET);
    }

    return 0;
}

AVFrame *FFmpeg_Transcoder::alloc_picture(AVPixelFormat pix_fmt, int width, int height)
{
    AVFrame *picture;
    int ret;

    picture = av_frame_alloc();
    if (picture == nullptr)
    {
        return nullptr;
    }

    picture->format = pix_fmt;
    picture->width  = width;
    picture->height = height;

    // allocate the buffers for the frame data
    ret = av_frame_get_buffer(picture, 32);
    if (ret < 0)
    {
        Logging::error(destname(), "Could not allocate frame data.");
        av_frame_free(&picture);
        return nullptr;
    }

    return picture;
}

#if LAVC_NEW_PACKET_INTERFACE
int FFmpeg_Transcoder::decode(AVCodecContext *avctx, AVFrame *frame, int *got_frame, const AVPacket *pkt) const
{
    int ret;

    *got_frame = 0;

    if (pkt)
    {
        ret = avcodec_send_packet(avctx, pkt);
        // In particular, we don't expect AVERROR(EAGAIN), because we read all
        // decoded frames with avcodec_receive_frame() until done.
        if (ret < 0 && ret != AVERROR_EOF)
        {
            Logging::error(filename(), "Could not send packet to decoder (error '%1').", ffmpeg_geterror(ret).c_str());
            return ret;
        }
    }

    ret = avcodec_receive_frame(avctx, frame);
    if (ret < 0 && ret != AVERROR(EAGAIN) && ret != AVERROR_EOF)
    {
        Logging::error(filename(), "Could not receive packet from decoder (error '%1').", ffmpeg_geterror(ret).c_str());
    }

    *got_frame = (ret >= 0) ? 1 : 0;

    return ret;
}
#endif

int FFmpeg_Transcoder::decode_audio_frame(AVPacket *pkt, int *decoded)
{
    int data_present = 0;
    int ret = 0;

    *decoded = 0;

    // Decode the audio frame stored in the temporary packet.
    // The input audio stream decoder is used to do this.
    // If we are at the end of the file, pass an empty packet to the decoder
    // to flush it.

    // Since FFMpeg version >= 3.2 this is deprecated
#if  !LAVC_NEW_PACKET_INTERFACE
    // Temporary storage of the input samples of the frame read from the file.
    AVFrame *frame = nullptr;

    // Initialise temporary storage for one input frame.
    ret = init_frame(&frame, filename());
    if (ret < 0)
    {
        return ret;
    }

    ret = avcodec_decode_audio4(m_in.m_audio.m_codec_ctx, frame, &data_present, pkt);

    if (ret < 0 && ret != AVERROR(EINVAL))
    {
        Logging::error(filename(), "Could not decode audio frame (error '%1').", ffmpeg_geterror(ret).c_str());
        // unused frame
        av_frame_free(&frame);
        return ret;
    }

    *decoded = ret;
    ret = 0;

    {
#else
    bool again = false;

    data_present = 0;

    // read all the output frames (in general there may be any number of them)
    while (ret >= 0)
    {
        AVFrame *frame = nullptr;

        // Initialise temporary storage for one input frame.
        ret = init_frame(&frame, filename());
        if (ret < 0)
        {
            return ret;
        }

        ret = decode(m_in.m_audio.m_codec_ctx, frame, &data_present, again ? nullptr : pkt);
        if (!data_present)
        {
            // unused frame
            av_frame_free(&frame);
            break;
        }
        if (ret < 0)
        {
            // Anything else is an error, report it!
            Logging::error(filename(), "Could not decode audio frame (error '%1').", ffmpeg_geterror(ret).c_str());
            // unused frame
            av_frame_free(&frame);
            break;
        }

        again = true;

        *decoded += pkt->size;
#endif
        // If there is decoded data, convert and store it
        if (data_present && frame->nb_samples)
        {
            // Temporary storage for the converted input samples.
            uint8_t **converted_input_samples = nullptr;
            int nb_output_samples;
#if LAVR_DEPRECATE
            nb_output_samples = (m_audio_resample_ctx != nullptr) ? swr_get_out_samples(m_audio_resample_ctx, frame->nb_samples) : frame->nb_samples;
#else
            nb_output_samples = (m_audio_resample_ctx != nullptr) ? avresample_get_out_samples(m_audio_resample_ctx, frame->nb_samples) : frame->nb_samples;
#endif

            try
            {
                // Initialise the resampler to be able to convert audio sample formats.
#ifndef USING_LIBAV
                ret = init_resampler();
                if (ret)
                {
                    throw ret;
                }
#endif

                // Store audio frame
                // Initialise the temporary storage for the converted input samples.
                ret = init_converted_samples(&converted_input_samples, nb_output_samples);
                if (ret < 0)
                {
                    throw ret;
                }

                // Convert the input samples to the desired output sample format.
                // This requires a temporary storage provided by converted_input_samples.
                ret = convert_samples(frame->extended_data, frame->nb_samples, converted_input_samples, &nb_output_samples);
                if (ret < 0)
                {
                    throw ret;
                }

                // Add the converted input samples to the FIFO buffer for later processing.
                ret = add_samples_to_fifo(converted_input_samples, nb_output_samples);
                if (ret < 0)
                {
                    throw ret;
                }
                ret = 0;
            }
            catch (int _ret)
            {
                ret = _ret;
            }

            if (converted_input_samples != nullptr)
            {
                av_freep(&converted_input_samples[0]);
                av_free(converted_input_samples);
            }
        }
        av_frame_free(&frame);
    }
    return ret;
}

int FFmpeg_Transcoder::decode_video_frame(AVPacket *pkt, int *decoded)
{
    int data_present;
    int ret = 0;

    *decoded = 0;

    // NOTE1: some codecs are stream based (mpegvideo, mpegaudio)
    // and this is the only method to use them because you cannot
    // know the compressed data size before analysing it.

    // BUT some other codecs (msmpeg4, mpeg4) are inherently frame
    // based, so you must call them with all the data for one
    // frame exactly. You must also initialise 'width' and
    // 'height' before initialising them.

    // NOTE2: some codecs allow the raw parameters (frame size,
    // sample rate) to be changed at any frame. We handle this, so
    // you should also take care of it

    // Since FFMpeg version >= 3.2 this is deprecated
#if !LAVC_NEW_PACKET_INTERFACE
    // Temporary storage of the input samples of the frame read from the file.
    AVFrame *frame = nullptr;

    // Initialise temporary storage for one input frame.
    ret = init_frame(&frame, filename());
    if (ret < 0)
    {
        return ret;
    }

    ret = avcodec_decode_video2(m_in.m_video.m_codec_ctx, frame, &data_present, pkt);

    if (ret < 0 && ret != AVERROR(EINVAL))
    {
        Logging::error(filename(), "Could not decode video frame (error '%1').", ffmpeg_geterror(ret).c_str());
        // unused frame
        av_frame_free(&frame);
        return ret;
    }

    *decoded = ret;
    ret = 0;

    {
#else
    bool again = false;

    data_present = 0;

    // read all the output frames (in general there may be any number of them)
    while (ret >= 0)
    {
        AVFrame *frame = nullptr;

        // Initialise temporary storage for one input frame.
        ret = init_frame(&frame, filename());
        if (ret < 0)
        {
            return ret;
        }

        ret = decode(m_in.m_video.m_codec_ctx, frame, &data_present, again ? nullptr : pkt);
        if (!data_present)
        {
            // unused frame
            av_frame_free(&frame);
            break;
        }
        if (ret < 0)
        {
            // Anything else is an error, report it!
            Logging::error(filename(), "Could not decode audio frame (error '%1').", ffmpeg_geterror(ret).c_str());
            // unused frame
            av_frame_free(&frame);
            break;
        }

        again = true;
        *decoded += pkt->size;
#endif

        // Sometimes only a few packets contain valid dts/pts/pos data, so we keep it
        if (pkt->dts != AV_NOPTS_VALUE)
        {
            int64_t pts = pkt->dts;
            if (pts > m_pts)
            {
                m_pts = pts;
            }
        }
        else if (pkt->pts != AV_NOPTS_VALUE)
        {
            int64_t pts = pkt->pts;
            if (pts > m_pts)
            {
                m_pts = pts;
            }
        }

        if (pkt->pos > -1)
        {
            m_pos = pkt->pos;
        }

        if (data_present)
        {
            if (m_sws_ctx != nullptr)
            {
                AVCodecContext *codec_ctx = m_out.m_video.m_codec_ctx;

                AVFrame * tmp_frame = alloc_picture(codec_ctx->pix_fmt, codec_ctx->width, codec_ctx->height);
                if (tmp_frame == nullptr)
                {
                    return AVERROR(ENOMEM);
                }

                sws_scale(m_sws_ctx,
                          static_cast<const uint8_t * const *>(frame->data), frame->linesize,
                          0, frame->height,
                          tmp_frame->data, tmp_frame->linesize);

                tmp_frame->pts = frame->pts;
#ifndef USING_LIBAV
                tmp_frame->best_effort_timestamp = frame->best_effort_timestamp;
#endif

                av_frame_free(&frame);

                frame = tmp_frame;
            }

#ifndef USING_LIBAV
#if LAVF_DEP_AVSTREAM_CODEC
            int64_t best_effort_timestamp = frame->best_effort_timestamp;
#else
            int64_t best_effort_timestamp = av_frame_get_best_effort_timestamp(frame);
#endif

            if (best_effort_timestamp != AV_NOPTS_VALUE)
            {
                frame->pts = best_effort_timestamp;
            }
#endif

            if (frame->pts == AV_NOPTS_VALUE)
            {
                frame->pts = m_pts;
            }

            if (m_out.m_video.m_stream != nullptr)
            {
<<<<<<< HEAD
                // Rescale to our time base, but only of nessessary
=======
                // Rescale to our time base, but only if nessessary
>>>>>>> f202338c
                if (frame->pts != AV_NOPTS_VALUE && (m_in.m_video.m_stream->time_base.den != m_out.m_video.m_stream->time_base.den || m_in.m_video.m_stream->time_base.num != m_out.m_video.m_stream->time_base.num))
                {
                    frame->pts = av_rescale_q_rnd(frame->pts, m_in.m_video.m_stream->time_base, m_out.m_video.m_stream->time_base, static_cast<AVRounding>(AV_ROUND_NEAR_INF | AV_ROUND_PASS_MINMAX));
                }

                frame->quality = m_out.m_video.m_codec_ctx->global_quality;
            }

#ifndef USING_LIBAV
            frame->pict_type = AV_PICTURE_TYPE_NONE;	// other than AV_PICTURE_TYPE_NONE causes warnings
            m_video_fifo.push(send_filters(frame, ret));
#else
            frame->pict_type = (AVPictureType)0;        // other than 0 causes warnings
            m_video_fifo.push(frame);
#endif
        }
        else
        {
            // unused frame
            av_frame_free(&frame);
        }
    }

    return ret;
}

int FFmpeg_Transcoder::store_packet(AVPacket *pkt)
{
    int ret = av_interleaved_write_frame(m_out.m_format_ctx, pkt);

    if (ret < 0)
    {
        Logging::error(destname(), "Could not write audio frame (error '%1').", ffmpeg_geterror(ret).c_str());
    }

    return ret;
}

int FFmpeg_Transcoder::decode_frame(AVPacket *pkt)
{
    int ret = 0;

    if (pkt->stream_index == m_in.m_audio.m_stream_idx && m_out.m_audio.m_stream_idx > -1)
    {
        if (!m_copy_audio)
        {
            int decoded = 0;
            ret = decode_audio_frame(pkt, &decoded);
        }
        else
        {
            pkt->stream_index   = m_out.m_audio.m_stream_idx;
            if (pkt->pts != AV_NOPTS_VALUE)
            {
                pkt->pts            = av_rescale_q_rnd(pkt->pts, m_in.m_audio.m_stream->time_base, m_out.m_audio.m_stream->time_base, static_cast<AVRounding>(AV_ROUND_NEAR_INF|AV_ROUND_PASS_MINMAX));
            }
            if (pkt->dts != AV_NOPTS_VALUE)
            {
                pkt->dts            = av_rescale_q_rnd(pkt->dts, m_in.m_audio.m_stream->time_base, m_out.m_audio.m_stream->time_base, static_cast<AVRounding>(AV_ROUND_NEAR_INF|AV_ROUND_PASS_MINMAX));
            }
            if (pkt->duration)
            {
                pkt->duration       = static_cast<int>(av_rescale_q(pkt->duration, m_in.m_audio.m_stream->time_base, m_out.m_audio.m_stream->time_base));
            }
            pkt->pos            = -1;

            ret = store_packet(pkt);
        }
    }
    else if (pkt->stream_index == m_in.m_video.m_stream_idx && (m_out.m_video.m_stream_idx > -1 || m_current_format->export_frames()))
    {
        if (!m_copy_video)
        {
            int decoded = 0;
#if LAVC_NEW_PACKET_INTERFACE
            int lastret = 0;
#endif

            // Can someone tell me why this seems required??? If this is not done some videos become garbled.
            do
            {
                // Decode one frame.
                ret = decode_video_frame(pkt, &decoded);

#if LAVC_NEW_PACKET_INTERFACE
                if ((ret == AVERROR(EAGAIN) && ret == lastret) || ret == AVERROR_EOF)
                {
                    // If EAGAIN reported twice or stream at EOF
                    // quit loop, but this is not an error
                    // (must process all streams).
                    break;
                }

                if (ret < 0 && ret != AVERROR(EAGAIN))
                {
                    Logging::error(filename(), "Could not decode frame (error '%1').", ffmpeg_geterror(ret).c_str());
                    return ret;
                }

                lastret = ret;
#else
                if (ret < 0)
                {
                    Logging::error(filename(), "Could not decode frame (error '%1').", ffmpeg_geterror(ret).c_str());
                    return ret;
                }
#endif
                pkt->data += decoded;
                pkt->size -= decoded;
            }
#if LAVC_NEW_PACKET_INTERFACE
            while (pkt->size > 0 && (ret == 0 || ret == AVERROR(EAGAIN)));
#else
            while (pkt->size > 0);
#endif
            ret = 0;
        }
        else
        {
            pkt->stream_index   = m_out.m_video.m_stream_idx;
            if (pkt->pts != AV_NOPTS_VALUE)
            {
                pkt->pts            = av_rescale_q_rnd(pkt->pts, m_in.m_video.m_stream->time_base, m_out.m_video.m_stream->time_base, static_cast<AVRounding>(AV_ROUND_NEAR_INF|AV_ROUND_PASS_MINMAX));
            }
            if (pkt->dts != AV_NOPTS_VALUE)
            {
                pkt->dts            = av_rescale_q_rnd(pkt->dts, m_in.m_video.m_stream->time_base, m_out.m_video.m_stream->time_base, static_cast<AVRounding>(AV_ROUND_NEAR_INF|AV_ROUND_PASS_MINMAX));
            }
            if (pkt->duration)
            {
                pkt->duration       = static_cast<int>(av_rescale_q(pkt->duration, m_in.m_video.m_stream->time_base, m_out.m_video.m_stream->time_base));
            }
            pkt->pos            = -1;

            ret = store_packet(pkt);
        }
    }
    else
    {
        for (size_t n = 0; n < m_in.m_album_art.size(); n++)
        {
            AVStream *input_stream = m_in.m_album_art.at(n).m_stream;

            // AV_DISPOSITION_ATTACHED_PIC streams already processed in process_albumarts()
            if (pkt->stream_index == input_stream->index && !(input_stream->disposition & AV_DISPOSITION_ATTACHED_PIC))
            {
                AVStream *output_stream = m_out.m_album_art.at(n).m_stream;

                ret = add_albumart_frame(output_stream, pkt);
                break;
            }
        }
    }

    if (!params.m_decoding_errors && ret < 0 && ret != AVERROR(EAGAIN))
    {
        ret = 0;
    }

    return ret;
}

int FFmpeg_Transcoder::init_converted_samples(uint8_t ***converted_input_samples, int frame_size)
{
    int ret;

    // Allocate as many pointers as there are audio channels.
    // Each pointer will later point to the audio samples of the corresponding
    // channels (although it may be nullptr for interleaved formats).

#ifndef USING_LIBAV
    *converted_input_samples = static_cast<uint8_t **>(av_calloc(static_cast<size_t>(m_out.m_audio.m_codec_ctx->channels), sizeof(**converted_input_samples)));
#else
    // Libav does not provide av_calloc
    *converted_input_samples = static_cast<uint8_t **>(av_malloc(m_out.m_audio.m_codec_ctx->channels * sizeof(**converted_input_samples)));
#endif  // !USING_LIBAV

    if (*converted_input_samples == nullptr)
    {
        Logging::error(destname(), "Could not allocate converted input sample pointers.");
        return AVERROR(ENOMEM);
    }

    // Allocate memory for the samples of all channels in one consecutive
    // block for convenience.
    ret = av_samples_alloc(*converted_input_samples, nullptr,
                           m_out.m_audio.m_codec_ctx->channels,
                           frame_size,
                           m_out.m_audio.m_codec_ctx->sample_fmt, 0);
    if (ret < 0)
    {
        Logging::error(destname(), "Could not allocate converted input samples (error '%1').", ffmpeg_geterror(ret).c_str());
        av_freep(&(*converted_input_samples)[0]);
        av_free(*converted_input_samples);
        return ret;
    }
    return 0;
}

#if LAVR_DEPRECATE
int FFmpeg_Transcoder::convert_samples(uint8_t **input_data, int in_samples, uint8_t **converted_data, int *out_samples)
{
    if (m_audio_resample_ctx != nullptr)
    {
        int ret;

        // Convert the samples using the resampler.
        ret = swr_convert(m_audio_resample_ctx, converted_data, *out_samples, const_cast<const uint8_t **>(input_data), in_samples);
        if (ret  < 0)
        {
            Logging::error(destname(), "Could not convert input samples (error '%1').", ffmpeg_geterror(ret).c_str());
            return ret;
        }

        *out_samples = ret;
    }
    else
    {
        // No resampling, just copy samples
        if (!av_sample_fmt_is_planar(m_in.m_audio.m_codec_ctx->sample_fmt))
        {
            memcpy(converted_data[0], input_data[0], static_cast<size_t>(in_samples * av_get_bytes_per_sample(m_out.m_audio.m_codec_ctx->sample_fmt) * m_in.m_audio.m_codec_ctx->channels));
        }
        else
        {
            size_t samples = static_cast<size_t>(in_samples * av_get_bytes_per_sample(m_out.m_audio.m_codec_ctx->sample_fmt));
            for (int n = 0; n < m_in.m_audio.m_codec_ctx->channels; n++)
            {
                memcpy(converted_data[n], input_data[n], samples);
            }
        }
    }
    return 0;
}
#else
int FFmpeg_Transcoder::convert_samples(uint8_t **input_data, const int in_samples, uint8_t **converted_data, int *out_samples)
{
    if (m_audio_resample_ctx != nullptr)
    {
        int ret;

        // Convert the samples using the resampler.
        ret = avresample_convert(m_audio_resample_ctx, converted_data, 0, *out_samples, input_data, 0, in_samples);
        if (ret < 0)
        {
            Logging::error(destname(), "Could not convert input samples (error '%1').", ffmpeg_geterror(ret).c_str());
            return ret;
        }

        *out_samples = ret;

        // Perform a sanity check so that the number of converted samples is
        // not greater than the number of samples to be converted.
        // If the sample rates differ, this case has to be handled differently

        if (avresample_available(m_audio_resample_ctx))
        {
            Logging::error(destname(), "Converted samples left over.");
            return AVERROR_EXIT;
        }
    }
    else
    {
        // No resampling, just copy samples
        if (!av_sample_fmt_is_planar(m_in.m_audio.m_codec_ctx->sample_fmt))
        {
            memcpy(converted_data[0], input_data[0], in_samples * av_get_bytes_per_sample(m_out.m_audio.m_codec_ctx->sample_fmt) * m_in.m_audio.m_codec_ctx->channels);
        }
        else
        {
            for (int n = 0; n < m_in.m_audio.m_codec_ctx->channels; n++)
            {
                memcpy(converted_data[n], input_data[n], in_samples * av_get_bytes_per_sample(m_out.m_audio.m_codec_ctx->sample_fmt));
            }
        }
    }
    return 0;
}
#endif

int FFmpeg_Transcoder::add_samples_to_fifo(uint8_t **converted_input_samples, int frame_size)
{
    int ret;

    // Make the FIFO as large as it needs to be to hold both,
    // the old and the new samples.

    ret = av_audio_fifo_realloc(m_audio_fifo, av_audio_fifo_size(m_audio_fifo) + frame_size);
    if (ret < 0)
    {
        Logging::error(destname(), "Could not reallocate FIFO.");
        return ret;
    }

    // Store the new samples in the FIFO buffer.
    ret = av_audio_fifo_write(m_audio_fifo, reinterpret_cast<void **>(converted_input_samples), frame_size);
    if (ret < frame_size)
    {
        if (ret < 0)
        {
            Logging::error(destname(), "Could not write data to FIFO (error '%1').", ffmpeg_geterror(ret).c_str());
        }
        else
        {
            Logging::error(destname(), "Could not write data to FIFO.");
            ret = AVERROR_EXIT;
        }
        return AVERROR_EXIT;
    }

    return 0;
}

int FFmpeg_Transcoder::flush_frames(int stream_index)
{
    int ret = 0;

    if (stream_index > INVALID_STREAM)
    {
        int (FFmpeg_Transcoder::*decode_frame_ptr)(AVPacket *pkt, int *decoded) = nullptr;

        if (!m_copy_audio && stream_index == m_in.m_audio.m_stream_idx && m_out.m_audio.m_stream_idx > -1)
        {
            decode_frame_ptr = &FFmpeg_Transcoder::decode_audio_frame;
        }
        else if (!m_copy_video && stream_index == m_in.m_video.m_stream_idx && m_out.m_video.m_stream_idx > -1)
        {
            decode_frame_ptr = &FFmpeg_Transcoder::decode_video_frame;
        }

        if (decode_frame_ptr != nullptr)
        {
            AVPacket flush_packet;
            int decoded = 0;

            init_packet(&flush_packet);

            flush_packet.data = nullptr;
            flush_packet.size = 0;
            flush_packet.stream_index = stream_index;

            do
            {
                ret = (this->*decode_frame_ptr)(&flush_packet, &decoded);
                if (ret < 0 && ret != AVERROR(EAGAIN))
                {
                    break;
                }
            }
            while (decoded);

            av_packet_unref(&flush_packet);
        }
    }

    return ret;
}

int FFmpeg_Transcoder::read_decode_convert_and_store(int *finished)
{
    // Packet used for temporary storage.
    AVPacket pkt;
    int ret = 0;

    try
    {
        // Read one audio frame from the input file into a temporary packet.
        ret = av_read_frame(m_in.m_format_ctx, &pkt);

        if (ret < 0)
        {
            if (ret == AVERROR_EOF)
            {
                // If we are the the end of the file, flush the decoder below.
                *finished = 1;
            }
            else
            {
                Logging::error(destname(), "Could not read frame (error '%1').", ffmpeg_geterror(ret).c_str());
                throw ret;
            }
        }

        if (!*finished)
        {
            // Decode one packet, at least with the old API (!LAV_NEW_PACKET_INTERFACE)
            // it seems a packet can contain more than one frame so loop around it
            // if necessary...
            ret = decode_frame(&pkt);

            if (ret < 0 && ret != AVERROR(EAGAIN))
            {
                throw ret;
            }
        }
        else
        {
            // Flush cached frames, ignoring any errors
            if (m_in.m_audio.m_codec_ctx != nullptr)
            {
                flush_frames(m_in.m_audio.m_stream_idx);
            }

            if (m_in.m_video.m_codec_ctx != nullptr)
            {
                flush_frames(m_in.m_video.m_stream_idx);
            }
        }

        ret = 0;    // Errors will be reported by exception
    }
    catch (int _ret)
    {
        ret = _ret;
    }

    av_packet_unref(&pkt);

    return ret;
}

int FFmpeg_Transcoder::init_audio_output_frame(AVFrame **frame, int frame_size)
{
    int ret;

    // Create a new frame to store the audio samples.
    *frame = av_frame_alloc();
    if (*frame == nullptr)
    {
        Logging::error(destname(), "Could not allocate output frame.");
        return AVERROR_EXIT;
    }

    //
    // Set the frame's parameters, especially its size and format.
    // av_frame_get_buffer needs this to allocate memory for the
    // audio samples of the frame.
    // Default channel layouts based on the number of channels
    // are assumed for simplicity.

    (*frame)->nb_samples     = frame_size;
    (*frame)->channel_layout = m_out.m_audio.m_codec_ctx->channel_layout;
    (*frame)->format         = m_out.m_audio.m_codec_ctx->sample_fmt;

    // Allocate the samples of the created frame. This call will make
    // sure that the audio frame can hold as many samples as specified.

    ret = av_frame_get_buffer(*frame, 32);
    if (ret < 0)
    {
        Logging::error(destname(), "Could allocate output frame samples (error '%1').", ffmpeg_geterror(ret).c_str());
        av_frame_free(frame);
        return ret;
    }

    return 0;
}

void FFmpeg_Transcoder::produce_audio_dts(AVPacket *pkt, int64_t *pts)
{
    //    if ((pkt->pts == 0 || pkt->pts == AV_NOPTS_VALUE) && pkt->dts == AV_NOPTS_VALUE)
    {
        int64_t duration;
        // Some encoders to not produce dts/pts.
        // So we make some up.
        if (pkt->duration)
        {
            duration = pkt->duration;

            if (m_out.m_audio.m_codec_ctx->codec_id == AV_CODEC_ID_OPUS)
            {
                // OPUS is a bit strange. Whatever we feed into the encoder, the result will always be floating point planar
                // at 48 K sampling rate.
                // For some reason the duration calculated by the FFMpeg API is wrong. We have to rescale it to the correct value
                // TODO: Is this a FFmpeg bug or am I too stupid?
                if (duration > 0 && CODECPAR(m_out.m_audio.m_stream)->sample_rate > 0)
                {
                    pkt->duration = duration = static_cast<int>(av_rescale(duration, static_cast<int64_t>(m_out.m_audio.m_stream->time_base.den) * m_out.m_audio.m_codec_ctx->ticks_per_frame, CODECPAR(m_out.m_audio.m_stream)->sample_rate * static_cast<int64_t>(m_out.m_audio.m_stream->time_base.num)));
                }
            }

        }
        else
        {
            duration = 1;
        }

        pkt->dts = *pts;
        pkt->pts = *pts + duration;

        *pts += duration;
    }
}

int FFmpeg_Transcoder::encode_audio_frame(const AVFrame *frame, int *data_present)
{
    // Packet used for temporary storage.
    AVPacket pkt;
    int ret;

    init_packet(&pkt);

    // Encode the audio frame and store it in the temporary packet.
    // The output audio stream encoder is used to do this.
#if !LAVC_NEW_PACKET_INTERFACE
    ret = avcodec_encode_audio2(m_out.m_audio.m_codec_ctx, &pkt, frame, data_present);

    if (ret < 0)
    {
        Logging::error(destname(), "Could not encode audio frame (error '%1').", ffmpeg_geterror(ret).c_str());
        av_packet_unref(&pkt);
        return ret;
    }

    {
#else
    *data_present = 0;

    // send the frame for encoding
    ret = avcodec_send_frame(m_out.m_audio.m_codec_ctx, frame);
    if (ret < 0 && ret != AVERROR_EOF)
    {
        Logging::error(destname(), "Could not encode audio frame (error '%1').", ffmpeg_geterror(ret).c_str());
        av_packet_unref(&pkt);
        return ret;
    }

    // read all the available output packets (in general there may be any number of them)
    while (ret >= 0)
    {
        *data_present = 0;

        ret = avcodec_receive_packet(m_out.m_audio.m_codec_ctx, &pkt);
        if (ret == AVERROR(EAGAIN) || ret == AVERROR_EOF)
        {
            av_packet_unref(&pkt);
            return ret;
        }
        else if (ret < 0)
        {
            Logging::error(destname(), "Could not encode audio frame (error '%1').", ffmpeg_geterror(ret).c_str());
            av_packet_unref(&pkt);
            return ret;
        }

        *data_present = 1;
#endif
        // Write one audio frame from the temporary packet to the output file.
        if (*data_present)
        {
            pkt.stream_index = m_out.m_audio.m_stream_idx;

            produce_audio_dts(&pkt, &m_out.m_audio_pts);

            ret = av_interleaved_write_frame(m_out.m_format_ctx, &pkt);
            if (ret < 0)
            {
                Logging::error(destname(), "Could not write audio frame (error '%1').", ffmpeg_geterror(ret).c_str());
                av_packet_unref(&pkt);
                return ret;
            }
        }

        av_packet_unref(&pkt);
    }

    return 0;
}

int FFmpeg_Transcoder::encode_image_frame(const AVFrame *frame, int *data_present)
{
    *data_present = 0;

    if (frame == nullptr)
    {
        // This called internally to flush frames. We do not have a cache to flush, so simply ignore that.
        return 0;
    }

    if (m_current_format == nullptr)
    {
        Logging::error(destname(), "Internal - missing format.");
        return AVERROR(EINVAL);
    }

    if (m_buffer == nullptr)
    {
        Logging::error(destname(), "Internal - cache not open.");
        return AVERROR(EINVAL);
    }

    AVPacket pkt;
    int ret = 0;

    try
    {
        av_init_packet(&pkt);

        pkt.data = nullptr;
        pkt.size = 0;

        AVFrame *temp_frame = av_frame_clone(frame);
        if (temp_frame == nullptr)
        {
            throw AVERROR(ENOMEM);
        }

        //av_frame_ref(copyFrame, frame);

        temp_frame->pts = m_frame_no + 1;

#if !LAVC_NEW_PACKET_INTERFACE
        ret = avcodec_encode_video2(m_out.m_video.m_codec_ctx, &pkt, temp_frame, data_present);
        if (ret < 0)
        {
            Logging::error(destname(), "Could not encode video frame (error '%1').", ffmpeg_geterror(ret).c_str());
            throw ret;
        }

        {
#else
        *data_present = 0;

        // send the frame for encoding
        ret = avcodec_send_frame(m_out.m_video.m_codec_ctx, temp_frame);
        if (ret < 0 && ret != AVERROR_EOF)
        {
            Logging::error(destname(), "Could not encode video frame (error '%1').", ffmpeg_geterror(ret).c_str());
            throw ret;
        }

        // read all the available output packets (in general there may be any number of them
        while (ret >= 0)
        {
            *data_present = 0;

            ret = avcodec_receive_packet(m_out.m_video.m_codec_ctx, &pkt);
            if (ret == AVERROR(EAGAIN) || ret == AVERROR_EOF)
            {
                throw ret;
            }
            else if (ret < 0)
            {
                Logging::error(destname(), "Could not encode video frame (error '%1').", ffmpeg_geterror(ret).c_str());
                throw ret;
            }

            *data_present = 1;
#endif

            // Write one video frame from the temporary packet to the output file.
            if (*data_present)
            {
                IMAGE_FRAME image_frame;
                size_t offset = static_cast<size_t>(m_frame_no) * IMAGE_MAX_SIZE;

                memset(&image_frame, 0xFF, sizeof(image_frame));
                memcpy(image_frame.m_tag, IMAGE_FRAME_TAG, sizeof(image_frame.m_tag));
                image_frame.m_frame_no      = ++m_frame_no;
                image_frame.m_size          = static_cast<uint32_t>(pkt.size);

                assert(image_frame.m_size + sizeof(image_frame) < IMAGE_MAX_SIZE);

                m_buffer->reserve(offset);  /**< @todo: This is not an effective buffer format. Must be revamped. */
                m_buffer->seek(static_cast<long>(offset), SEEK_SET);

                m_buffer->write(reinterpret_cast<uint8_t *>(&image_frame), sizeof(image_frame));
                m_buffer->write(pkt.data, static_cast<size_t>(pkt.size));
            }

            av_packet_unref(&pkt);
        }
    }
    catch (int _ret)
    {
        av_packet_unref(&pkt);
        ret = _ret;
    }

    return ret;
}

int FFmpeg_Transcoder::encode_video_frame(const AVFrame *frame, int *data_present)
{
    if (frame != nullptr)
    {
#if LAVF_DEP_AVSTREAM_CODEC
        if (frame->interlaced_frame)
        {
            if (m_out.m_video.m_codec_ctx->codec->id == AV_CODEC_ID_MJPEG)
            {
                m_out.m_video.m_stream->codecpar->field_order = frame->top_field_first ? AV_FIELD_TT:AV_FIELD_BB;
            }
            else
            {
                m_out.m_video.m_stream->codecpar->field_order = frame->top_field_first ? AV_FIELD_TB:AV_FIELD_BT;
            }
        }
        else
        {
            m_out.m_video.m_stream->codecpar->field_order = AV_FIELD_PROGRESSIVE;
        }
#endif
    }

    AVPacket pkt;
    int ret = 0;

    try
    {
    	init_packet(&pkt);
	
        // Encode the video frame and store it in the temporary packet.
        // The output video stream encoder is used to do this.
#if !LAVC_NEW_PACKET_INTERFACE
        ret = avcodec_encode_video2(m_out.m_video.m_codec_ctx, &pkt, frame, data_present);

        if (ret < 0)
        {
            Logging::error(destname(), "Could not encode video frame (error '%1').", ffmpeg_geterror(ret).c_str());
            av_packet_unref(&pkt);
            throw ret;
        }

        {
#else
        *data_present = 0;

        // send the frame for encoding
        ret = avcodec_send_frame(m_out.m_video.m_codec_ctx, frame);
        if (ret < 0 && ret != AVERROR_EOF)
        {
            Logging::error(destname(), "Could not encode video frame (error '%1').", ffmpeg_geterror(ret).c_str());
            throw ret;
        }

        // read all the available output packets (in general there may be any number of them
        while (ret >= 0)
        {
            *data_present = 0;

            ret = avcodec_receive_packet(m_out.m_video.m_codec_ctx, &pkt);
            if (ret == AVERROR(EAGAIN) || ret == AVERROR_EOF)
            {
                throw ret;
            }
            else if (ret < 0)
            {
                Logging::error(destname(), "Could not encode video frame (error '%1').", ffmpeg_geterror(ret).c_str());
                throw ret;
            }

            *data_present = 1;
#endif

            // Write one video frame from the temporary packet to the output file.
            if (*data_present)
            {
                if (pkt.pts != AV_NOPTS_VALUE)
                {
                    pkt.pts -=  m_out.m_video_start_pts;
                }

                if (pkt.dts != AV_NOPTS_VALUE)
                {
                    pkt.dts -=  m_out.m_video_start_pts;
                }

                if (!(m_out.m_format_ctx->oformat->flags & AVFMT_NOTIMESTAMPS))
                {
                    if (pkt.dts != AV_NOPTS_VALUE &&
                            pkt.pts != AV_NOPTS_VALUE &&
                            pkt.dts > pkt.pts)
                    {

                        Logging::warning(destname(), "Invalid DTS: %1 PTS: %2 in video output, replacing by guess.", pkt.dts, pkt.pts);

                        pkt.pts =
                                pkt.dts = pkt.pts + pkt.dts + m_out.m_last_mux_dts + 1
                                - FFMIN3(pkt.pts, pkt.dts, m_out.m_last_mux_dts + 1)
                                - FFMAX3(pkt.pts, pkt.dts, m_out.m_last_mux_dts + 1);
                    }

                    if (pkt.dts != AV_NOPTS_VALUE && m_out.m_last_mux_dts != AV_NOPTS_VALUE)
                    {
                        int64_t max = m_out.m_last_mux_dts + !(m_out.m_format_ctx->oformat->flags & AVFMT_TS_NONSTRICT);
                        //                    AVRational avg_frame_rate = { m_out.m_video.m_stream->avg_frame_rate.den, m_out.m_video.m_stream->avg_frame_rate.num };
                        //                    int64_t max = m_out.m_last_mux_dts + av_rescale_q(1, avg_frame_rate, m_out.m_video.m_stream->time_base);

                        if (pkt.dts < max)
                        {
                            Logging::trace(destname(), "Non-monotonous DTS in video output stream; previous: %1, current: %2; changing to %3. This may result in incorrect timestamps in the output.", m_out.m_last_mux_dts, pkt.dts, max);

                            if (pkt.pts >= pkt.dts)
                            {
                                pkt.pts = FFMAX(pkt.pts, max);
                            }
                            pkt.dts = max;
                        }
                    }
                }

                m_out.m_last_mux_dts = pkt.dts;

                ret = av_interleaved_write_frame(m_out.m_format_ctx, &pkt);
                if (ret < 0)
                {
                    Logging::error(destname(), "Could not write video frame (error '%1').", ffmpeg_geterror(ret).c_str());
                    throw ret;
                }
            }

            av_packet_unref(&pkt);
        }
    }
    catch (int _ret)
    {
        av_packet_unref(&pkt);
        ret = _ret;
    }

    return ret;
}

int FFmpeg_Transcoder::load_encode_and_write(int frame_size)
{
    // Temporary storage of the output samples of the frame written to the file.
    AVFrame *output_frame;
    int ret = 0;

    // Use the maximum number of possible samples per frame.
    // If there is less than the maximum possible frame size in the FIFO
    // buffer use this number. Otherwise, use the maximum possible frame size

    frame_size = FFMIN(av_audio_fifo_size(m_audio_fifo), frame_size);
    int data_written;

    // Initialise temporary storage for one output frame.
    ret = init_audio_output_frame(&output_frame, frame_size);
    if (ret < 0)
    {
        return ret;
    }

    // Read as many samples from the FIFO buffer as required to fill the frame.
    // The samples are stored in the frame temporarily.

    ret = av_audio_fifo_read(m_audio_fifo, reinterpret_cast<void **>(output_frame->data), frame_size);
    if (ret < frame_size)
    {
        if (ret < 0)
        {
            Logging::error(destname(), "Could not read data from FIFO (error '%1').", ffmpeg_geterror(ret).c_str());
        }
        else
        {
            Logging::error(destname(), "Could not read data from FIFO.");
            ret = AVERROR_EXIT;
        }
        av_frame_free(&output_frame);
        return ret;
    }

    // Encode one frame worth of audio samples.
    ret = encode_audio_frame(output_frame, &data_written);
#if !LAVC_NEW_PACKET_INTERFACE
    if (ret < 0)
#else
    if (ret < 0 && ret != AVERROR(EAGAIN))
#endif
    {
        av_frame_free(&output_frame);
        return ret;
    }
    av_frame_free(&output_frame);
    return 0;
}

int FFmpeg_Transcoder::write_output_file_trailer()
{
    int ret;

    ret = av_write_trailer(m_out.m_format_ctx);
    if (ret < 0)
    {
        Logging::error(destname(), "Could not write output file trailer (error '%1').", ffmpeg_geterror(ret).c_str());
        return ret;
    }

    return 0;
}

time_t FFmpeg_Transcoder::mtime() const
{
    return m_mtime;
}

#define tagcpy(dst, src)    \
    for (char *p1 = (dst), *pend = p1 + sizeof(dst), *p2 = (src); *p2 && p1 < pend; p1++, p2++) \
    *p1 = *p2;      /**< @brief Save copy from FFmpeg tag dictionary to IDv3 tag */

void FFmpeg_Transcoder::copy_metadata(AVDictionary **metadata_out, const AVDictionary *metadata_in)
{
    AVDictionaryEntry *tag = nullptr;

    while ((tag = av_dict_get(metadata_in, "", tag, AV_DICT_IGNORE_SUFFIX)))
    {
        av_dict_set_with_check(metadata_out, tag->key, tag->value, 0, destname());

        if (m_out.m_filetype == FILETYPE_MP3)
        {
            // For MP3 fill in ID3v1 structure
            if (!strcasecmp(tag->key, "ARTIST"))
            {
                tagcpy(m_out.m_id3v1.m_artist, tag->value);
            }
            else if (!strcasecmp(tag->key, "TITLE"))
            {
                tagcpy(m_out.m_id3v1.m_title, tag->value);
            }
            else if (!strcasecmp(tag->key, "ALBUM"))
            {
                tagcpy(m_out.m_id3v1.m_album, tag->value);
            }
            else if (!strcasecmp(tag->key, "COMMENT"))
            {
                tagcpy(m_out.m_id3v1.m_comment, tag->value);
            }
            else if (!strcasecmp(tag->key, "YEAR") || !strcasecmp(tag->key, "DATE"))
            {
                tagcpy(m_out.m_id3v1.m_year, tag->value);
            }
            else if (!strcasecmp(tag->key, "TRACK"))
            {
                m_out.m_id3v1.m_title_no = static_cast<char>(atoi(tag->value));
            }
        }
    }
}

int FFmpeg_Transcoder::process_metadata()
{
    Logging::trace(destname(), "Processing metadata.");

    if (m_in.m_audio.m_stream != nullptr && CODECPAR(m_in.m_audio.m_stream)->codec_id == AV_CODEC_ID_VORBIS)
    {
        // For some formats (namely ogg) FFmpeg returns the tags, odd enough, with streams...
        copy_metadata(&m_out.m_format_ctx->metadata, m_in.m_audio.m_stream->metadata);
    }

    copy_metadata(&m_out.m_format_ctx->metadata, m_in.m_format_ctx->metadata);

    if (m_out.m_audio.m_stream != nullptr && m_in.m_audio.m_stream != nullptr)
    {
        // Copy audio stream meta data
        copy_metadata(&m_out.m_audio.m_stream->metadata, m_in.m_audio.m_stream->metadata);
    }

    if (m_out.m_video.m_stream != nullptr && m_in.m_video.m_stream != nullptr)
    {
        // Copy video stream meta data
        copy_metadata(&m_out.m_video.m_stream->metadata, m_in.m_video.m_stream->metadata);
    }

    // Also copy album art meta tags
    for (size_t n = 0; n < m_in.m_album_art.size(); n++)
    {
        AVStream *input_stream = m_in.m_album_art.at(n).m_stream;
        AVStream *output_stream = m_out.m_album_art.at(n).m_stream;

        copy_metadata(&output_stream->metadata, input_stream->metadata);
    }

    return 0;
}

int FFmpeg_Transcoder::process_albumarts()
{
    int ret = 0;

    for (size_t n = 0; n < m_in.m_album_art.size(); n++)
    {
        AVStream *input_stream = m_in.m_album_art.at(n).m_stream;

        if (input_stream->disposition & AV_DISPOSITION_ATTACHED_PIC)
        {
            AVStream *output_stream = m_out.m_album_art.at(n).m_stream;

            ret = add_albumart_frame(output_stream, &input_stream->attached_pic);
            if (ret < 0)
            {
                break;
            }
        }
    }

    return ret;
}

int FFmpeg_Transcoder::process_single_fr(int &status)
{
    int finished = 0;
    int ret = 0;

    status = 0;

    try
    {
        if (!m_copy_audio && m_out.m_audio.m_stream_idx > -1)
        {
            int output_frame_size;

            if (m_out.m_audio.m_codec_ctx->codec->capabilities & AV_CODEC_CAP_VARIABLE_FRAME_SIZE)
            {
                // Encode supports variable frame size, use an arbitrary value
                output_frame_size =  10000;
            }
            else
            {
                // Use the encoder's desired frame size for processing.
                output_frame_size = m_out.m_audio.m_codec_ctx->frame_size;
            }

            // Make sure that there is one frame worth of samples in the FIFO
            // buffer so that the encoder can do its work.
            // Since the decoder's and the encoder's frame size may differ, we
            // need to FIFO buffer to store as many frames worth of input samples
            // that they make up at least one frame worth of output samples.

            while (av_audio_fifo_size(m_audio_fifo) < output_frame_size)
            {
                // Decode one frame worth of audio samples, convert it to the
                // output sample format and put it into the FIFO buffer.

                ret = read_decode_convert_and_store(&finished);
                if (ret < 0)
                {
                    throw ret;
                }

                // If we are at the end of the input file, we continue
                // encoding the remaining audio samples to the output file.

                if (finished)
                {
                    break;
                }
            }

            // If we have enough samples for the encoder, we encode them.
            // At the end of the file, we pass the remaining samples to
            // the encoder.

            while (av_audio_fifo_size(m_audio_fifo) >= output_frame_size || (finished && av_audio_fifo_size(m_audio_fifo) > 0))
            {
                // Take one frame worth of audio samples from the FIFO buffer,
                // encode it and write it to the output file.

                ret = load_encode_and_write(output_frame_size);
                if (ret < 0)
                {
                    throw ret;
                }
            }

            // If we are at the end of the input file and have encoded
            // all remaining samples, we can exit this loop and finish.

            if (finished)
            {
                if (m_out.m_audio.m_codec_ctx != nullptr)
                {
                    // Flush the encoder as it may have delayed frames.
                    int data_written = 0;
                    do
                    {
                        ret = encode_audio_frame(nullptr, &data_written);
#if LAVC_NEW_PACKET_INTERFACE
                        if (ret == AVERROR_EOF)
                        {
                            // Not an error
                            break;
                        }

                        if (ret < 0 && ret != AVERROR(EAGAIN))
                        {
                            Logging::error(destname(), "Could not encode audio frame (error '%1').", ffmpeg_geterror(ret).c_str());
                            throw ret;
                        }
#else
                        if (ret < 0)
                        {
                            Logging::error(destname(), "Could not encode audio frame (error '%1').", ffmpeg_geterror(ret).c_str());
                            throw ret;
                        }
#endif
                    }
                    while (data_written);
                }

                status = 1;
            }
        }
        else
        {
            // If we have no audio stream, we'll only get video data
            // or we simply copy audio and/or video frames into the packet queue
            ret = read_decode_convert_and_store(&finished);
            if (ret < 0)
            {
                throw ret;
            }

            if (finished)
            {
                status = 1;
            }
        }

        if (!m_copy_video)
        {
            while (!m_video_fifo.empty())
            {
                AVFrame *output_frame = m_video_fifo.front();
                m_video_fifo.pop();

                // Encode one video frame.
                int data_written = 0;
                output_frame->key_frame = 0;    // Leave that decision to decoder

                if (!m_current_format->export_frames())
                {
                    ret = encode_video_frame(output_frame, &data_written);
                }
                else
                {
                    ret = encode_image_frame(output_frame, &data_written);
                }
#if !LAVC_NEW_PACKET_INTERFACE
                if (ret < 0)
#else
                if (ret < 0 && ret != AVERROR(EAGAIN))
#endif
                {
                    av_frame_free(&output_frame);
                    throw ret;
                }
                av_frame_free(&output_frame);
            }

#if LAVC_NEW_PACKET_INTERFACE
            ret = 0;    // May be AVERROR(EAGAIN)
#endif

            // If we are at the end of the input file and have encoded
            // all remaining samples, we can exit this loop and finish.

            if (finished)
            {
                if (m_out.m_video.m_codec_ctx != nullptr)
                {
                    // Flush the encoder as it may have delayed frames.
                    int data_written = 0;
                    do
                    {
                        if (!m_current_format->export_frames())
                        {
                            ret = encode_video_frame(nullptr, &data_written);
                        }
                        else
                        {
                            ret = encode_image_frame(nullptr, &data_written);
                        }
#if LAVC_NEW_PACKET_INTERFACE
                        if (ret == AVERROR_EOF)
                        {
                            // Not an error
                            break;
                        }
                        if (ret < 0 && ret != AVERROR(EAGAIN))
                        {
                            Logging::error(destname(), "Could not encode video frame (error '%1').", ffmpeg_geterror(ret).c_str());
                            throw ret;
                        }
#else
                        if (ret < 0)
                        {
                            throw ret;
                        }
#endif
                    }
                    while (data_written);
                }

                status = 1;
            }
        }
    }
    catch (int _ret)
    {
        status = -1;
        return _ret;
    }

    return 0;
}

BITRATE FFmpeg_Transcoder::get_prores_bitrate(int width, int height, const AVRational &framerate, int interleaved, int profile)
{
    unsigned int mindist;
    int match = -1;

    // Find best match resolution
    mindist = UINT_MAX;
    for (int i = 0; m_prores_bitrate[i].m_width; i++)
    {
        unsigned int x = static_cast<unsigned int>(width - m_prores_bitrate[i].m_width);
        unsigned int y = static_cast<unsigned int>(height - m_prores_bitrate[i].m_height);;
        unsigned int dist = (x * x) + (y * y);

        if (dist < mindist)
        {
            mindist = dist;
            match = i;
        }

        if (!dist)
        {
            // Exact match, won't find a better one.
            break;
        }
    }

    width   = m_prores_bitrate[match].m_width;
    height  = m_prores_bitrate[match].m_height;

    // Find best match framerate
    double framerateX = av_q2d(framerate);
    mindist = UINT_MAX;
    for (int i = match; width == m_prores_bitrate[i].m_width && height == m_prores_bitrate[i].m_height; i++)
    {
        unsigned int dist = UINT_MAX;
        for (int j = 0; j < MAX_PRORES_FRAMERATE && m_prores_bitrate[i].m_framerate[j].m_framerate; j++)
        {
            unsigned int x = static_cast<unsigned int>(framerateX - m_prores_bitrate[i].m_framerate[j].m_framerate);
            unsigned int y = static_cast<unsigned int>(interleaved - m_prores_bitrate[i].m_framerate[j].m_interleaved);

            dist = (x * x) + (y * y);

            if (dist < mindist)
            {
                mindist = dist;
                match = i;
            }

            if (!dist)
            {
                // Exact match, won't find a better one.
                break;
            }
        }

        if (!dist)
        {
            // Exact match, won't find a better one.
            break;
        }
    }

    if (match < 0)
    {
        return 0;
    }

    return m_prores_bitrate[match].m_bitrate[profile] * (1000 * 1000);
}

bool FFmpeg_Transcoder::audio_size(size_t *filesize, AVCodecID codec_id, BITRATE bit_rate, int64_t duration, int channels, int sample_rate)
{
    BITRATE output_audio_bit_rate;
    int output_sample_rate;
    bool success = true;

    get_output_bit_rate(bit_rate, params.m_audiobitrate, &output_audio_bit_rate);
    get_output_sample_rate(sample_rate, params.m_audiosamplerate, &output_sample_rate);

    switch (codec_id)
    {
    case AV_CODEC_ID_AAC:
    {
        // Try to predict the size of the AAC stream (this is fairly accurate, sometimes a bit larger, sometimes a bit too small
        *filesize += static_cast<size_t>(duration * output_audio_bit_rate / (8LL * AV_TIME_BASE));
        *filesize = static_cast<size_t>(1025 * (*filesize) / 1000); // add 2.5% for overhead
        break;
    }
    case AV_CODEC_ID_MP3:
    {
        // Kbps = bits per second / 8 = Bytes per second x 60 seconds = Bytes per minute x 60 minutes = Bytes per hour
        // This is the sum of the size of
        // ID3v2, ID3v1, and raw MP3 data. This is theoretically only approximate
        // but in practice gives excellent answers, usually exactly correct.
        // Cast to 64-bit int to avoid overflow.

        *filesize += static_cast<size_t>(duration * output_audio_bit_rate / (8LL * AV_TIME_BASE)) + ID3V1_TAG_LENGTH;
        break;
    }
    case AV_CODEC_ID_PCM_S16LE:
    case AV_CODEC_ID_PCM_S16BE:
    {
        //        bits_per_sample = av_get_bits_per_sample(ctx->codec_id);
        //        bit_rate = bits_per_sample ? ctx->sample_rate * (int64_t)ctx->channels * bits_per_sample : ctx->bit_rate;

        int bytes_per_sample    = av_get_bytes_per_sample(AV_SAMPLE_FMT_S16);

        // File size:
        // file duration * sample rate (HZ) * channels * bytes per sample
        // + WAV_HEADER + DATA_HEADER + (with FFMpeg always) LIST_HEADER
        // The real size of the list header is unkown as we don't know the contents (meta tags)
        *filesize += static_cast<size_t>(duration * sample_rate * (channels > 2 ? 2 : 1) * bytes_per_sample / AV_TIME_BASE) + sizeof(WAV_HEADER) + sizeof(WAV_LIST_HEADER) + sizeof(WAV_DATA_HEADER);
        break;
    }
    case AV_CODEC_ID_VORBIS:
    {
        // Kbps = bits per second / 8 = Bytes per second x 60 seconds = Bytes per minute x 60 minutes = Bytes per hour
        *filesize += static_cast<size_t>(duration * output_audio_bit_rate / (8LL * AV_TIME_BASE));
        *filesize = static_cast<size_t>(1025 * (*filesize) / 1000); // add 2.5% for overhead
        break;
    }
    case AV_CODEC_ID_OPUS:
    {
        // Kbps = bits per second / 8 = Bytes per second x 60 seconds = Bytes per minute x 60 minutes = Bytes per hour
        *filesize += static_cast<size_t>(duration * output_audio_bit_rate / (8LL * AV_TIME_BASE));
        *filesize = static_cast<size_t>(105 * (*filesize) / 100); // add 5% for overhead
        break;
    }
    case AV_CODEC_ID_NONE:
    {
        break;
    }
    default:
    {
        success = false;
        break;
    }
    }
    return success;
}

bool FFmpeg_Transcoder::video_size(size_t *filesize, AVCodecID codec_id, BITRATE bit_rate, int64_t duration, int width, int height, int interleaved, const AVRational &framerate)
{
    BITRATE out_video_bit_rate;
    bool success = true;

    get_output_bit_rate(bit_rate, params.m_videobitrate, &out_video_bit_rate);

    switch (codec_id)
    {
    case AV_CODEC_ID_H264:
    {
        *filesize += static_cast<size_t>(duration * out_video_bit_rate / (8LL * AV_TIME_BASE));
        *filesize = static_cast<size_t>(1025 * (*filesize) / 1000); // add 2.5% for overhead
        break;
    }
    case AV_CODEC_ID_MJPEG:
    {
        // TODO... size += ???
        break;
    }
    case AV_CODEC_ID_THEORA:
    {
        *filesize += static_cast<size_t>(duration * out_video_bit_rate / (8LL * AV_TIME_BASE));
        *filesize = static_cast<size_t>(1025 * (*filesize) / 1000); // add 2.5% for overhead
        break;
    }
    case AV_CODEC_ID_VP9:
    {
        *filesize += static_cast<size_t>(duration * out_video_bit_rate / (8LL * AV_TIME_BASE));
        *filesize = static_cast<size_t>(105 * (*filesize) / 100); // add 5% for overhead
        break;
    }
    case AV_CODEC_ID_PRORES:    // TODO: grösse berechnen
    {
        *filesize += static_cast<size_t>(duration * get_prores_bitrate(width, height, framerate, interleaved, params.m_level) / (8LL * AV_TIME_BASE));
        break;
    }
    case AV_CODEC_ID_NONE:
    {
        break;
    }
    default:
    {
        success = false;
        break;
    }
    }
    return success;
}

size_t FFmpeg_Transcoder::calculate_predicted_filesize() const
{
    if (m_in.m_format_ctx == nullptr)
    {
        return 0;
    }

    if (m_current_format == nullptr)
    {
        // Should ever happen, but better check this to avoid crashes.
        return 0;
    }

    size_t filesize = 0;

    int64_t duration = m_in.m_format_ctx->duration != AV_NOPTS_VALUE ? m_in.m_format_ctx->duration : 0;
    BITRATE input_audio_bit_rate = 0;
    int input_sample_rate = 0;
    BITRATE input_video_bit_rate = 0;

    if (m_fileio->duration() != AV_NOPTS_VALUE)
    {
        duration = m_fileio->duration();
    }

    if (m_in.m_audio.m_stream_idx > -1)
    {
        input_sample_rate = CODECPAR(m_in.m_audio.m_stream)->sample_rate;
        input_audio_bit_rate = (CODECPAR(m_in.m_audio.m_stream)->bit_rate != 0) ? CODECPAR(m_in.m_audio.m_stream)->bit_rate : m_in.m_format_ctx->bit_rate;
    }

    if (m_in.m_video.m_stream_idx > -1)
    {
        input_video_bit_rate = (CODECPAR(m_in.m_video.m_stream)->bit_rate != 0) ? CODECPAR(m_in.m_video.m_stream)->bit_rate : m_in.m_format_ctx->bit_rate;
    }

    if (input_audio_bit_rate)
    {
        int channels = m_in.m_audio.m_codec_ctx->channels;

        if (!audio_size(&filesize, m_current_format->audio_codec_id(), input_audio_bit_rate, duration, channels, input_sample_rate))
        {
            Logging::warning(filename(), "Unsupported audio codec '%1' for format %2.", get_codec_name(m_current_format->audio_codec_id(), 0), m_current_format->desttype().c_str());
        }
    }

    if (input_video_bit_rate)
    {
        if (m_is_video)
        {
            int width = CODECPAR(m_in.m_video.m_stream)->width;
            int height = CODECPAR(m_in.m_video.m_stream)->height;
#ifdef USING_LIBAV
            int interleaved = 0; // TODO: Check source if not deinterlace is on
#else
            int interleaved = params.m_deinterlace ? 0 : (CODECPAR(m_in.m_video.m_stream)->field_order != AV_FIELD_PROGRESSIVE);
#endif // !USING_LIBAV
#if LAVF_DEP_AVSTREAM_CODEC
            AVRational framerate = m_in.m_video.m_stream->avg_frame_rate;
#else
            AVRational framerate = m_in.m_video.m_stream->codec->framerate;
#endif
            if (!video_size(&filesize, m_current_format->video_codec_id(), input_video_bit_rate, duration, width, height, interleaved, framerate))
            {
                Logging::warning(filename(), "Unsupported video codec '%1' for format %2.", get_codec_name(m_current_format->video_codec_id(), 0), m_current_format->desttype().c_str());
            }
        }
        // else      // TODO #2260: Add picture size
        // {
        // }
    }

    return filesize;
}

size_t FFmpeg_Transcoder::predicted_filesize()
{
    return m_predicted_size;
}

int64_t FFmpeg_Transcoder::video_frame_count()
{
    return m_video_frame_count;
}

int FFmpeg_Transcoder::encode_finish()
{
    int ret = 0;

    if (m_current_format->export_frames())
    {
        // Format has no trailer
        return 0;
    }

    // Write the trailer of the output file container.
    ret = write_output_file_trailer();
    if (ret < 0)
    {
        Logging::error(destname(), "Error writing trailer (error '%1').", ffmpeg_geterror(ret).c_str());
    }

    return ret;
}

const ID3v1 * FFmpeg_Transcoder::id3v1tag() const
{
    return &m_out.m_id3v1;
}

int FFmpeg_Transcoder::input_read(void * opaque, unsigned char * data, int size)
{
    FileIO * io = static_cast<FileIO *>(opaque);

    if (io == nullptr)
    {
        return AVERROR(EINVAL);
    }

    if (io->eof())
    {
        // At EOF
        return AVERROR_EOF;
    }

    int read = static_cast<int>(io->read(reinterpret_cast<char *>(data), static_cast<size_t>(size)));

    if (read != size && io->error())
    {
        // Read failed
        return AVERROR(io->error());
    }

    return read;
}

int FFmpeg_Transcoder::output_write(void * opaque, unsigned char * data, int size)
{
    Buffer * buffer = static_cast<Buffer *>(opaque);

    if (buffer == nullptr)
    {
        return AVERROR(EINVAL);
    }

    int written = static_cast<int>(buffer->write(static_cast<const uint8_t*>(data), static_cast<size_t>(size)));
    if (written != size)
    {
        // Write error
        return (AVERROR(errno));
    }
    return written;
}

int64_t FFmpeg_Transcoder::seek(void * opaque, int64_t offset, int whence)
{
    FileIO * io = static_cast<FileIO *>(opaque);
    int64_t res_offset = 0;

    if (io == nullptr)
    {
        return AVERROR(EINVAL);
    }

    if (whence & AVSEEK_SIZE)
    {
        // Return file size
        res_offset = static_cast<int64_t>(io->size());
    }
    else
    {
        whence &= ~(AVSEEK_SIZE | AVSEEK_FORCE);

        if (!io->seek(offset, whence))
        {
            // OK: Return position
            res_offset = offset;
        }
        else
        {
            // Error
            res_offset = AVERROR(errno);
        }
    }

    return res_offset;
}

bool FFmpeg_Transcoder::close_resample()
{
    if (m_audio_resample_ctx)
    {
#if LAVR_DEPRECATE
        swr_free(&m_audio_resample_ctx);
#else
        avresample_close(m_audio_resample_ctx);
        avresample_free(&m_audio_resample_ctx);
#endif
        m_audio_resample_ctx = nullptr;
        return true;
    }

    return false;
}

void FFmpeg_Transcoder::close()
{
    int nAudioSamplesLeft = 0;
    size_t nVideoFramesLeft = 0;
    std::string infile;
    std::string outfile;
    bool bClosed = false;

    if (m_audio_fifo)
    {
        nAudioSamplesLeft = av_audio_fifo_size(m_audio_fifo);
        av_audio_fifo_free(m_audio_fifo);
        m_audio_fifo = nullptr;
        bClosed = true;
    }

    nVideoFramesLeft = m_video_fifo.size();
    while (m_video_fifo.size())
    {
        AVFrame *output_frame = m_video_fifo.front();
        m_video_fifo.pop();

        av_frame_free(&output_frame);
        bClosed = true;
    }

    if (close_resample())
    {
        bClosed = true;
    }

    if (m_sws_ctx != nullptr)
    {
        sws_freeContext(m_sws_ctx);
        m_sws_ctx = nullptr;
        bClosed = true;
    }

    // Close output file
#if !LAVF_DEP_AVSTREAM_CODEC
    if (m_out.m_audio.m_codec_ctx)
    {
        avcodec_close(m_out.m_audio.m_codec_ctx);
        m_out.m_audio.m_codec_ctx = nullptr;
        bClosed = true;
    }

    if (m_out.m_video.m_codec_ctx)
    {
        avcodec_close(m_out.m_video.m_codec_ctx);
        m_out.m_video.m_codec_ctx = nullptr;
        bClosed = true;
    }
#else
    if (m_out.m_audio.m_codec_ctx)
    {
        avcodec_free_context(&m_out.m_audio.m_codec_ctx);
        m_out.m_audio.m_codec_ctx = nullptr;
        bClosed = true;
    }

    if (m_out.m_video.m_codec_ctx)
    {
        avcodec_free_context(&m_out.m_video.m_codec_ctx);
        m_out.m_video.m_codec_ctx = nullptr;
        bClosed = true;
    }
#endif

    while (m_out.m_album_art.size())
    {
        AVCodecContext *codec_ctx = m_out.m_album_art.back().m_codec_ctx;
        m_out.m_album_art.pop_back();
        if (codec_ctx != nullptr)
        {
#if !LAVF_DEP_AVSTREAM_CODEC
            avcodec_close(codec_ctx);
#else
            avcodec_free_context(&codec_ctx);
#endif
            bClosed = true;
        }
    }

    if (m_out.m_format_ctx != nullptr)
    {
#if LAVF_DEP_FILENAME
        if (m_out.m_format_ctx->url != nullptr)
        {
            outfile = m_out.m_format_ctx->url;
        }
#else
        // lavf 58.7.100 - avformat.h - deprecated
        outfile = m_out.m_format_ctx->filename;
#endif

        if (m_out.m_format_ctx->pb != nullptr)
        {
            // 2017-09-01 - xxxxxxx - lavf 57.80.100 / 57.11.0 - avio.h
            //  Add avio_context_free(). From now on it must be used for freeing AVIOContext.
#if (LIBAVFORMAT_VERSION_INT >= AV_VERSION_INT(57, 80, 0))
            av_freep(&m_out.m_format_ctx->pb->buffer);
            avio_context_free(&m_out.m_format_ctx->pb);
#else
            av_freep(m_out.m_format_ctx->pb);
#endif
            m_out.m_format_ctx->pb = nullptr;
        }

        avformat_free_context(m_out.m_format_ctx);

        m_out.m_format_ctx = nullptr;
        bClosed = true;
    }

    // Close input file
#if !LAVF_DEP_AVSTREAM_CODEC
    if (m_in.m_audio.m_codec_ctx)
    {
        avcodec_close(m_in.m_audio.m_codec_ctx);
        m_in.m_audio.m_codec_ctx = nullptr;
        bClosed = true;
    }

    if (m_in.m_video.m_codec_ctx)
    {
        avcodec_close(m_in.m_video.m_codec_ctx);
        m_in.m_video.m_codec_ctx = nullptr;
        bClosed = true;
    }
#else
    if (m_in.m_audio.m_codec_ctx)
    {
        avcodec_free_context(&m_in.m_audio.m_codec_ctx);
        m_in.m_audio.m_codec_ctx = nullptr;
        bClosed = true;
    }

    if (m_in.m_video.m_codec_ctx)
    {
        avcodec_free_context(&m_in.m_video.m_codec_ctx);
        m_in.m_video.m_codec_ctx = nullptr;
        bClosed = true;
    }
#endif

    while (m_in.m_album_art.size())
    {
        AVCodecContext *codec_ctx = m_in.m_album_art.back().m_codec_ctx;
        m_in.m_album_art.pop_back();
        if (codec_ctx != nullptr)
        {
#if !LAVF_DEP_AVSTREAM_CODEC
            avcodec_close(codec_ctx);
#else
            avcodec_free_context(&codec_ctx);
#endif
            bClosed = true;
        }
    }

    if (m_in.m_format_ctx != nullptr)
    {
#if LAVF_DEP_FILENAME
        if (m_in.m_format_ctx->url != nullptr)
        {
            infile = m_in.m_format_ctx->url;
        }
#else
        // lavf 58.7.100 - avformat.h - deprecated
        infile = m_in.m_format_ctx->filename;
#endif

        //if (!(m_in.m_format_ctx->oformat->flags & AVFMT_NOFILE))
        {
            if (m_close_fileio && m_fileio != nullptr)
            {
                m_fileio->close();
                delete m_fileio;
                m_fileio = nullptr;
            }

            if (m_in.m_format_ctx->pb != nullptr)
            {
                // 2017-09-01 - xxxxxxx - lavf 57.80.100 / 57.11.0 - avio.h
                //  Add avio_context_free(). From now on it must be used for freeing AVIOContext.
#if (LIBAVFORMAT_VERSION_INT >= AV_VERSION_INT(57, 80, 0))
                avio_context_free(&m_in.m_format_ctx->pb);
#else
                av_freep(m_in.m_format_ctx->pb);
#endif
                m_in.m_format_ctx->pb = nullptr;
            }
        }

        avformat_close_input(&m_in.m_format_ctx);
        m_in.m_format_ctx = nullptr;
        bClosed = true;
    }

#ifndef USING_LIBAV
    free_filters();
#endif  // !USING_LIBAV

    if (bClosed)
    {
        const char *p = outfile.empty() ? nullptr : outfile.c_str();
        if (nAudioSamplesLeft)
        {
            Logging::warning(p, "%1 audio samples left in buffer and not written to target file!", nAudioSamplesLeft);
        }

        if (nVideoFramesLeft)
        {
            Logging::warning(p, "%1 video frames left in buffer and not written to target file!", nVideoFramesLeft);
        }

        // Closed anything...
        Logging::trace(p, "FFmpeg transcoder closed.");
    }
}

const char *FFmpeg_Transcoder::filename() const
{
    return m_in.m_filename.c_str();
}

const char *FFmpeg_Transcoder::destname() const
{
    return m_out.m_filename.c_str();
}

#ifndef USING_LIBAV
// create
int FFmpeg_Transcoder::init_deinterlace_filters(AVCodecContext *output_codec_context, AVPixelFormat pix_fmt, const AVRational & avg_frame_rate, const AVRational & time_base)
{
    const char * filters;
    char args[1024];
    const AVFilter * buffer_src     = avfilter_get_by_name("buffer");
    const AVFilter * buffer_sink    = avfilter_get_by_name("buffersink");
    AVFilterInOut * outputs         = avfilter_inout_alloc();
    AVFilterInOut * inputs          = avfilter_inout_alloc();
    //enum AVPixelFormat pix_fmts[] = { AV_PIX_FMT_GRAY8, AV_PIX_FMT_NONE };
    int ret = 0;

    m_buffer_sink_context = nullptr;
    m_buffer_source_context = nullptr;
    m_filter_graph = nullptr;

    try
    {
        if (!avg_frame_rate.den && !avg_frame_rate.num)
        {
            // No framerate, so this video "stream" has only one picture
            throw static_cast<int>(AVERROR(EINVAL));
        }

        m_filter_graph = avfilter_graph_alloc();

        AVBufferSinkParams buffer_sink_params;
        enum AVPixelFormat pixel_fmts[3];

        if (outputs == nullptr || inputs == nullptr || m_filter_graph == nullptr)
        {
            throw static_cast<int>(AVERROR(ENOMEM));
        }

        // buffer video source: the decoded frames from the decoder will be inserted here.
        snprintf(args, sizeof(args), "video_size=%dx%d:pix_fmt=%d:time_base=%d/%d:pixel_aspect=%d/%d",
                 output_codec_context->width, output_codec_context->height, pix_fmt,
                 time_base.num, time_base.den,
                 output_codec_context->sample_aspect_ratio.num, FFMAX(output_codec_context->sample_aspect_ratio.den, 1));

        //AVRational fr = av_guess_frame_rate(m_m_out.m_format_ctx, m_pVideoStream, nullptr);
        //if (fr.num && fr.den)
        //{
        //    av_strlcatf(buffersrc_args, sizeof(buffersrc_args), ":framerate=%d/%d", fr.num, fr.den);
        //}
        //
        //args.sprintf("%d:%d:%d:%d:%d", m_pCodecContext->width, m_pCodecContext->height, m_pCodecContext->format, 0, 0); //  0, 0 ok?

        ret = avfilter_graph_create_filter(&m_buffer_source_context, buffer_src, "in", args, nullptr, m_filter_graph);
        if (ret < 0)
        {
            Logging::error(destname(), "Cannot create buffer source (error '%1').", ffmpeg_geterror(ret).c_str());
            throw  ret;
        }

        //av_opt_set(m_pBufferSourceContext, "thread_type", "slice", AV_OPT_SEARCH_CHILDREN);
        //av_opt_set_int(m_pBufferSourceContext, "threads", FFMAX(1, av_cpu_count()), AV_OPT_SEARCH_CHILDREN);
        //av_opt_set_int(m_pBufferSourceContext, "threads", 16, AV_OPT_SEARCH_CHILDREN);

        // buffer video sink: to terminate the filter chain.

        if (pix_fmt == AV_PIX_FMT_NV12)
        {
            pixel_fmts[0] = AV_PIX_FMT_NV12;
            pixel_fmts[1] = AV_PIX_FMT_YUV420P;
        }

        else
        {
            pixel_fmts[0] = pix_fmt;
            pixel_fmts[1] = AV_PIX_FMT_NONE;
        }

        pixel_fmts[2] = AV_PIX_FMT_NONE;

        buffer_sink_params.pixel_fmts = pixel_fmts;

        ret = avfilter_graph_create_filter(&m_buffer_sink_context, buffer_sink, "out", nullptr, &buffer_sink_params, m_filter_graph);

        if (ret < 0)
        {
            Logging::error(destname(), "Cannot create buffer sink (error '%1').", ffmpeg_geterror(ret).c_str());
            throw  ret;
        }

        // Cannot change FFmpeg's API, so we hide this warning
#pragma GCC diagnostic push
#pragma GCC diagnostic ignored "-Wconversion"
        ret = av_opt_set_int_list(m_buffer_sink_context, "pix_fmts", pixel_fmts, AV_PIX_FMT_NONE, AV_OPT_SEARCH_CHILDREN);
#pragma GCC diagnostic pop

        if (ret < 0)
        {
            Logging::error(nullptr, "Cannot set output pixel format (error '%1').", ffmpeg_geterror(ret).c_str());
            throw  ret;
        }

        // Endpoints for the filter graph.
        outputs->name          = av_strdup("in");
        outputs->filter_ctx    = m_buffer_source_context;
        outputs->pad_idx       = 0;
        outputs->next          = nullptr;
        inputs->name           = av_strdup("out");
        inputs->filter_ctx     = m_buffer_sink_context;
        inputs->pad_idx        = 0;
        inputs->next           = nullptr;

        // args "null"      passthrough (dummy) filter for video
        // args "anull"     passthrough (dummy) filter for audio

        // https://stackoverflow.com/questions/31163120/c-applying-filter-in-ffmpeg
        //filters = "yadif=mode=send_frame:parity=auto:deint=interlaced";
        filters = "yadif=mode=send_frame:parity=auto:deint=all";
        //filters = "yadif=0:-1:0";
        //filters = "bwdif=mode=send_frame:parity=auto:deint=all";
        //filters = "kerndeint=thresh=10:map=0:order=0:sharp=1:twoway=1";
        //filters = "zoompan=z='min(max(zoom,pzoom)+0.0015,1.5)':d=1:x='iw/2-(iw/zoom/2)':y='ih/2-(ih/zoom/2)'";

        ret = avfilter_graph_parse_ptr(m_filter_graph, filters, &inputs, &outputs, nullptr);
        if (ret < 0)
        {
            Logging::error(destname(), "avfilter_graph_parse_ptr failed (error '%1').", ffmpeg_geterror(ret).c_str());
            throw  ret;
        }

        ret = avfilter_graph_config(m_filter_graph, nullptr);
        if (ret < 0)
        {
            Logging::error(destname(), "avfilter_graph_config failed (error '%1').", ffmpeg_geterror(ret).c_str());
            throw  ret;
        }

        Logging::debug(destname(), "Deinterlacing initialised with filters '%1'.", filters);
    }
    catch (int _ret)
    {
        ret = _ret;
    }

    if (inputs != nullptr)
    {
        avfilter_inout_free(&inputs);
    }
    if (outputs != nullptr)
    {
        avfilter_inout_free(&outputs);
    }

    return ret;
}

AVFrame *FFmpeg_Transcoder::send_filters(AVFrame * srcframe, int & ret)
{
    AVFrame *tgtframe = srcframe;

    ret = 0;

    if (m_buffer_source_context != nullptr /*&& srcframe->interlaced_frame*/)
    {
        try
        {
            AVFrame * filterframe   = nullptr;

            //pFrame->pts = av_frame_get_best_effort_timestamp(pFrame);
            // push the decoded frame into the filtergraph

            if ((ret = ::av_buffersrc_add_frame_flags(m_buffer_source_context, srcframe, AV_BUFFERSRC_FLAG_KEEP_REF)) < 0)
            {
                Logging::warning(destname(), "Error while feeding the frame to filtergraph (error '%1').", ffmpeg_geterror(ret).c_str());
                throw ret;
            }

            filterframe = ::av_frame_alloc();
            if (filterframe == nullptr)
            {
                ret = AVERROR(ENOMEM);
                Logging::error(destname(), "Unable to allocate filter frame (error '%1').", ffmpeg_geterror(ret).c_str());
                throw ret;
            }

            // pull filtered frames from the filtergraph
            ret = ::av_buffersink_get_frame(m_buffer_sink_context, filterframe);
            if (ret == AVERROR(EAGAIN) || ret == AVERROR_EOF)
            {
                // Not an error, go on
                ::av_frame_free(&filterframe);
                ret = 0;
            }
            else if (ret < 0)
            {
                Logging::error(destname(), "Error while getting frame from filtergraph (error '%1').", ffmpeg_geterror(ret).c_str());
                ::av_frame_free(&filterframe);
                throw ret;
            }
            else
            {
                // All OK; copy filtered frame and unref original
                tgtframe = filterframe;

                tgtframe->pts = srcframe->pts;
#if LAVF_DEP_AVSTREAM_CODEC
                tgtframe->best_effort_timestamp = srcframe->best_effort_timestamp;
#else
                tgtframe->best_effort_timestamp = av_frame_get_best_effort_timestamp(srcframe);
#endif
                ::av_frame_free(&srcframe);
            }
        }
        catch (int _ret)
        {
            ret = _ret;
        }
    }

    return tgtframe;
}

// free

void FFmpeg_Transcoder::free_filters()
{
    if (m_buffer_sink_context != nullptr)
    {
        ::avfilter_free(m_buffer_sink_context);
        m_buffer_sink_context = nullptr;
    }

    if (m_buffer_source_context != nullptr)
    {
        ::avfilter_free(m_buffer_source_context);
        m_buffer_source_context = nullptr;
    }

    if (m_filter_graph != nullptr)
    {
        ::avfilter_graph_free(&m_filter_graph);
        m_filter_graph = nullptr;
    }
}
#endif  // !USING_LIBAV<|MERGE_RESOLUTION|>--- conflicted
+++ resolved
@@ -2509,11 +2509,7 @@
 
             if (m_out.m_video.m_stream != nullptr)
             {
-<<<<<<< HEAD
-                // Rescale to our time base, but only of nessessary
-=======
                 // Rescale to our time base, but only if nessessary
->>>>>>> f202338c
                 if (frame->pts != AV_NOPTS_VALUE && (m_in.m_video.m_stream->time_base.den != m_out.m_video.m_stream->time_base.den || m_in.m_video.m_stream->time_base.num != m_out.m_video.m_stream->time_base.num))
                 {
                     frame->pts = av_rescale_q_rnd(frame->pts, m_in.m_video.m_stream->time_base, m_out.m_video.m_stream->time_base, static_cast<AVRounding>(AV_ROUND_NEAR_INF | AV_ROUND_PASS_MINMAX));
