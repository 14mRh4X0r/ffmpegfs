/*
 * Copyright (C) 2017-2019 Norbert Schlia (nschlia@oblivion-software.de)
 *
 * This program is free software; you can redistribute it and/or modify
 * it under the terms of the GNU General Public License as published by
 * the Free Software Foundation; either version 3 of the License, or
 * (at your option) any later version.
 *
 * This program is distributed in the hope that it will be useful,
 * but WITHOUT ANY WARRANTY; without even the implied warranty of
 * MERCHANTABILITY or FITNESS FOR A PARTICULAR PURPOSE.  See the
 * GNU General Public License for more details.
 *
 * You should have received a copy of the GNU General Public License
 * along with this program; if not, write to the Free Software
 * Foundation, Inc., 51 Franklin St, Fifth Floor, Boston, MA 02110-1301, USA.
 *
 * On Debian systems, the complete text of the GNU General Public License
 * Version 3 can be found in `/usr/share/common-licenses/GPL-3'.
 */

/**
 * @file
 * @brief Buffer class
 *
 * @ingroup ffmpegfs
 *
 * @author Norbert Schlia (nschlia@oblivion-software.de)
 * @copyright Copyright (C) 2017-2019 Norbert Schlia (nschlia@oblivion-software.de)
 */

#ifndef BUFFER_H
#define BUFFER_H

#pragma once

#include "fileio.h"

#include <mutex>
#include <vector>
#include <stddef.h>

#define CACHE_CHECK_BIT(mask, var)  ((mask) == (mask & (var)))  /**< @brief Check bit in bitmask */

#define CLOSE_CACHE_NOOPT   0x00                                /**< @brief Dummy, do nothing special */
#define CLOSE_CACHE_FREE    0x01                                /**< @brief Free memory for cache entry */
#define CLOSE_CACHE_DELETE  (0x02 | CLOSE_CACHE_FREE)           /**< @brief Delete cache entry, will unlink cached file! Implies CLOSE_CACHE_FREE. */

/**
 * @brief The #Buffer class
 */
class Buffer : public FileIO
{
public:
    /**
     * @brief Create #Buffer object
     */
    explicit Buffer();
    /**
     * @brief Free #Buffer object
     *
     * Release memory and close files
     */
    virtual ~Buffer();
    /**
     * @brief Get type of this virtual file.
     * @return Returns VIRTUALTYPE_BUFFER.
     */
    virtual VIRTUALTYPE type() const;
    /**
     * @brief Initialise cache
     * @param[in] erase_cache - if true delete old file before opening.
     * @return Returns true on success; false on error.
     */
    bool                    init(bool erase_cache);
    /**
     * @brief Release cache buffer.
     * @param[in] flags - One of the CLOSE_CACHE_* flags.
     * @return Returns true on success; false on error.
     */
    bool                    release(int flags = CLOSE_CACHE_NOOPT);
    /**
     * @brief Size of this buffer.
     * @return Not applicable, returns 0.
     */
    virtual size_t          bufsize() const;

    /** @brief Open a virtual file
     * @param[in] virtualfile - LPCVIRTUALFILE of file to open
     * @return Upon successful completion, #open() returns 0. @n
     * On error, an nonzero value is returned and errno is set to indicate the error.
     */
    virtual int             open(LPCVIRTUALFILE virtualfile);
    /**
     * @brief Not implemented.
     * @param[out] data - unused
     * @param[in] size - unused
     * @return Always returns 0 and errno is EPERM.
     */
    virtual size_t          read(void *data, size_t size);
    /**
    * @brief Write image data for the frame number into the Buffer
     * @param[out] data - Buffer to read data in.
     * @param[in] frame_no - Number of the frame to write.
     * @return Upon successful completion, #read() returns the number of bytes read. @n
     * This may be less than size. @n
     * On error, the value 0 is returned and errno is set to indicate the error. @n
     * If at end of file, 0 may be returned by errno not set. error() will return 0 if at EOF.
     * If the image frame is not yet read, the function also returns 0 and errno is EAGAIN.
     */
    size_t                  read_frame(std::vector<uint8_t> * data, uint32_t frame_no);
    /**
     * @brief Get last error.
     * @return errno value of last error.
     */
    virtual int             error() const;
    /** @brief Get the duration of the file, in AV_TIME_BASE fractional seconds.
     * @return Not applicable to buffer, always returns AV_NOPTS_VALUE.
     */
    virtual int64_t         duration() const;
    /**
     * @brief Get the value of the internal buffer size pointer.
     * @return Returns the value of the internal buffer size pointer.
     */
    virtual size_t          size() const;
    /**
     * @brief Get the value of the internal read position pointer.
     * @return Returns the value of the internal read position pointer.
     */
    virtual size_t          tell() const;
    /** @brief Seek to position in file
     *
     * Repositions the offset of the open file to the argument offset according to the directive whence.
     * May block for a long time if buffer has not been filled to the requested offset.
     *
     * @param[in] offset - offset in bytes
     * @param[in] whence - how to seek: @n
     * SEEK_SET: The offset is set to offset bytes. @n
     * SEEK_CUR: The offset is set to its current location plus offset bytes. @n
     * SEEK_END: The offset is set to the size of the file plus offset bytes.
     * @return Upon successful completion, #seek() returns the resulting offset location as measured in bytes
     * from the beginning of the file.
     */
    virtual int             seek(int64_t offset, int whence);
    /**
     * @brief Check if at end of file.
     * @return Returns true if at end of buffer.
     */
    virtual bool            eof() const;
    /**
     * @brief Close buffer.
     */
    virtual void            close();
    /**
     * @brief Write data to the current position into the buffer. The position pointer will be updated.
     * @param[in] data - Buffer with data to write.
     * @param[in] length - Length of buffer to write.
     * @return Returns the bytes written to the buffer. If less than length this indicates an error, consult errno for details.
     */
    size_t                  write(const uint8_t* data, size_t length);
    /**
    * @brief Write image data for the frame number into the buffer.
     * @param[in] data - Buffer with data to write.
     * @param[in] length - Length of buffer to write.
     * @param[in] frame_no - Number of the frame to write.
     * @return Returns the bytes written to the buffer. If less than length this indicates an error, consult errno for details.
     */
    size_t                  write_frame(const uint8_t* data, size_t length, uint32_t frame_no);
    /**
     * @brief Flush buffer to disk
     * @return Returns true on success; false on error. Check errno for details.
     */
    bool                    flush();
    /**
     * @brief Clear (delete) buffer.
     * @return Returns true on success; false on error. Check errno for details.
     */
    bool                    clear();
    /**
     * @brief Reserve memory without changing size to reduce re-allocations.
     * @param[in] size - Size of buffer to reserve.
     * @return Returns true on success; false on error.
     */
    bool                    reserve(size_t size);
    /** @brief Return the current watermark of the file while transcoding
     *
     * While transcoding, this value reflects the current size of the transcoded file.
     * This is the maximum byte offset until the file can be read so far.
     *
     *  @return Returns the current watermark.
     */
    size_t                  buffer_watermark() const;
    /**
     * @brief Copy buffered data into output buffer.
     * @param[in] out_data - Buffer to copy data to.
     * @param[in] offset - Offset in buffer to copy data from.
     * @return Returns true on success; false on error.
     */
    bool                    copy(std::vector<uint8_t> * out_data, size_t offset);
    /**
     * @brief Copy buffered data into output buffer.
     * @param[in] out_data - Buffer to copy data to.
     * @param[in] offset - Offset in buffer to copy data from.
     * @param[in] bufsize - Size of out_data buffer.
     * @return Returns true on success; false on error.
     */
    bool                    copy(uint8_t* out_data, size_t offset, size_t bufsize);
    /**
     * @brief Get source filename.
     * @return Returns source filename.
     */
    const std::string &     filename() const;
    /**
     * @brief Get cache filename.
     * @return Returns cache filename.
     */
    const std::string &     cachefile() const;
    /**
     * @brief Make up a cache file name including full path
     * @param[out] cachefile - Name of cache file.
     * @param[in] filename - Source file name.
     * @param[in] desttype - Destination type (MP4, WEBM etc.).
     * @param[in] is_idx - If true, create index file; otherwise create a cache.
     * @return Returns the name of the cache file.
     */
<<<<<<< HEAD
    static const std::string & make_cachefile_name(std::string &cachefile, const std::string & filename, const std::string &desttype, bool is_idx);
=======
    static const std::string & make_cachefile_name(std::string &cachefile, const std::string & filename, const std::string &fileext);
>>>>>>> cce7a3b0
    /**
     * @brief Remove (unlink) file.
     * @param[in] filename - Name of file to remove.
     * @return Returns true on success; false on error.
     */
    static bool             remove_file(const std::string & filename);
    /**
     * @brief Check if we have the requested frame number. Works only when processing a frame set.
     * @param[in] frame_no - 1...frames
     * @return Returns true of frame is already in cache, false if not.
     */
    bool                    have_frame(uint32_t frame_no);

protected:
    /**
     * @brief Remove the cachefile.
     * @return Returns true on success; false on error.
     */
    bool                    remove_cachefile();
    /**
     * @brief Check if the cache file is open
     * @return Returns true if the cache file is open; false if not.
     */

    bool                    is_open() const;

private:
    /**
     * @brief Prepare write operation.
     *
     * Ensure the Buffer has sufficient space for a quantity of data and
     * return a pointer where the data may be written. The position pointer
     * should be updated afterward with increment_pos().
     * @param[in] length - Length of buffer to prepare.
     * @return Returns a pointer to the memory to write.
     */
    uint8_t*                write_prepare(size_t length);
    /**
     * @brief Increment buffer position.
     *
     * Increment the location of the internal pointer. This cannot fail and so
     * returns void. It does not ensure the position is valid memory because
     * that is done by the write_prepare methods via reallocate.
     * @param[in] increment - Increment size.
     */
    void                    increment_pos(size_t increment);
    /**
     * @brief Reallocate buffer to new size.
     *
     * Ensure the allocation has at least size bytes available. If not,
     * reallocate memory to make more available. Fill the newly allocated memory
     * with zeroes.
     * @param[in] newsize - New buffer size
     * @return Returns true on success; false on error.
     */
    bool                    reallocate(size_t newsize);
    /**
     * @brief Map memory to file.
     * @param[in] filename - Name of cache file to open.
     * @param[out] fd - The file descriptor of the open cache file.
     * @param[out] p - Memory pointer to cache file.
     * @param[out] filesize - Actual size of the cache file after this call.
     * @param[inout] isdefaultsize -@n
     * In: If false, the file size will be the size of the existing file, returning the size in filesize. If the file does not exist, it will be sized to defaultsize.
     * If true, the defaultsize will be used in any case, resizing an existing file if necessary.@n
     * Out: true if the file size was set to default.
     * @param[out] defaultsize - Default size of the file if it does not exist. This parameter can be zero in which case the size will be set to the system's page size.
     * @return Returns true if successful and fd, p, filesize, isdefaultsize filled in or false on error.
     */
    bool                    map_file(const std::string & filename, int *fd, uint8_t **p, size_t *filesize, bool *isdefaultsize, off_t defaultsize) const;
    /**
     * @brief Umnap memory from file.
     * @param[in] filename - Name of cache file to unmap.
     * @param[in] fd - The file descriptor of the open cache file.
     * @param[in] p - Memory pointer to cache file.
     * @param[in] filesize - Actual size of the cache file.
     * @return Returns true on success; false on error.
     */
    bool                    unmap_file(const std::string & filename, int *fd, uint8_t **p, size_t *filesize, size_t *buffer_pos) const;

private:
    std::recursive_mutex    m_mutex;                        /**< @brief Access mutex */
<<<<<<< HEAD
    std::string             m_filename;                     /**< @brief Source file name */
    volatile bool           m_is_open;                      /**< @brief true if cache is open */
    // Main cache
=======
>>>>>>> cce7a3b0
    std::string             m_cachefile;                    /**< @brief Cache file name */
    int                     m_fd;                           /**< @brief File handle for buffer */
    uint8_t *               m_buffer;                       /**< @brief Pointer to buffer memory */
    size_t                  m_buffer_pos;                   /**< @brief Read/write position */
    size_t                  m_buffer_watermark;             /**< @brief Number of bytes in buffer */
    size_t                  m_buffer_size;                  /**< @brief Current buffer size */
    // Index for frame sets
    std::string             m_cachefile_idx;                /**< @brief Index file name */
    int                     m_fd_idx;                       /**< @brief File handle for index */
    uint8_t *               m_buffer_idx;                   /**< @brief Pointer to index memory */
    size_t                  m_buffer_size_idx;              /**< @brief Size of index buffer */
};

#endif<|MERGE_RESOLUTION|>--- conflicted
+++ resolved
@@ -219,15 +219,11 @@
      * @brief Make up a cache file name including full path
      * @param[out] cachefile - Name of cache file.
      * @param[in] filename - Source file name.
-     * @param[in] desttype - Destination type (MP4, WEBM etc.).
+     * @param[in] fileext - Destination type (MP4, WEBM etc.).
      * @param[in] is_idx - If true, create index file; otherwise create a cache.
      * @return Returns the name of the cache file.
      */
-<<<<<<< HEAD
-    static const std::string & make_cachefile_name(std::string &cachefile, const std::string & filename, const std::string &desttype, bool is_idx);
-=======
-    static const std::string & make_cachefile_name(std::string &cachefile, const std::string & filename, const std::string &fileext);
->>>>>>> cce7a3b0
+    static const std::string & make_cachefile_name(std::string &cachefile, const std::string & filename, const std::string &fileext, bool is_idx);
     /**
      * @brief Remove (unlink) file.
      * @param[in] filename - Name of file to remove.
@@ -306,16 +302,10 @@
      * @param[in] filesize - Actual size of the cache file.
      * @return Returns true on success; false on error.
      */
-    bool                    unmap_file(const std::string & filename, int *fd, uint8_t **p, size_t *filesize, size_t *buffer_pos) const;
+    bool                    unmap_file(const std::string & filename, int *fd, uint8_t **p, size_t *filesize, size_t *buffer_pos = nullptr) const;
 
 private:
     std::recursive_mutex    m_mutex;                        /**< @brief Access mutex */
-<<<<<<< HEAD
-    std::string             m_filename;                     /**< @brief Source file name */
-    volatile bool           m_is_open;                      /**< @brief true if cache is open */
-    // Main cache
-=======
->>>>>>> cce7a3b0
     std::string             m_cachefile;                    /**< @brief Cache file name */
     int                     m_fd;                           /**< @brief File handle for buffer */
     uint8_t *               m_buffer;                       /**< @brief Pointer to buffer memory */
