= FFMPEGFS(1) =
:doctype:       manpage
:man source:    ffmpegfs
:man version:   {revnumber}
:man manual:    User Commands

== NAME ==
ffmpegfs - mounts and transcodes a multitude of formats to one of the target formats on the fly

== SYNOPSIS ==
*ffmpegfs* ['OPTION']... 'IN_DIR' 'OUT_DIR'


== DESCRIPTION ==
The ffmpegfs(1) command will mount the directory 'IN_DIR' on 'OUT_DIR'.
Thereafter, accessing 'OUT_DIR' will show the contents of 'IN_DIR', with
all supported media files transparently renamed and transcoded to one of
the supported target formats upon access.

Supported output formats:

 * MP4 (MPEG-4)
 * WebM
 * OGG
 * MOV (QuickTime File Format)
 * Prores (a MOV container for Apple Prores video & PCM audio)
 * Opus (audio only)
<<<<<<< HEAD
 * MP3 (audio only)
 * WAV (audio only)
 * AIFF (audio only)
 * ALAC (audio only)
 * JPG (video to frameset)
 * PNG (video to frameset)
 * BMP (video to frameset)
=======
 * MP3 (MPEG-2 Audio Layer III)
 * WAV (Waveform Audio File Format)
 * AIFF (Audio Interchange File Format)
 * ALAC (Apple Lossless Audio Codec)
>>>>>>> ffe2f2ad

== OPTIONS ==

Usage: ffmpegfs [OPTION]... IN_DIR OUT_DIR

Mount IN_DIR on OUT_DIR, converting audio/video files upon access.

=== Encoding options ===
*--desttype*=TYPE, *-odesttype*=TYPE::
Select destination format. 'TYPE' can currently be:
+
*MP4*, *MP3*, *OGG*, *WEBM*, *MOV*, *ProRes*, *AIFF*, *ALAC*, *OPUS* or *WAV*. To stream videos, *MP4*, *OGG*, *WEBM* or *MOV*/*ProRes* must be selected.
+
When a destination *JPG*, *PNG* or *BMP* is chosen, all frames of a video source file will be presented in a virtual directory named after the source file. Audio will no be available.
+
To use the smart transcoding feature, specify a video and audio file type, separated by a "+" sign. For example, --desttype=mov+aiff will convert video files to Apple Quicktime MOV and audio only files to AIFF.
+
Default: *mp4*

*--autocopy*=OPTION, *-oautocopy*=OPTION::
Select auto copy option, 'OPTION' can be:
+
[width="100%"]
|===================================================================================
|*OFF* |Never copy streams, transcode always.
|*MATCH* |Copy stream if target supports codec.
|*MATCHLIMIT* |Same as MATCH, only copy if target not larger, transcode otherwise.
|*STRICT* |Copy stream if codec matches desired target, transcode otherwise.
|*STRICTLIMIT* |Same as STRICT, only copy if target not larger, transcode otherwise.
|===================================================================================
+
This can speed up transcoding significantly as copying streams uses much less computing power as compared to transcoding.
+
MATCH copies a stream if the target supports it, e.g. an AAC audio stream will be copied to MPEG although ffmepeg's target format is MP3 for this container. H264 would be copied to ProRes although the result will be a regular MOV/MP4, not a ProRes file.
+
STRICT would convert AAC to MP3 for MPEG or H264 to ProRes for Prores files to strictly adhere to the output format setting. This will create homogenous results which might prevent problems with picky playback software.
+
Default: *OFF*

*--recodesame*=OPTION, *-orecodesame*=OPTION::
Select recode to same format option, 'OPTION' can be:
+
[width="100%"]
|===================================================================================
|*NO* |Never recode to same format.
|*YES* |Always recode to same format.
|===================================================================================
+
Default: *NEVER*

*--profile*=NAME, *-oprofile*=NAME::
Set profile for target audience, 'NAME' can be:
+
[width="100%"]
|=======================================================
|*NONE* |no profile
|*FF*:: |optimise for Firefox
|*EDGE* |optimise for MS Edge and Internet Explorer > 11
|*IE* |optimise for MS Edge and Internet Explorer <= 11
|*CHROME* |Google Chrome
|*SAFARI* |Apple Safari
|*OPERA* |Opera
|*MAXTHON* |Maxthon
|=======================================================
+
Default: *NONE*

--*level*=NAME, -o *level*=NAME::
Set level for output if available, 'NAME' can be:
+
[width="100%"]
|===========================
|*PROXY* |Proxy – apco
|*LT* |LT – apcs
|*STANDARD* |standard – apcn
|*HQ* |HQ - apch
|===========================
+
Default: *HQ*

=== Audio Options ===
*--audiobitrate*=BITRATE, *-o audiobitrate*=BITRATE::
Audio encoding bitrate.
+
Default: 128 kbit
+
*Acceptable values for 'BITRATE':*
+
*mp4:* 8, 16, 24, 32, 40, 48, 56, 64, 80, 96, 112, 128, 144, 160, 176, 192, 224, 256, 288, 320, 352, 384, 416 and 448 kbps.
+
*mp3:* For sampling frequencies of 32, 44.1, and 48 kHz, 'BITRATE' can be among 32, 40, 48, 56, 64, 80, 96, 112, 128, 160, 192, 224, 256, and 320 kbps.
+
For sampling frequencies of 16, 22.05, and 24 kHz, 'BITRATE' can be among 8, 16, 24, 32, 40, 48, 56, 64, 80, 96, 112, 128, 144, and 160 kbps.
+
When in doubt, it is recommended to choose a bitrate among 96, 112, 128, 160, 192, 224, 256, and 320 kbps.
+
*BITRATE*:: can be defined as...
 * n bit/s:  #  or #bps
 * n kbit/s: #K or #Kbps
 * n Mbit/s: #M or #Mbps

*--audiosamplerate*=SAMPLERATE, *-o audiosamplerate*=SAMPLERATE::
Limits the output sample rate to 'SAMPLERATE'. If the source file sample rate is more it will be downsampled automatically.
+
Typical values are 8000, 11025, 22050, 44100, 48000, 96000, 192000.
+
If the target codec does not support the selected sample rate, the next matching rate will be chosen (e.g. if 24K is selected ut only 22.05 or 44.1 KHz supported, 22.05 KHz will be set).
+
Set to 0 to keep source rate.
+
Default: 44.1 kHz
+
*SAMPLERATE*:: can be defined as...
 * In Hz:  #  or #Hz
 * In kHz: #K or #KHz

=== Video Options ===
*--videobitrate*=BITRATE, *-o videobitrate*=BITRATE::
Video encoding bit rate. Setting this too high or low may cause transcoding to fail.
+
Default: 2 Mbit
+
*mp4:* May be specified as 500 to 25000 kbit.
+
*BITRATE*:: can be defined as...
 * n bit/s:  #  or #bps
 * n kbit/s: #K or #Kbps
 * n Mbit/s: #M or #Mbps

*--videoheight*=HEIGHT, -o *videoheight*=HEIGHT::
Sets the height of the transcoded video.
+
When the video is rescaled the aspect ratio is preserved if --width is not set at the same time.
+
Default: keep source video height

*--videowidth*=WIDTH, -o *videowidth*=WIDTH::
Sets the width of the transcoded video.
+
When the video is rescaled the aspect ratio is preserved if --height is not set at the same time.
+
Default: keep source video width

*--deinterlace*, -o *deinterlace*::
Deinterlace video if necessary while transcoding.
+
May need higher bit rate, but will increase picture quality when streaming via HTML5.
+
Default: no deinterlace

=== Album Arts ===
--*noalbumarts*, -o *noalbumarts*::
Do not copy album arts into output file.
+
This will reduce the file size, may be useful when streaming via HTML5 when album arts are not used anyway.
+
Default: add album arts

=== Virtual Script ===
--*enablescript*, -o *enablescript*::
Add virtual index.php to every directory. It reads scripts/videotag.php from the ffmpegs binary directory.
+
This can be very handy to test video playback. Of course, feel free to replace videotag.php with your own script.
+
Default: Do not generate script file

--*scriptfile*, -o *scriptfile*::
Set the name of the virtual script created in each directory.
+
Default: index.php

--*scriptsource*, -o *scriptsource*::
Take a different source file.
+
Default: scripts/videotag.php

=== Cache Options ===
*--expiry_time*=TIME, *-o expiry_time*=TIME::
Cache entries expire after 'TIME' and will be deleted to save disk space.
+
Default: 1 week

*--max_inactive_suspend*=TIME, *-o max_inactive_suspend*=TIME::
While being accessed the file is transcoded to the target format in the background. When the client quits transcoding will continue until this time out. Transcoding is suspended until it is accessed again, then transcoding will continue.
+
Default: 15 seconds

*--max_inactive_abort*=TIME, *-o max_inactive_abort*=TIME::
While being accessed the file is transcoded in the background to the target format. When the client quits transcoding will continue until this time out, then the transcoder thread quits.
+
Default: 30 seconds

*--prebuffer_size*=SIZE, *-o prebuffer_size*=SIZE::
Files will be decoded until the buffer contains this much bytes allowing playback to start smoothly without lags.
+
Set to 0 to disable pre-buffering.
+
Default: 100 KB

*--max_cache_size*=SIZE, *-o max_cache_size*=SIZE::
Set the maximum diskspace used by the cache. If the cache would grow beyond this limit when a file is transcoded, old entries will be deleted to keep the cache within the size limit.
+
Default: unlimited

*--min_diskspace*=SIZE, *-o min_diskspace*=SIZE::
Set the required diskspace on the cachepath mount. If the remaining space would fall below 'SIZE' when a file is transcoded, old entries will be deleted to keep the diskspace within the limit.
+
Default: 0 (no minimum space)

*--cachepath*=DIR, *-o cachepath*=DIR::
Sets the disk cache directory to 'DIR'. Will be created if not existing. The user running ffmpegfs must have write access to the location.
+
Default: /var/cache/ffmpegfs

*--disable_cache*, -o *disable_cache*::
Disable the cache functionality.
+
Default: enabled

*--cache_maintenance*=TIME, *-o cache_maintenance*=TIME::
Starts cache maintenance in 'TIME' intervals. This will enforce the expery_time, max_cache_size and min_diskspace settings. Do not set too low as this can slow down transcoding.
+
Only one ffmpegfs process will do the maintenance by becoming the master. If that process exits, another will take over so that always one will do the maintenance.
+
Default: 1 hour

*--prune_cache*::
Prune cache immediately according to the above settings.

*--clear-cache*, *-o clear-cache*::
Clear cache on startup. All previously recoded files will be deleted.
+
*TIME*:: can be defined as...
  * Seconds: #
  * Minutes: #m
  * Hours:   #h
  * Days:    #d
  * Weeks:   #w
+
*SIZE*:: can be defined as...
  * In bytes:  # or #B
  * In KBytes: #K or #KB
  * In MBytes: #M or #MB
  * In GBytes: #G or #GB
  * In TBytes: #T or #TB

=== Other ===
*--max_threads*=COUNT, *-o max_threads*=COUNT::
Limit concurrent transcoder threads. Set to 0 for unlimited threads. Recommended values are up to 16 times number of CPU cores.
+
Default: 16 times number of detected cpu cores

*--decoding_errors*, *-o decoding_errors*::
Decoding errors are normally ignored, leaving bloopers and hiccups in encoded audio or video but yet creating a valid file. When this option is set, transcoding will stop with an error.
+
Default: Ignore errors

*--min_dvd_chapter_duration*=SECONDS, *-o min_dvd_chapter_duration*=SECONDS::
Ignores DVD chapters shorter than SECONDS. Set to 0 to disable. This avoids transcoding errors for DVD chapters too
short to detect its streams.
+
Default: 1 second

*--win_smb_fix*, *-o win_smb_fix*::
Windows seems to access the files on Samba drives starting at the last 64K segment simply when the file is opened. Setting --win_smb_fix=1 will ignore these attempts (not decode the file up to this point).
+
Default: off

=== Logging ===
*--log_maxlevel*=LEVEL, *-o log_maxlevel*=LEVEL::
Maximum level of messages to log, either ERROR, WARNING, INFO, DEBUG or TRACE. Defaults to INFO, and always set to DEBUG in debug mode.
+
Note that the other log flags must also be set to enable logging.

*--log_stderr*, *-o log_stderr*::
Enable outputting logging messages to stderr. Automatically enabled in debug mode.

*--log_syslog*, *-o log_syslog*::
Enable outputting logging messages to syslog.

*--logfile*=FILE, *-o logfile*=FILE::
File to output log messages to. By default, no file will be written.

=== General/FUSE options ===
*-d*, *-o debug*::
Enable debug output. This will result in a large quantity of diagnostic information being printed to stderr as the program runs. It implies *-f*.

*-f*::
Run in foreground instead of detaching from the terminal.

*-h*, *--help*::
Print usage information.

*-V*, *--version*::
Output version information.

*-s*::
Force single-threaded operation.

== Usage ==
Mount your filesystem like this:

    ffmpegfs [--audiobitrate bitrate] [--videobitrate bitrate] musicdir mountpoint [-o fuse_options]

For example,

    ffmpegfs --audiobitrate 256K -videobitrate 2000000 /mnt/music /mnt/ffmpegfs -o allow_other,ro

In recent versions of FUSE and FFmpegfs, the same can be achieved with the
following entry in `/etc/fstab`:

    ffmpegfs#/mnt/music /mnt/ffmpegfs fuse allow_other,ro,audiobitrate=256K,videobitrate=2000000 0 0

Another (more modern) form of this command:

    /mnt/music /mnt/ffmpegfs fuse.ffmpegfs allow_other,ro,audiobitrate=256K,videobitrate=2000000 0 0

At this point files like `/mnt/music/**.flac` and `/mnt/music/**.ogg` will
show up as `/mnt/ffmpegfs/**.mp4`.

Note that the "allow_other" option by default can only be used by root.
You must either run FFmpegfs as root or better add a "user_allow_other" key
to /etc/fuse.conf.

"allow_other" is required to allow any user access to the mount, by
default this is only possible for the user who launched FFmpegfs.

== HOW IT WORKS ==
When a file is opened, the decoder and encoder are initialised and
the file metadata is read. At this time the final filesize can be
determined approximately. This works well for *mp3* output files,
but only fair to good for *mp4*.

As the file is read, it is transcoded into an internal per-file
buffer. This buffer continues to grow while the file is being read
until the whole file is transcoded in memory. Once decoded the
file is kept in a disk buffer and can be accessed very fast.

Transcoding is done in an extra thread, so if other processes should
access the same file they will share the same transcoded data, saving
CPU time. If the first process abandons the file before its end,
transconding will continue for some time. If the file is accessed
again before the timeout, transcoding will go on, if not it stops
and the chunk created so far discarded to save disk space.

Seeking within a file will cause the file to be transcoded up to the
seek point (if not already done). This is not usually a problem
since most programs will read a file from start to finish. Future
enhancements may provide true random seeking (But if this is feasible
is yet unclear due to restrictions to positioning inside compressed
streams).

*mp3*: ID3 version 2.4 and 1.1 tags are created from the comments in the
source file. They are located at the start and end of the file
respectively.

*mp4*: Same applies to meta atoms in *mp4* containers.

*mp3* target only: A special optimisation is made so that applications
which scan for id3v1 tags do not have to wait for the whole file to be
transcoded before reading the tag. This *dramatically* speeds up such
applications.

== SUPPORTED OUTPUT FORMATS ==
A few words to the supported output formats which are *mp3* and *mp4*
currently. There is not much to say about the *mp3* output as these
are regular *mp3* files with no strings attached. They should play
well in any modern player.

The *mp4* files created are special, though, as *mp4* is not quite suited
for live streaming. Reason being that the start block of an *mp4*
contains a field with the size of the compressed data section. Suffice
to say that this field cannot be filled in until the size is known,
which means compression must be completed first, a seek done to the
beginning, and the size atom updated.

Alas, for a continuous live stream, that size will never be known or
for our transcoded files one would have to wait for the whole file
to be recoded. If that was not enough some important pieces of
information are located at the end of the file, including meta tags
with artist, album, etc.

Subsequently many applications will go to the end of an *mp4* to read
important information before going back to the head of the file and
start playing. This will break the whole transcode-on-demand idea
of FFmpegfs.

To get around the restriction several extensions have been developed,
one of which is called "faststart" that relocates the afformentioned
data from the end to the beginning of the *mp4*. Additionally, the size field
can be left empty (0). isml (smooth live streaming) is another extension.

For direct to stream transcoding several new features in *mp4* need to
be used (ISMV, faststart, separate_moof/empty_moov to name them)
which are not implemented in older versions (or if available, not
working properly).

By default faststart files will be created with an empty size field so
that the file can be started to be written out at once instead of
decoding it as a whole before this is possible. That would mean it would
take some time before playback can start.

The data part is divided into chunks of about 5 seconds length each,
this allowing to fill in the size fields early enough.

As a draw back not all players support the format, or play back with
strange side effects. VLC plays the file, but updates the time display
every 5 seconds only. When streamed over HTML5 video tags, there will be no
total time shown, but that is OK, as it is yet unknown. The playback
cannot be positioned past the current playback position, only backwards.

But that's the price of starting playback, fast.

So there is a lot of work to be put into *mp4* support, still.

The output format must be selectable for the desired audience, for
streaming or opening the files locally, for example.

== DEVELOPMENT ==
FFmpegfs uses Git for revision control. You can obtain the full repository
with:

    git clone https://github.com/nschlia/ffmpegfs.git

FFmpegfs is written in a mixture of C and C++ and uses the following libraries:

* http://fuse.sourceforge.net/[FUSE]

If using the FFmpeg support (Libav works as well, but FFmpeg is recommended):

* https://www.FFmpeg.org/[FFmpeg] or https://www.Libav.org/[Libav]

== Future Plans ==
* Create a windows version
* Add DVD/Bluray support

== FILES ==
*/usr/local/bin/ffmpegfs*, */etc/fstab*

== AUTHORS ==
This fork with FFmpeg support is maintained by
mailto:nschlia@oblivion-software.de[Norbert Schlia] since 2017.

Based on work by K. Henriksson (from 2008 to 2017) and the original author
David Collett (from 2006 to 2008).

Much thanks to them for the original work!

== LICENSE ==
This program can be distributed under the terms of the GNU GPL version 3
or later. It can be found http://www.gnu.org/licenses/gpl-3.0.html[online]
or in the COPYING file.

This file and other documentation files can be distributed under the terms of
the GNU Free Documentation License 1.3 or later. It can be found
http://www.gnu.org/licenses/fdl-1.3.html[online] or in the COPYING.DOC file.

== FFMPEG LICENSE ==
FFmpeg is licensed under the GNU Lesser General Public License (LGPL)
version 2.1 or later. However, FFmpeg incorporates several optional
parts and optimizations that are covered by the GNU General Public
License (GPL) version 2 or later. If those parts get used the GPL
applies to all of FFmpeg.

See https://www.ffmpeg.org/legal.html for details.

== COPYRIGHT ==
This fork with FFmpeg support copyright (C) 2017-2019
mailto:nschlia@oblivion-software.de[Norbert Schlia].

Based on work copyright (C) 2006-2008 David Collett, 2008-2013
K. Henriksson.

Much thanks to them for the original work!

This is free software: you are free to change and redistribute it under
the terms of the GNU General Public License (GPL) version 3 or later.

This manual is copyright (C) 2010-2011 K. Henriksson and (C) 2017-present
N. Schlia and may be distributed under GNU Free Documentation License 1.3 or
later.<|MERGE_RESOLUTION|>--- conflicted
+++ resolved
@@ -25,20 +25,13 @@
  * MOV (QuickTime File Format)
  * Prores (a MOV container for Apple Prores video & PCM audio)
  * Opus (audio only)
-<<<<<<< HEAD
- * MP3 (audio only)
- * WAV (audio only)
- * AIFF (audio only)
- * ALAC (audio only)
- * JPG (video to frameset)
- * PNG (video to frameset)
- * BMP (video to frameset)
-=======
  * MP3 (MPEG-2 Audio Layer III)
  * WAV (Waveform Audio File Format)
  * AIFF (Audio Interchange File Format)
  * ALAC (Apple Lossless Audio Codec)
->>>>>>> ffe2f2ad
+ * JPG (video to frameset)
+ * PNG (video to frameset)
+ * BMP (video to frameset)
 
 == OPTIONS ==
 
