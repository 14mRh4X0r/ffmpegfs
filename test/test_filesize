#!/bin/bash

. "${BASH_SOURCE%/*}/funcs.sh" "$1"

check_filesize() {
    FILE="$1.${FILEEXT}"
    MIN="$2"
    MAX="$3"

    if [ -z ${MAX}  ]
    then
        MAX=${MIN}
    fi

    SIZE=$(stat -c %s "${DIRNAME}/${FILE}")
    echo "File: ${FILE}"
    if [ ${MIN} -eq ${MAX} ]
    then
        echo "Size: ${SIZE} (expected ${MIN})"
    else
        echo "Size: ${SIZE} (expected ${MIN}...${MAX})"
    fi

    if [ ${SIZE} -ge ${MIN} -a ${SIZE} -le ${MAX} ]
    then
        echo "Pass"
    else
        echo "FAIL!"
        exit 1
    fi
}

# Ensure log contains file sizes, predicted and actual
cat "${DIRNAME}/raven_e.${FILEEXT}" > /dev/null
cat "${DIRNAME}/raven_d.${FILEEXT}" > /dev/null

if [ "${DESTTYPE}" == "mp4" ];
then
    # mp4
    check_filesize "raven_e" 490440 494188
    check_filesize "raven_d" 354319 355136
elif [ "${DESTTYPE}" == "mp3" ];
then
    # mp3
    check_filesize "raven_e" 466981 490440
    check_filesize "raven_d" 343527
elif [ "${DESTTYPE}" == "wav" ];
then
    # wav
    check_filesize "raven_e" 5137772
    check_filesize "raven_d" 4316536
elif [ "${DESTTYPE}" == "ogg" ];
then
    # ogg
    check_filesize "raven_e" 356669 356771
    check_filesize "raven_d" 264179
elif [ "${DESTTYPE}" == "webm" ];
then
    # webm
    check_filesize "raven_e" 429639 440044
    check_filesize "raven_d" 263171 271157
elif [ "${DESTTYPE}" == "opus" ];
then
    # opus
    check_filesize "raven_e" 421675 432222
    check_filesize "raven_d" 255780 263994
elif [ "${DESTTYPE}" == "mov" ];
then
    # mov
    check_filesize "raven_e" 491651 495399
    check_filesize "raven_d" 355300 356142
elif [ "${DESTTYPE}" == "aiff" ];
then
    # aiff
    check_filesize "raven_e" 5137724
    check_filesize "raven_d" 4316488
elif [ "${DESTTYPE}" == "prores" ];
then
    # prores
    check_filesize "raven_e" 5140129
    check_filesize "raven_d" 4318641 4318666
elif [ "${DESTTYPE}" == "alac" ];
then
    # aiff
<<<<<<< HEAD
    check_filesize "obama" 208260 208694
    check_filesize "raven" 1739034 1740298
elif [ "${DESTTYPE}" == "ts" ];
then
    # ts
    check_filesize "obama" 150400 153408
    check_filesize "raven" 196084 213568
=======
    check_filesize "raven_e" 3986423
    check_filesize "raven_d" 3277326
>>>>>>> 1db1abf4
else
echo "Internal error, unknown type ${DESTTYPE}. Fix script!"
exit 99
fi
<|MERGE_RESOLUTION|>--- conflicted
+++ resolved
@@ -38,7 +38,7 @@
 then
     # mp4
     check_filesize "raven_e" 490440 494188
-    check_filesize "raven_d" 354319 355136
+    check_filesize "raven_d" 354319 355298
 elif [ "${DESTTYPE}" == "mp3" ];
 then
     # mp3
@@ -82,18 +82,13 @@
 elif [ "${DESTTYPE}" == "alac" ];
 then
     # aiff
-<<<<<<< HEAD
-    check_filesize "obama" 208260 208694
-    check_filesize "raven" 1739034 1740298
+    check_filesize "raven_e" 3986423
+    check_filesize "raven_d" 3277326
 elif [ "${DESTTYPE}" == "ts" ];
 then
     # ts
-    check_filesize "obama" 150400 153408
-    check_filesize "raven" 196084 213568
-=======
-    check_filesize "raven_e" 3986423
-    check_filesize "raven_d" 3277326
->>>>>>> 1db1abf4
+    check_filesize "raven_e" 725868 744480
+    check_filesize "raven_d" 479964 482408
 else
 echo "Internal error, unknown type ${DESTTYPE}. Fix script!"
 exit 99
