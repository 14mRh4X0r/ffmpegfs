#!/bin/bash

. "${BASH_SOURCE%/*}/funcs.sh" "$1"

check_filesize() {
    FILE="$1.${FILEEXT}"
    MIN="$2"
    MAX="$3"

    if [ -z ${MAX}  ]
    then
        MAX=${MIN}
    fi

    SIZE=$(stat -c %s "${DIRNAME}/${FILE}")
    echo "File: ${FILE}"
    if [ ${MIN} -eq ${MAX} ]
    then
        echo "Size: ${SIZE} (expected ${MIN})"
    else
        echo "Size: ${SIZE} (expected ${MIN}...${MAX})"
    fi

    if [ ${SIZE} -ge ${MIN} -a ${SIZE} -le ${MAX} ]
    then
        echo "Pass"
    else
        echo "FAIL!"
        exit 1
    fi
}

# Ensure log contains file sizes, predicted and actual
#cat "${DIRNAME}/raven_e.${FILEEXT}" > /dev/null
#cat "${DIRNAME}/raven_d.${FILEEXT}" > /dev/null
cat "${DIRNAME}/snowboard.${FILEEXT}" > /dev/null

if [ "${DESTTYPE}" == "mp4" ];
then
    # mp4
    check_filesize "snowboard" 3827395
elif [ "${DESTTYPE}" == "webm" ];
then
    # webm
    check_filesize "snowboard" 4376074 4428825
elif [ "${DESTTYPE}" == "mov" ];
then
    # mov
    check_filesize "snowboard" 3906379 3911583
elif [ "${DESTTYPE}" == "prores" ];
then
    # prores
<<<<<<< HEAD
    check_filesize "snowboard" 158322729
elif [ "${DESTTYPE}" == "ts" ];
then
    # ts
    check_filesize "snowboard" 7637124 7692960
=======
    check_filesize "snowboard" 158322626 158322729
>>>>>>> 76004e25
else
echo "Internal error, unknown type ${DESTTYPE}. Fix script!"
exit 99
fi
<|MERGE_RESOLUTION|>--- conflicted
+++ resolved
@@ -50,15 +50,11 @@
 elif [ "${DESTTYPE}" == "prores" ];
 then
     # prores
-<<<<<<< HEAD
-    check_filesize "snowboard" 158322729
+    check_filesize "snowboard" 158322626 158322729
 elif [ "${DESTTYPE}" == "ts" ];
 then
     # ts
-    check_filesize "snowboard" 7637124 7692960
-=======
-    check_filesize "snowboard" 158322626 158322729
->>>>>>> 76004e25
+    check_filesize "snowboard" 4321932 4324752
 else
 echo "Internal error, unknown type ${DESTTYPE}. Fix script!"
 exit 99
