--- conflicted
+++ resolved
@@ -50,15 +50,11 @@
 elif [ "${DESTTYPE}" == "prores" ];
 then
     # prores
-<<<<<<< HEAD
-    check_filesize "snowboard" 798474008
+    check_filesize "snowboard" 1038424369 1038424472
 elif [ "${DESTTYPE}" == "ts" ];
 then
     # ts
-    check_filesize "snowboard" 8888289
-=======
-    check_filesize "snowboard" 1038424369 1038424472
->>>>>>> 1db1abf4
+    check_filesize "snowboard" 65609180 66828924
 else
 echo "Internal error, unknown type ${DESTTYPE}. Fix script!"
 exit 99
